<?xml version="1.0" encoding="UTF-8" standalone="yes"?>
<root>
  <!-- 
    Microsoft ResX Schema 
    
    Version 2.0
    
    The primary goals of this format is to allow a simple XML format 
    that is mostly human readable. The generation and parsing of the 
    various data types are done through the TypeConverter classes 
    associated with the data types.
    
    Example:
    
    ... ado.net/XML headers & schema ...
    <resheader name="resmimetype">text/microsoft-resx</resheader>
    <resheader name="version">2.0</resheader>
    <resheader name="reader">System.Resources.ResXResourceReader, System.Windows.Forms, ...</resheader>
    <resheader name="writer">System.Resources.ResXResourceWriter, System.Windows.Forms, ...</resheader>
    <data name="Name1"><value>this is my long string</value><comment>this is a comment</comment></data>
    <data name="Color1" type="System.Drawing.Color, System.Drawing">Blue</data>
    <data name="Bitmap1" mimetype="application/x-microsoft.net.object.binary.base64">
        <value>[base64 mime encoded serialized .NET Framework object]</value>
    </data>
    <data name="Icon1" type="System.Drawing.Icon, System.Drawing" mimetype="application/x-microsoft.net.object.bytearray.base64">
        <value>[base64 mime encoded string representing a byte array form of the .NET Framework object]</value>
        <comment>This is a comment</comment>
    </data>
                
    There are any number of "resheader" rows that contain simple 
    name/value pairs.
    
    Each data row contains a name, and value. The row also contains a 
    type or mimetype. Type corresponds to a .NET class that support 
    text/value conversion through the TypeConverter architecture. 
    Classes that don't support this are serialized and stored with the 
    mimetype set.
    
    The mimetype is used for serialized objects, and tells the 
    ResXResourceReader how to depersist the object. This is currently not 
    extensible. For a given mimetype the value must be set accordingly:
    
    Note - application/x-microsoft.net.object.binary.base64 is the format 
    that the ResXResourceWriter will generate, however the reader can 
    read any of the formats listed below.
    
    mimetype: application/x-microsoft.net.object.binary.base64
    value   : The object must be serialized with 
            : System.Runtime.Serialization.Formatters.Binary.BinaryFormatter
            : and then encoded with base64 encoding.
    
    mimetype: application/x-microsoft.net.object.soap.base64
    value   : The object must be serialized with 
            : System.Runtime.Serialization.Formatters.Soap.SoapFormatter
            : and then encoded with base64 encoding.

    mimetype: application/x-microsoft.net.object.bytearray.base64
    value   : The object must be serialized into a byte array 
            : using a System.ComponentModel.TypeConverter
            : and then encoded with base64 encoding.
    -->
  <xsd:schema id="root" xmlns="" xmlns:xsd="http://www.w3.org/2001/XMLSchema" xmlns:msdata="urn:schemas-microsoft-com:xml-msdata">
    <xsd:import namespace="http://www.w3.org/XML/1998/namespace" />
    <xsd:element name="root" msdata:IsDataSet="true">
      <xsd:complexType>
        <xsd:choice maxOccurs="unbounded">
          <xsd:element name="metadata">
            <xsd:complexType>
              <xsd:sequence>
                <xsd:element name="value" type="xsd:string" minOccurs="0" />
              </xsd:sequence>
              <xsd:attribute name="name" use="required" type="xsd:string" />
              <xsd:attribute name="type" type="xsd:string" />
              <xsd:attribute name="mimetype" type="xsd:string" />
              <xsd:attribute ref="xml:space" />
            </xsd:complexType>
          </xsd:element>
          <xsd:element name="assembly">
            <xsd:complexType>
              <xsd:attribute name="alias" type="xsd:string" />
              <xsd:attribute name="name" type="xsd:string" />
            </xsd:complexType>
          </xsd:element>
          <xsd:element name="data">
            <xsd:complexType>
              <xsd:sequence>
                <xsd:element name="value" type="xsd:string" minOccurs="0" msdata:Ordinal="1" />
                <xsd:element name="comment" type="xsd:string" minOccurs="0" msdata:Ordinal="2" />
              </xsd:sequence>
              <xsd:attribute name="name" type="xsd:string" use="required" msdata:Ordinal="1" />
              <xsd:attribute name="type" type="xsd:string" msdata:Ordinal="3" />
              <xsd:attribute name="mimetype" type="xsd:string" msdata:Ordinal="4" />
              <xsd:attribute ref="xml:space" />
            </xsd:complexType>
          </xsd:element>
          <xsd:element name="resheader">
            <xsd:complexType>
              <xsd:sequence>
                <xsd:element name="value" type="xsd:string" minOccurs="0" msdata:Ordinal="1" />
              </xsd:sequence>
              <xsd:attribute name="name" type="xsd:string" use="required" />
            </xsd:complexType>
          </xsd:element>
        </xsd:choice>
      </xsd:complexType>
    </xsd:element>
  </xsd:schema>
  <resheader name="resmimetype">
    <value>text/microsoft-resx</value>
  </resheader>
  <resheader name="version">
    <value>2.0</value>
  </resheader>
  <resheader name="reader">
    <value>System.Resources.ResXResourceReader, System.Windows.Forms, Version=4.0.0.0, Culture=neutral, PublicKeyToken=b77a5c561934e089</value>
  </resheader>
  <resheader name="writer">
    <value>System.Resources.ResXResourceWriter, System.Windows.Forms, Version=4.0.0.0, Culture=neutral, PublicKeyToken=b77a5c561934e089</value>
  </resheader>
  <data name="ListItemSingleQuotedFormat" xml:space="preserve">
    <value>'{0}'</value>
    <comment>The format for single quoting a list item.</comment>
  </data>
  <data name="AboutIf" xml:space="preserve">
    <value>Checks if any one of the specified conditions are met and returns the corresponding value. If none of the conditions are met, the function returns the specified default value.</value>
    <comment>Description of 'If' function.</comment>
  </data>
  <data name="IfArgCond" xml:space="preserve">
    <value>logical_test</value>
    <comment>function_parameter - First parameter for the If function, the condition that will be evaluated. Translate this string. Maintain as a single word (do not add spaces).</comment>
  </data>
  <data name="IfArgTrueValue" xml:space="preserve">
    <value>true_value</value>
    <comment>function_parameter - Second parameter for the If function, an expression which will be evaluated if the first parameter is true. Translate this string. Maintain as a single word (do not add spaces).</comment>
  </data>
  <data name="IfArgElseValue" xml:space="preserve">
    <value>else_value</value>
    <comment>function_parameter - Third parameter for the If function, an expression which will be evaluated if the first parameter is false. Translate this string. Maintain as a single word (do not add spaces).</comment>
  </data>
  <data name="AboutIf_logical_test" xml:space="preserve">
    <value>A condition that results in a boolean value.</value>
  </data>
  <data name="AboutIf_true_value" xml:space="preserve">
    <value>An expression that provides the result of If when the condition is true.</value>
    <comment>{Locked=If}</comment>
  </data>
  <data name="AboutIf_else_value" xml:space="preserve">
    <value>An expression that provides the result of If when all specified conditions are false.</value>
    <comment>{Locked=If}</comment>
  </data>
  <data name="AboutSwitch" xml:space="preserve">
    <value>Matches the result of a formula with a series of values. When a match is found, a corresponding formula is evaluated and returned. If no matches are found, the last default formula is evaluated and returned.</value>
    <comment>Description of 'Switch' function.</comment>
  </data>
  <data name="SwitchExpression" xml:space="preserve">
    <value>switch_value</value>
    <comment>function_parameter - First parameter for the Switch function, the value to compare against each 'match_value' parameter passed to the function. Translate this string. Maintain as a single word (do not add spaces).</comment>
  </data>
  <data name="SwitchDefaultReturn" xml:space="preserve">
    <value>default_result</value>
    <comment>function_parameter - Last optional parameter for the Switch function, formula evaluated and returned when there is no match found. Translate this string. Maintain as a single word (do not add spaces).</comment>
  </data>
  <data name="SwitchCaseExpr" xml:space="preserve">
    <value>match_value</value>
    <comment>function_parameter - match_value parameter for the Switch function, the value that will be matched with switch_value. Translate this string. Maintain as a single word (do not add spaces).</comment>
  </data>
  <data name="SwitchCaseArg" xml:space="preserve">
    <value>match_result</value>
    <comment>function_parameter - result statement to return when match is found. Translate this string. Maintain as a single word (do not add spaces).</comment>
  </data>
  <data name="AboutSwitch_switch_value" xml:space="preserve">
    <value>Value to compare against each match_value.</value>
    <comment>The term 'match_value' should be translated the same way as the resource with the key 'SwitchCaseExpr'</comment>
  </data>
  <data name="AboutSwitch_match_value" xml:space="preserve">
    <value>Value to match with switch_value.</value>
    <comment>The term 'switch_value' should be translated the same way as the resource with the key 'SwitchExpression'</comment>
  </data>
  <data name="AboutSwitch_match_result" xml:space="preserve">
    <value>Formula to evaluate and return if match is found.</value>
  </data>
  <data name="AboutSwitch_default_result" xml:space="preserve">
    <value>Formula to evaluate and return if no matches are found.</value>
  </data>
  <data name="AboutAnd" xml:space="preserve">
    <value>Checks whether all arguments are true, and returns true if all arguments are true.</value>
    <comment>Description of 'And' function.</comment>
  </data>
  <data name="AboutOr" xml:space="preserve">
    <value>Checks whether any of the arguments are true, and returns true or false. Returns false only if all arguments are false.</value>
    <comment>Description of 'Or' function.</comment>
  </data>
  <data name="AboutNot" xml:space="preserve">
    <value>Changes false to true and true to false.</value>
    <comment>Description of 'Not' function.</comment>
  </data>
  <data name="LogicalFuncParam" xml:space="preserve">
    <value>logical</value>
    <comment>function_parameter - Parameter for logical functions (And, Or, Not), an expression with a true/false value.</comment>
  </data>
  <data name="AboutAnd_logical" xml:space="preserve">
    <value>A logical expression to factor into the And operation.</value>
  </data>
  <data name="AboutOr_logical" xml:space="preserve">
    <value>A logical expression to factor into the Or operation.</value>
  </data>
  <data name="AboutNot_logical" xml:space="preserve">
    <value>A logical expression to negate.</value>
  </data>
  <data name="AboutCount" xml:space="preserve">
    <value>Counts the numeric values in the specified column.</value>
    <comment>Description of 'Count' function.</comment>
  </data>
  <data name="AboutCountA" xml:space="preserve">
    <value>Counts the number of rows in the column that are not empty.</value>
    <comment>Description of 'CountA' function.</comment>
  </data>
  <data name="AboutCountRows" xml:space="preserve">
    <value>Counts the number of rows in the input table or collection.</value>
    <comment>Description of 'CountRows' function.</comment>
  </data>
  <data name="CountArg1" xml:space="preserve">
    <value>source</value>
    <comment>function_parameter - First argument to the Count function - the source to have its elements counted.</comment>
  </data>
  <data name="AboutCount_source" xml:space="preserve">
    <value>A column of values to count.</value>
  </data>
  <data name="AboutCountA_source" xml:space="preserve">
    <value>A column of values to count.</value>
  </data>
  <data name="AboutCountRows_source" xml:space="preserve">
    <value>A table whose rows will be counted.</value>
  </data>
  <data name="AboutCountIf" xml:space="preserve">
    <value>Counts the number of rows that meet the given condition.</value>
    <comment>Description of 'CountIf' function.</comment>
  </data>
  <data name="CountIfArg1" xml:space="preserve">
    <value>source</value>
    <comment>function_parameter - First argument to the CountIf function - the source to have its elements counted.</comment>
  </data>
  <data name="CountIfArg2" xml:space="preserve">
    <value>condition</value>
    <comment>function_parameter - Second argument to the CountIf function - the condition to be evaluated for which the items will be counted.</comment>
  </data>
  <data name="AboutCountIf_source" xml:space="preserve">
    <value>A table where rows that meet certain criteria will be counted.</value>
  </data>
  <data name="AboutCountIf_condition" xml:space="preserve">
    <value>An expression evaluated for each row, that specifies whether the row should be counted.</value>
  </data>
  <data name="AboutSumT" xml:space="preserve">
    <value>Returns the sum of the numbers the expression evaluates to in the context of the table.</value>
    <comment>Description of 'SumT' function.</comment>
  </data>
  <data name="AboutMaxT" xml:space="preserve">
    <value>Returns the largest value the expression evaluates to in the context of the table.</value>
    <comment>Description of 'MaxT' function.</comment>
  </data>
  <data name="AboutMinT" xml:space="preserve">
    <value>Returns the smallest value the expression evaluates to in the context of the table.</value>
    <comment>Description of 'MinT' function.</comment>
  </data>
  <data name="AboutAverageT" xml:space="preserve">
    <value>Returns the average (arithmetic mean) of the numbers the expression evaluates to in the context of the table.</value>
    <comment>Description of 'AverageT' function.</comment>
  </data>
  <data name="StatisticalTArg1" xml:space="preserve">
    <value>source</value>
    <comment>function_parameter - First argument to statistical aggregation functions (Sum, Average, StdevP, ...) - the source to have its elements aggregated.</comment>
  </data>
  <data name="StatisticalTArg2" xml:space="preserve">
    <value>expression</value>
    <comment>function_parameter - Second argument to statistical aggregation functions (Sum, Average, StdevP, ...) - the expression to be applied to the elements.</comment>
  </data>
  <data name="AboutMin_source" xml:space="preserve">
    <value>A table over which this min operation will be computed.</value>
  </data>
  <data name="AboutMin_expression" xml:space="preserve">
    <value>An expression evaluated over each row in the input table, that provides numeric values for this min operation.</value>
  </data>
  <data name="AboutMax_source" xml:space="preserve">
    <value>A table over which this max operation will be computed.</value>
  </data>
  <data name="AboutMax_expression" xml:space="preserve">
    <value>An expression evaluated over each row in the input table, that provides numeric values for this max operation.</value>
  </data>
  <data name="AboutAverage_source" xml:space="preserve">
    <value>A table over which this average operation will be computed.</value>
  </data>
  <data name="AboutAverage_expression" xml:space="preserve">
    <value>An expression evaluated over each row in the input table, that provides numeric values for this average operation.</value>
  </data>
  <data name="AboutSum_source" xml:space="preserve">
    <value>A table over which this sum operation will be computed.</value>
  </data>
  <data name="AboutSum_expression" xml:space="preserve">
    <value>An expression evaluated over each row in the input table, that provides numeric values for this sum operation.</value>
  </data>
  <data name="AboutSum" xml:space="preserve">
    <value>Returns the sum of its arguments.</value>
    <comment>Description of 'Sum' function.</comment>
  </data>
  <data name="AboutMax" xml:space="preserve">
    <value>Returns the largest value in a set of values. Ignores logical values and text.</value>
    <comment>Description of 'Max' function.</comment>
  </data>
  <data name="AboutMin" xml:space="preserve">
    <value>Returns the smallest value in a set of values. Ignores logical values and text.</value>
    <comment>Description of 'Min' function.</comment>
  </data>
  <data name="AboutAverage" xml:space="preserve">
    <value>Returns the average (arithmetic mean) of its arguments.</value>
    <comment>Description of 'Average' function.</comment>
  </data>
  <data name="StatisticalArg" xml:space="preserve">
    <value>number</value>
    <comment>function_parameter - Argument to statistical functions (Sum, Average, StdevP, ...) - one of the values to be aggregated.</comment>
  </data>
  <data name="AboutSum_number" xml:space="preserve">
    <value>A numeric value for this sum operation.</value>
  </data>
  <data name="AboutMin_number" xml:space="preserve">
    <value>A numeric value for this min operation.</value>
  </data>
  <data name="AboutMax_number" xml:space="preserve">
    <value>A numeric value for this max operation.</value>
  </data>
  <data name="AboutAverage_number" xml:space="preserve">
    <value>A numeric value for this average operation.</value>
  </data>
  <data name="AboutAddColumns" xml:space="preserve">
    <value>Returns a table with new columns computed by evaluating all 'expression' over 'source'.</value>
    <comment>Description of 'AddColumns' function. 'expression' is the third parameter of the function, so it should be translated the same way as 'AddColumnsArg3'; 'source' is the first parameter of the function, so it should be translated as 'AddColumnsArg1'</comment>
  </data>
  <data name="AddColumnsArg1" xml:space="preserve">
    <value>source</value>
    <comment>function_parameter - First argument to the AddColumns function - the source to have columns added to.</comment>
  </data>
  <data name="AddColumnsArg2" xml:space="preserve">
    <value>column</value>
    <comment>function_parameter - Second argument to the AddColumns function - the name of the column to be added.</comment>
  </data>
  <data name="AddColumnsArg3" xml:space="preserve">
    <value>expression</value>
    <comment>function_parameter - Third argument to the AddColumns function - the expression used to create the new column.</comment>
  </data>
  <data name="AboutAddColumns_source" xml:space="preserve">
    <value>A table or record to add columns to.</value>
    <comment>AddColumns Parameter.</comment>
  </data>
  <data name="AboutAddColumns_column" xml:space="preserve">
    <value>A unique column name.</value>
    <comment>AddColumns Parameter.</comment>
  </data>
  <data name="AboutAddColumns_expression" xml:space="preserve">
    <value>An expression that provides values for the new column.</value>
    <comment>AddColumns Parameter.</comment>
  </data>
  <data name="AboutDropColumns" xml:space="preserve">
    <value>Returns a table with one or more specified 'columns' removed from the 'source' table.</value>
    <comment>Description of 'DropColumns' function. 'source' is the first parameter of the function, so it should be translated as 'DropColumnsArg1'</comment>
  </data>
  <data name="DropColumnsArg1" xml:space="preserve">
    <value>source</value>
    <comment>function_parameter - First argument to the DropColumns function - the source to have columns dropped.</comment>
  </data>
  <data name="DropColumnsArg2" xml:space="preserve">
    <value>column_name</value>
    <comment>function_parameter - Second argument to the DropColumns function - the name of the column to be dropped. Translate this string. Maintain as a single word (do not add spaces).</comment>
  </data>
  <data name="AboutDropColumns_source" xml:space="preserve">
    <value>A table or record value to remove columns from.</value>
  </data>
  <data name="AboutDropColumns_column_name" xml:space="preserve">
    <value>The name of a column to remove.</value>
  </data>
  <data name="AboutRenameColumns" xml:space="preserve">
    <value>Returns a copy of the specified 'source' table, with the 'old_column' column renamed to 'new_column'.</value>
    <comment>Description of RenameColumns function.</comment>
  </data>
  <data name="RenameColumnsArg1" xml:space="preserve">
    <value>source</value>
    <comment>function_parameter - First argument of the RenameColumns function - the data source from which columns will be renamed.</comment>
  </data>
  <data name="RenameColumnsArg2" xml:space="preserve">
    <value>old_column</value>
    <comment>function_parameter - Second argument of the RenameColumns function - the new name for the column. Translate this string. Maintain as a single word (do not add spaces).</comment>
  </data>
  <data name="RenameColumnsArg3" xml:space="preserve">
    <value>new_column</value>
    <comment>function_parameter - Third argument of the RenameColumns function - the new name for the column. Translate this string. Maintain as a single word (do not add spaces).</comment>
  </data>
  <data name="AboutRenameColumns_source" xml:space="preserve">
    <value>A table value to process.</value>
  </data>
  <data name="AboutRenameColumns_old_column" xml:space="preserve">
    <value>The name of a column to rename.</value>
  </data>
  <data name="AboutRenameColumns_new_column" xml:space="preserve">
    <value>The new name for the column.</value>
  </data>
  <data name="ErrColRenamedTwice_Name" xml:space="preserve">
    <value>The specified column '{0}' cannot be renamed twice.</value>
    <comment>Error message shown when a user tries to rename the same column twice in a RenameColumns invocation. Ex.: The specified column 'FirstName' cannot be renamed twice.</comment>
  </data>
  <data name="AboutFilter" xml:space="preserve">
    <value>Returns the rows from the table for which all the specified conditions are true.</value>
    <comment>Description of 'Filter' function.</comment>
  </data>
  <data name="FilterArg1" xml:space="preserve">
    <value>source</value>
    <comment>function_parameter - First argument to the Filter function - the source to be filtered.</comment>
  </data>
  <data name="FilterArg2" xml:space="preserve">
    <value>logical_test</value>
    <comment>function_parameter - Second argument to the Filter function - the expression used to filter the source. Translate this string. Maintain as a single word (do not add spaces).</comment>
  </data>
  <data name="AboutFilter_source" xml:space="preserve">
    <value>A table to filter.</value>
  </data>
  <data name="AboutFilter_logical_test" xml:space="preserve">
    <value>A logical test to evaluate for each row. Only the rows that pass this test will be included in the result of Filter.</value>
  </data>
  <data name="AboutFirst" xml:space="preserve">
    <value>Returns the first row of 'source'.</value>
    <comment>Description of 'First' function. 'source' is the first parameter of the function, so it should be translated the same way as 'FirstLastArg1'</comment>
  </data>
  <data name="AboutLast" xml:space="preserve">
    <value>Returns the last row of 'source'.</value>
    <comment>Description of 'Last' function. 'source' is the first parameter of the function, so it should be translated the same way as 'FirstLastArg1'</comment>
  </data>
  <data name="FirstLastArg1" xml:space="preserve">
    <value>source</value>
    <comment>function_parameter - First argument to the First and Last functions - the source to extract the first/last element.</comment>
  </data>
  <data name="AboutFirst_source" xml:space="preserve">
    <value>A table whose first row will be returned.</value>
  </data>
  <data name="AboutLast_source" xml:space="preserve">
    <value>A table whose last row will be returned.</value>
  </data>
  <data name="AboutFirstN" xml:space="preserve">
    <value>Returns the first 'count' rows of 'source'.</value>
    <comment>Description of 'FirstN' function. 'source' should be translated as 'FirstLastNArg1'; 'count' should be translated as 'FirstLastNArg2'</comment>
  </data>
  <data name="AboutLastN" xml:space="preserve">
    <value>Returns the last 'count' rows of 'source'.</value>
    <comment>Description of 'LastN' function. 'source' should be translated as 'FirstLastNArg1'; 'count' should be translated as 'FirstLastNArg2'</comment>
  </data>
  <data name="FirstLastNArg1" xml:space="preserve">
    <value>source</value>
    <comment>function_parameter - First argument to the FirstN and LastN functions - the source to extract the first/last N elements.</comment>
  </data>
  <data name="FirstLastNArg2" xml:space="preserve">
    <value>count</value>
    <comment>function_parameter - Second argument to the FirstN and LastN functions - the number of elements to be extracted.</comment>
  </data>
  <data name="AboutFirstN_source" xml:space="preserve">
    <value>A table from which rows will be returned.</value>
  </data>
  <data name="AboutFirstN_count" xml:space="preserve">
    <value>The number of rows to return.</value>
  </data>
  <data name="AboutLastN_source" xml:space="preserve">
    <value>A table from which rows will be returned.</value>
  </data>
  <data name="AboutLastN_count" xml:space="preserve">
    <value>The number of rows to return.</value>
  </data>
  <data name="AboutText" xml:space="preserve">
    <value>Converts a 'value' to text in a specific number 'format_text'.</value>
    <comment>Description of 'Text' function. 'value' is the name of the first parameter of the function, so it should be translated the same way as 'TextArg1'; 'format_text' is the name of the second parameter of the function, so it should be translated the same way as 'TextArg2'</comment>
  </data>
  <data name="TextArg1" xml:space="preserve">
    <value>value</value>
    <comment>function_parameter - First argument to the Text function - the value to be converted to text.</comment>
  </data>
  <data name="TextArg2" xml:space="preserve">
    <value>format_text</value>
    <comment>function_parameter - Second argument to the Text function - the format used to convert the value to text. Translate this string. Maintain as a single word (do not add spaces).</comment>
  </data>
  <data name="TextArg3" xml:space="preserve">
    <value>language</value>
    <comment>function_parameter - Third argument to the Text function - the language used when converting from the value to text.</comment>
  </data>
  <data name="AboutText_value" xml:space="preserve">
    <value>A value to format into text.</value>
  </data>
  <data name="AboutText_format_text" xml:space="preserve">
    <value>A text value that specifies the way in which 'value' will be formatted.</value>
    <comment>'value' is the name of the first parameter of the function, so it should be translated the same way as 'TextArg1'</comment>
  </data>
  <data name="AboutText_language" xml:space="preserve">
    <value>Language code to use when converting to text.</value>
    <comment>Text Parameter description.</comment>
  </data>
  <data name="AboutValue" xml:space="preserve">
    <value>Converts a 'text' that represents a number to a numeric value.</value>
    <comment>Description of 'Value' function.</comment>
  </data>
  <data name="ValueArg1" xml:space="preserve">
    <value>text</value>
    <comment>function_parameter - First argument to the Value function - the text that will be converted to a number.</comment>
  </data>
  <data name="ValueArg2" xml:space="preserve">
    <value>language</value>
    <comment>function_parameter - Second argument to the Value function - the language whose rules will be used when converting from text to number.</comment>
  </data>
  <data name="AboutValue_text" xml:space="preserve">
    <value>The text value to convert to a numeric value.</value>
  </data>
  <data name="AboutValue_language" xml:space="preserve">
    <value>Language code to use when converting the value.</value>
    <comment>Value Parameter description.</comment>
  </data>
  <data name="AboutBoolean" xml:space="preserve">
    <value>Converts a 'text' that represents a boolean to a boolean value.</value>
    <comment>Description of 'Boolean' function.</comment>
  </data>
  <data name="BooleanArg1" xml:space="preserve">
    <value>text</value>
    <comment>function_parameter - First argument to the Boolean function - the text that will be converted to a boolean.</comment>
  </data>
  <data name="AboutBoolean_text" xml:space="preserve">
    <value>The text value to convert to a boolean value.</value>
  </data>
  <data name="AboutBooleanT" xml:space="preserve">
    <value>Converts a column of text values to a column of boolean values.</value>
    <comment>Description of 'Boolean' function.</comment>
  </data>
  <data name="BooleanTArg1" xml:space="preserve">
    <value>input</value>
    <comment>function_parameter - First argument to the Boolean function - a column of text values.</comment>
  </data>
  <data name="AboutBooleanT_input" xml:space="preserve">
    <value>A column of text values to process.</value>
  </data>
  <data name="AboutBooleanN" xml:space="preserve">
    <value>Converts a 'number' to a boolean value.</value>
    <comment>Description of 'Boolean' function.</comment>
  </data>
  <data name="BooleanNArg1" xml:space="preserve">
    <value>number</value>
    <comment>function_parameter - First argument to the Boolean function - the number that will be converted to a boolean.</comment>
  </data>
  <data name="AboutBooleanN_number" xml:space="preserve">
    <value>The number value to convert to a boolean value.</value>
  </data>
  <data name="AboutBooleanNT" xml:space="preserve">
    <value>Converts a column of numeric values to a column of boolean values.</value>
    <comment>Description of 'Boolean' function.</comment>
  </data>
  <data name="BooleanNTArg1" xml:space="preserve">
    <value>input</value>
    <comment>function_parameter - First argument to the Boolean function - a column of number values.</comment>
  </data>
  <data name="AboutBooleanNT_input" xml:space="preserve">
    <value>A column of number values to process.</value>
  </data>
  <data name="AboutBooleanB" xml:space="preserve">
    <value>Converts a 'boolean' to a boolean value.</value>
    <comment>Description of 'Boolean' function.</comment>
  </data>
  <data name="BooleanBArg1" xml:space="preserve">
    <value>boolean</value>
    <comment>function_parameter - First argument to the Boolean function - the boolean that will be converted to a boolean.</comment>
  </data>
  <data name="AboutBooleanB_boolean" xml:space="preserve">
    <value>The boolean value to convert to a boolean value.</value>
  </data>
  <data name="AboutBooleanBT" xml:space="preserve">
    <value>Converts a column of boolean values to a column of boolean values.</value>
    <comment>Description of 'Boolean' function.</comment>
  </data>
  <data name="BooleanBTArg1" xml:space="preserve">
    <value>input</value>
    <comment>function_parameter - First argument to the Boolean function - a column of boolean values.</comment>
  </data>
  <data name="AboutBooleanBT_input" xml:space="preserve">
    <value>A column of boolean values to process.</value>
  </data>
  <data name="AboutCoalesce" xml:space="preserve">
    <value>Returns the first non blank argument</value>
    <comment>Description of 'Coalesce' function.</comment>
  </data>
  <data name="CoalesceArg1" xml:space="preserve">
    <value>value</value>
    <comment>function_parameter - Argument to the Coalesce function - a value to be evaluated if non blank.</comment>
  </data>
  <data name="AboutCoalesce_value" xml:space="preserve">
    <value>An argument to be returned if it is the first non blank argument.</value>
  </data>
  <data name="AboutConcatenate" xml:space="preserve">
    <value>Joins several text values into one text value.</value>
    <comment>Description of 'Concatenate' function.</comment>
  </data>
  <data name="AboutDecimal" xml:space="preserve">
    <value>Converts a 'text' that represents a number to a Decimal value.</value>
  </data>
  <data name="AboutDecimal_language" xml:space="preserve">
    <value>Language code to use when converting the value.</value>
  </data>
  <data name="AboutDecimal_text" xml:space="preserve">
    <value>The text value to convert to a Decimal value.</value>
  </data>
  <data name="AboutFloat" xml:space="preserve">
    <value>Converts a 'text' that represents a number to a Float value.</value>
  </data>
  <data name="AboutFloat_language" xml:space="preserve">
    <value>Language code to use when converting the value.</value>
  </data>
  <data name="AboutFloat_text" xml:space="preserve">
    <value>The text value to convert to a Float value.</value>
  </data>
  <data name="ConcatenateArg1" xml:space="preserve">
    <value>text</value>
    <comment>function_parameter - Argument to the Concatenate function - the text to be concatenated.</comment>
  </data>
  <data name="AboutConcatenate_text" xml:space="preserve">
    <value>A text value, to be concatenated with the rest of the arguments.</value>
  </data>
  <data name="AboutConcatenateT" xml:space="preserve">
    <value>Joins several text values or tables into one column of text values.</value>
    <comment>Description of 'Concatenate' function.</comment>
  </data>
  <data name="ConcatenateTArg1" xml:space="preserve">
    <value>value</value>
    <comment>function_parameter - Argument to the Concatenate function - the text or table to be concatenated.</comment>
  </data>
  <data name="AboutConcatenate_value" xml:space="preserve">
    <value>A text value or a column of text values, to be concatenated with the rest of the arguments.</value>
  </data>
  <data name="AboutConcat" xml:space="preserve">
    <value>Joins all text values produced by evaluating the given expression over the given table into one text value.</value>
    <comment>Description of 'Concat' function.</comment>
  </data>
  <data name="ConcatArg1" xml:space="preserve">
    <value>table</value>
    <comment>function_parameter - First argument to the Concat function - the table to have its rows concatenated by a given expression.</comment>
  </data>
  <data name="ConcatArg2" xml:space="preserve">
    <value>expression</value>
    <comment>function_parameter - Second argument to the Concat function - the expression used to convert the table rows into text.</comment>
  </data>
  <data name="ConcatArg3" xml:space="preserve">
    <value>separator</value>
    <comment>function_parameter - Third optional argument to the Concat function - the separator to insert between concatenated rows.</comment>
  </data>
  <data name="AboutConcat_table" xml:space="preserve">
    <value>A table value, over which the expression given by the second parameter is to be evaluated.</value>
  </data>
  <data name="AboutConcat_expression" xml:space="preserve">
    <value>An text-producing expression to evaluate for each row in the given table.</value>
  </data>
  <data name="AboutConcat_separator" xml:space="preserve">
    <value>A text value to be inserted between concatenated rows of the table.</value>
    <comment>Description of optional 'separator' parameter</comment>
  </data>
  <data name="AboutLen" xml:space="preserve">
    <value>Returns the number of characters in a text value.</value>
    <comment>Description of 'Len' function.</comment>
  </data>
  <data name="AboutLen_text" xml:space="preserve">
    <value>A text value whose length in characters will be returned.</value>
  </data>
  <data name="AboutLenT" xml:space="preserve">
    <value>Returns the number of characters in a text value, evaluated per row within the specified table or collection.</value>
    <comment>Description of 'Len' function.</comment>
  </data>
  <data name="AboutLen_text_column" xml:space="preserve">
    <value>A column of text values whose lengths in characters will be returned (as a new column).</value>
  </data>
  <data name="LenArg1" xml:space="preserve">
    <value>text</value>
    <comment>function_parameter - First argument to the Len function - the text to have its length retrieved.</comment>
  </data>
  <data name="LenTArg1" xml:space="preserve">
    <value>text_column</value>
    <comment>function_parameter - First argument to the Len function - the name of the column in a data source the length of its elements retrieved. Translate this string. Maintain as a single word (do not add spaces).</comment>
  </data>
  <data name="AboutUpper" xml:space="preserve">
    <value>Converts a text value to all uppercase letters.</value>
    <comment>Description of 'Upper' function.</comment>
  </data>
  <data name="AboutUpperT" xml:space="preserve">
    <value>Converts all letters in a text value, evaluated per row within the specified table or collection, to uppercase.</value>
    <comment>Description of 'Update' function.</comment>
  </data>
  <data name="AboutUpper_text" xml:space="preserve">
    <value>A text value to convert to uppercase.</value>
  </data>
  <data name="AboutUpper_text_column" xml:space="preserve">
    <value>A column of text values to convert to a column of uppercase text values.</value>
  </data>
  <data name="AboutLower" xml:space="preserve">
    <value>Converts all letters in a text value to lowercase.</value>
    <comment>Description of 'Lower' function.</comment>
  </data>
  <data name="AboutLowerT" xml:space="preserve">
    <value>Converts all letters in a text value, evaluated per row within the specified table or collection, to lowercase.</value>
    <comment>Description of 'Lower' function.</comment>
  </data>
  <data name="AboutLower_text" xml:space="preserve">
    <value>A text value to convert to lowercase.</value>
  </data>
  <data name="AboutLower_text_column" xml:space="preserve">
    <value>A column of text values to convert to a column of lowercase text values.</value>
  </data>
  <data name="AboutProper" xml:space="preserve">
    <value>Converts a text value to proper case; the first letter in each word in uppercase, and all other letters to lowercase.</value>
    <comment>Description of 'Proper' function.</comment>
  </data>
  <data name="AboutProperT" xml:space="preserve">
    <value>Converts a text value, evaluated per row within the specified table or collection, to proper case; the first letter in each word in uppercase, and all other letters to lowercase.</value>
    <comment>Description of 'Proper' function.</comment>
  </data>
  <data name="AboutProper_text" xml:space="preserve">
    <value>A text value to convert to proper case.</value>
  </data>
  <data name="AboutProper_text_column" xml:space="preserve">
    <value>A column of text values to convert to a column of proper case text values.</value>
  </data>
  <data name="AboutTrim" xml:space="preserve">
    <value>Removes all spaces from a text value except for single spaces between words.</value>
    <comment>Description of 'Trim' function.</comment>
  </data>
  <data name="AboutTrim_text" xml:space="preserve">
    <value>A text value to convert to trim.</value>
  </data>
  <data name="AboutTrim_text_column" xml:space="preserve">
    <value>A column of text values to trim.</value>
  </data>
  <data name="AboutTrimEnds" xml:space="preserve">
    <value>Removes all leading and trailing spaces from a text value.</value>
    <comment>Description of 'TrimEnds' function.</comment>
  </data>
  <data name="AboutTrimEnds_text" xml:space="preserve">
    <value>A text value to trim the trailing and leading whitespace.</value>
  </data>
  <data name="AboutTrimEnds_text_column" xml:space="preserve">
    <value>A column of text values to trim the trailing and leading whitespace.</value>
  </data>
  <data name="AboutMid" xml:space="preserve">
    <value>Returns the characters from the middle of a text value, given a starting position and length.</value>
    <comment>Description of 'Mid' function.</comment>
  </data>
  <data name="AboutMidT" xml:space="preserve">
    <value>Returns the characters from the middle of a text value, given a starting position and length, evaluated per row within the specified table or collection.</value>
    <comment>Description of 'Mid' function.</comment>
  </data>
  <data name="AboutMid_text" xml:space="preserve">
    <value>A text value from which characters will be extracted.</value>
  </data>
  <data name="AboutMid_text_column" xml:space="preserve">
    <value>A column of text values from which characters will be extracted into a new column.</value>
  </data>
  <data name="AboutMid_start_num" xml:space="preserve">
    <value>The start position where to extract characters from.</value>
  </data>
  <data name="AboutMid_num_chars" xml:space="preserve">
    <value>The number of characters to extract.</value>
  </data>
  <data name="StringFuncArg1" xml:space="preserve">
    <value>text</value>
    <comment>function_parameter - First argument of string related functions, such as Trim, Lower, Upper - the text to have the function applied to.</comment>
  </data>
  <data name="StringTFuncArg1" xml:space="preserve">
    <value>text_column</value>
    <comment>function_parameter - First argument of string related functions, such as Trim, Lower, Upper - the text column in a data source to have the function applied to. Translate this string. Maintain as a single word (do not add spaces).</comment>
  </data>
  <data name="StringFuncArg2" xml:space="preserve">
    <value>start_num</value>
    <comment>function_parameter - Second argument of string related functions, such as Mid, Replace, indicating the start position of the string to apply the function. Translate this string. Maintain as a single word (do not add spaces).</comment>
  </data>
  <data name="StringFuncArg3" xml:space="preserve">
    <value>num_chars</value>
    <comment>function_parameter - Third argument of string related functions, such as Mid, Replace, indicating the number of characters that the function should be applied to. Translate this string. Maintain as a single word (do not add spaces).</comment>
  </data>
  <data name="AboutReplace" xml:space="preserve">
    <value>Replace part of a text value with a different text value.</value>
    <comment>Description of 'Replace' function.</comment>
  </data>
  <data name="AboutReplaceT" xml:space="preserve">
    <value>Replace part of a text value with a different text value, evaluated per row within the specified table or collection.</value>
    <comment>Description of 'Replace' function.</comment>
  </data>
  <data name="ReplaceFuncArg1" xml:space="preserve">
    <value>old_text</value>
    <comment>function_parameter - First argument to the Replace function - the text to be replaced. Translate this string. Maintain as a single word (do not add spaces).</comment>
  </data>
  <data name="ReplaceFuncArg4" xml:space="preserve">
    <value>new_text</value>
    <comment>function_parameter - Last argument to the Replace function - the text to replace the original text. Translate this string. Maintain as a single word (do not add spaces).</comment>
  </data>
  <data name="AboutReplace_old_text" xml:space="preserve">
    <value>The text value to process.</value>
  </data>
  <data name="AboutReplace_start_num" xml:space="preserve">
    <value>The starting position where the replacement will take place.</value>
  </data>
  <data name="AboutReplace_num_chars" xml:space="preserve">
    <value>The number of characters to replace.</value>
  </data>
  <data name="AboutReplace_new_text" xml:space="preserve">
    <value>A replacement text value.</value>
  </data>
  <data name="AboutReplace_text_column" xml:space="preserve">
    <value>A column of text values to process.</value>
  </data>
  <data name="AboutError" xml:space="preserve">
    <value>Produces an error with custom values.</value>
    <comment>Description of 'Error' function.</comment>
  </data>
  <data name="AboutError_error_information" xml:space="preserve">
    <value>A record containing the custom values for the produced error.</value>
    <comment>Description of the first (and only) parameter to the Error function, which is a record containing certain properties that identify the error that is created.</comment>
  </data>
  <data name="ErrorArg1" xml:space="preserve">
    <value>error_information</value>
    <comment>function_parameter - Argument to the Error function - a record of information for generating a custom error. Translate this string. Maintain as a single word (do not add spaces).</comment>
  </data>
  <data name="ErrErrorIrrelevantField" xml:space="preserve">
    <value>The Error function only uses the fields "Kind", "Message", "Notify", "Control", and "Property".</value>
    <comment>An error message for when the user passes in an unexpected extra field to Error. {Locked=Kind} {Locked=Message} {Locked=Notify} {Locked=Control} {Locked=Property} {Locked=Error}</comment>
  </data>
  <data name="AboutIfError" xml:space="preserve">
    <value>Evaluates and returns the first non-error argument.</value>
    <comment>Description of 'IfError' function.</comment>
  </data>
  <data name="IfErrorArg1" xml:space="preserve">
    <value>value</value>
    <comment>function_parameter - Argument to the IfError function - a value to be returned if non error.</comment>
  </data>
  <data name="AboutIfError_value" xml:space="preserve">
    <value>Value that is returned if it is not an error.</value>
    <comment>Description of the first parameter IfError accepts</comment>
  </data>
  <data name="IfErrorArg2" xml:space="preserve">
    <value>fallback</value>
    <comment>function_parameter - Argument to the IfError function - a value to fallback on if the previous args are errors.</comment>
  </data>
  <data name="AboutIfError_fallback" xml:space="preserve">
    <value>Value that is returned if the previous argument is an error.</value>
    <comment>Description of the repeated parameter: a value to fallback on if the previous args are errors</comment>
  </data>
  <data name="AboutSubstitute" xml:space="preserve">
    <value>Replaces existing text with new text in a text value.</value>
    <comment>Description of 'Substitute' function.</comment>
  </data>
  <data name="AboutSubstituteT" xml:space="preserve">
    <value>Replaces existing text with new text in a text value evaluated per row within the specified table or collection.</value>
    <comment>Description of 'Substitute' function.</comment>
  </data>
  <data name="SubstituteFuncArg1" xml:space="preserve">
    <value>text</value>
    <comment>function_parameter - First argument to the Substitute function - the text to have (part of) it replaced.</comment>
  </data>
  <data name="SubstituteTFuncArg1" xml:space="preserve">
    <value>text_column</value>
    <comment>function_parameter - First argument to the Substitute function - a text column to have (part of) its values replaced. Translate this string. Maintain as a single word (do not add spaces).</comment>
  </data>
  <data name="SubstituteFuncArg2" xml:space="preserve">
    <value>old_text</value>
    <comment>function_parameter - Second argument to the Substitute function - the text to be replaced. Translate this string. Maintain as a single word (do not add spaces).</comment>
  </data>
  <data name="SubstituteFuncArg3" xml:space="preserve">
    <value>new_text</value>
    <comment>function_parameter - Third argument to the Substitute function - the text to replace the old value. Translate this string. Maintain as a single word (do not add spaces).</comment>
  </data>
  <data name="SubstituteFuncArg4" xml:space="preserve">
    <value>instance_num</value>
    <comment>function_parameter - Fourth (optional) argument to the Substitute function - the specific instance to be replaced. Translate this string. Maintain as a single word (do not add spaces).</comment>
  </data>
  <data name="AboutSubstitute_text" xml:space="preserve">
    <value>The text value to process.</value>
  </data>
  <data name="AboutSubstitute_old_text" xml:space="preserve">
    <value>The text to replace.</value>
  </data>
  <data name="AboutSubstitute_new_text" xml:space="preserve">
    <value>A replacement text.</value>
  </data>
  <data name="AboutSubstitute_instance_num" xml:space="preserve">
    <value>Specifies which occurrence of the given text to replace.</value>
  </data>
  <data name="AboutSubstitute_text_column" xml:space="preserve">
    <value>A column of text values to process.</value>
  </data>
  <data name="AboutSort" xml:space="preserve">
    <value>Sorts 'source' based on the results of the 'expression' evaluated for each row, optionally specifying a sort 'order'.</value>
    <comment>Description of 'Sort' function.</comment>
  </data>
  <data name="SortArg1" xml:space="preserve">
    <value>source</value>
    <comment>function_parameter - First argument to the Sort function - the source (table / collection) to be sorted.</comment>
  </data>
  <data name="SortArg2" xml:space="preserve">
    <value>expression</value>
    <comment>function_parameter - Second argument to the Sort function - the expression used to sort the source</comment>
  </data>
  <data name="SortArg3" xml:space="preserve">
    <value>order</value>
    <comment>function_parameter - Third argument to the Sort function - the order (ascending / descending) to apply the sorting.</comment>
  </data>
  <data name="AboutSort_source" xml:space="preserve">
    <value>The table to sort.</value>
  </data>
  <data name="AboutSort_expression" xml:space="preserve">
    <value>An expression that gets evaluated over rows in 'source' and provides values for sorting.</value>
  </data>
  <data name="AboutSort_order" xml:space="preserve">
    <value>SortOrder.Ascending or SortOrder.Descending</value>
    <comment>{Locked=SortOrder.Ascending}{Locked=SortOrder.Descending} Possible values for the third argument of the Sort function</comment>
  </data>
  <data name="AboutSortByColumns" xml:space="preserve">
    <value>Sorts 'source' based on the column, optionally specifying a sort 'order'.</value>
    <comment>Description of 'SortByColumns' function.</comment>
  </data>
  <data name="SortByColumnsArg1" xml:space="preserve">
    <value>source</value>
    <comment>function_parameter - First argument to the SortByColumns function - the source (table / collection) to be sorted.</comment>
  </data>
  <data name="SortByColumnsArg2" xml:space="preserve">
    <value>column</value>
    <comment>function_parameter - Second argument to the SortByColumns function - the column based on which the source will be sorted.</comment>
  </data>
  <data name="SortByColumnsArg3" xml:space="preserve">
    <value>order</value>
    <comment>function_parameter - Third argument to the SortByColumns function - the order (ascending / descending) to apply the sorting.</comment>
  </data>
  <data name="AboutSortByColumns_source" xml:space="preserve">
    <value>The table to sort.</value>
  </data>
  <data name="AboutSortByColumns_column" xml:space="preserve">
    <value>A unique column name.</value>
  </data>
  <data name="AboutSortByColumns_order" xml:space="preserve">
    <value>SortOrder.Ascending or SortOrder.Descending</value>
    <comment>{Locked=SortOrder.Ascending}{Locked=SortOrder.Descending} Possible values for the third argument of the Sort function</comment>
  </data>
  <data name="AboutSortByColumnsWithOrderValues" xml:space="preserve">
    <value>Sorts 'source' based on the index of matching values in the specified column.</value>
    <comment>Description of 'SortByColumns' function.</comment>
  </data>
  <data name="SortByColumnsWithOrderValuesArg1" xml:space="preserve">
    <value>source</value>
    <comment>function_parameter - First argument to the SortByColumns function - the source (table / collection) to be sorted.</comment>
  </data>
  <data name="SortByColumnsWithOrderValuesArg2" xml:space="preserve">
    <value>column</value>
    <comment>function_parameter - Second argument to the SortByColumns function - the column based on which the source will be sorted.</comment>
  </data>
  <data name="SortByColumnsWithOrderValuesArg3" xml:space="preserve">
    <value>values</value>
    <comment>function_parameter - Third argument to the SortByColumns function - a list of values specifying the order of items to be sorted.</comment>
  </data>
  <data name="AboutSortByColumns_values" xml:space="preserve">
    <value>A column of values to be used for sorting purposes. Sorting is not done ascendingly/descendingly, but rather based on the index of matching values in the column </value>
  </data>
  <data name="AboutRand" xml:space="preserve">
    <value>Returns a random number greater than or equal to 0 and less than 1, evenly distributed.</value>
    <comment>Description of 'Rand' function.</comment>
  </data>
  <data name="AboutRandBetween" xml:space="preserve">
    <value>Returns a random number between bottom and top, evenly distributed.</value>
    <comment>Description of 'RandBetween' function.</comment>
  </data>
  <data name="AboutRandBetween_bottom" xml:space="preserve">
    <value>The smallest integer that the function can return.</value>
  </data>
  <data name="AboutRandBetween_top" xml:space="preserve">
    <value>The largest integer that the function can return. Must be equal to or greater than bottom.</value>
  </data>
  <data name="RandBetweenArg1" xml:space="preserve">
    <value>bottom</value>
    <comment>function_parameter - First argument to the RandBetween function - the smallest integer that the function can return.</comment>
  </data>
  <data name="RandBetweenArg2" xml:space="preserve">
    <value>top</value>
    <comment>function_parameter - Second argument to the RandBetween function - the largest integer that the function can return.</comment>
  </data>
  <data name="AboutGUID" xml:space="preserve">
    <value>Creates a GUID from a string, or returns a randomly generated GUID if no arguments are supplied.</value>
    <comment>Description of 'GUID' function.</comment>
  </data>
  <data name="GUIDArg" xml:space="preserve">
    <value>GUID_string</value>
    <comment>function_parameter - String to convert into a GUID</comment>
  </data>
  <data name="AboutGUID_GUID_string" xml:space="preserve">
    <value>String to convert into a GUID</value>
    <comment>Description of the GUID String param for the GUID function</comment>
  </data>
  <data name="AboutNow" xml:space="preserve">
    <value>Returns the current date and time.</value>
    <comment>Description of 'Now' function.</comment>
  </data>
  <data name="AboutUTCNow" xml:space="preserve">
    <value>Returns the current date and time in UTC time.</value>
    <comment>Description of 'UTCNow' function.</comment>
  </data>
  <data name="AboutTimeZoneOffset" xml:space="preserve">
    <value>Returns the time difference between UTC time and local time, in minutes.For example, If your time zone is UTC+2, -120 will be returned.</value>
    <comment>Description of 'TimeZoneOffset' function.</comment>
  </data>
  <data name="TimeZoneOffsetArg1" xml:space="preserve">
    <value>date</value>
    <comment>function_parameter - Argument of the TimeZoneOffset function - the date for the timezone offset.</comment>
  </data>
  <data name="AboutTimeZoneOffset_date" xml:space="preserve">
    <value>The date on which to calculate the 'TimeZoneOffset'.</value>
    <comment>{Locked=TimeZoneOffset}</comment>
  </data>
  <data name="AboutToday" xml:space="preserve">
    <value>Returns the current date.</value>
    <comment>Description of 'Today' function.</comment>
  </data>
  <data name="AboutUTCToday" xml:space="preserve">
    <value>Returns the current date in UTC time.</value>
    <comment>Description of 'UTCToday' function.</comment>
  </data>
  <data name="AboutWeekNum" xml:space="preserve">
    <value>Returns the week number for a given date.</value>
    <comment>Description of 'WeekNum' function.</comment>
  </data>
  <data name="WeekNumArg1" xml:space="preserve">
    <value>date</value>
    <comment>function_parameter - First parameter for the WeekNum function - a date value for which the week number will be calculated.</comment>
  </data>
  <data name="WeekNumArg2" xml:space="preserve">
    <value>start_of_week</value>
    <comment>function_parameter - Second (optional) parameter for the WeekNum function - the weekday that is used to start the week. Translate this string. Maintain as a single word (do not add spaces).</comment>
  </data>
  <data name="AboutWeekNum_date" xml:space="preserve">
    <value>A date value for which the week number will be calculated.</value>
  </data>
  <data name="AboutWeekNum_start_of_week" xml:space="preserve">
    <value>A value from the StartOfWeek enumeration or a number from the corresponding Excel function to indicate how the days of the week should be numbered.</value>
    <comment>{Locked=StartOfWeek}</comment>
  </data>
  <data name="AboutISOWeekNum" xml:space="preserve">
    <value>Returns the week number according to ISO rules for a given date.</value>
    <comment>Description of 'ISOWeekNum' function.</comment>
  </data>
  <data name="ISOWeekNumArg1" xml:space="preserve">
    <value>date</value>
    <comment>function_parameter - First parameter for the ISOWeekNum function - a date value for which the ISO week number will be calculated.</comment>
  </data>
  <data name="AboutISOWeekNum_date" xml:space="preserve">
    <value>A date value for which the ISO week number will be calculated.</value>
  </data>
  <data name="AboutEDate" xml:space="preserve">
    <value>Returns a date adjusted by a number of months. The day of the month remains the same but is capped by the number of days in the new month.</value>
    <comment>Description of 'EDate' function.</comment>
  </data>
  <data name="EDateArg1" xml:space="preserve">
    <value>date</value>
    <comment>function_parameter - First parameter for the EDate function - a date value to be adjusted by the specified number of months.</comment>
  </data>
  <data name="EDateArg2" xml:space="preserve">
    <value>months</value>
    <comment>function_parameter - Second parameter for the EDate function - number of months by which to change the date.</comment>
  </data>
  <data name="AboutEDate_date" xml:space="preserve">
    <value>A date value to be adjusted by the specified number of months.</value>
    <comment>Description of the first argument to the 'EDate' function.</comment>      
  </data>
  <data name="AboutEDate_months" xml:space="preserve">
    <value>Number of months by which to change the date. A positive value yields a future date, a negative value a past date, and zero will not change the month.</value>
    <comment>Description of the second argument to the 'EDate' function.</comment>    
  </data>
  <data name="AboutEOMonth" xml:space="preserve">
    <value>Returns the last day of the month for a specified date, adjusted by a number of months.</value>
    <comment>Description of 'EOMonth' function.</comment>
  </data>
  <data name="EOMonthArg1" xml:space="preserve">
    <value>date</value>
    <comment>function_parameter - First parameter for the EOMonth function - a date value to be adjusted by the specified number of months.</comment>
  </data>
  <data name="EOMonthArg2" xml:space="preserve">
    <value>months</value>
    <comment>function_parameter - Second parameter for the EOMonth function - number of months by which to change the date.</comment>
  </data>
  <data name="AboutEOMonth_date" xml:space="preserve">
    <value>A date value to be adjusted by the specified number of months.</value>
    <comment>Description of the first argument to the 'EOMonth' function.</comment>      
  </data>
  <data name="AboutEOMonth_months" xml:space="preserve">
    <value>>Number of months by which to change the date. A positive value yields a future date, a negative value a past date, and zero will not change the month.</value>
    <comment>Description of the second argument to the 'EOMonth' function.</comment>     
  </data>
  <data name="AboutInt" xml:space="preserve">
    <value>Truncates 'number' by rounding toward negative infinity.</value>
    <comment>Description of 'Int' function.</comment>
  </data>
  <data name="AboutIntT" xml:space="preserve">
    <value>Truncates the values in a column of numbers by rounding toward negative infinity.</value>
    <comment>Description of 'Int' function.</comment>
  </data>
  <data name="AboutInt_number" xml:space="preserve">
    <value>A numeric value to process.</value>
  </data>
  <data name="AboutInt_input" xml:space="preserve">
    <value>A column of numeric values to process.</value>
  </data>
  <data name="AboutTrunc" xml:space="preserve">
    <value>Truncates 'number' by rounding toward zero.</value>
    <comment>Description of 'Trunc' function.</comment>
  </data>
  <data name="AboutTrunc_number" xml:space="preserve">
    <value>The number to truncate.</value>
  </data>
  <data name="AboutTrunc_source" xml:space="preserve">
    <value>A column of numbers to truncate.</value>
  </data>
  <data name="AboutTrunc_num_digits" xml:space="preserve">
    <value>The number of fractional digits to use for truncating.</value>
  </data>
  <data name="AboutTruncT" xml:space="preserve">
    <value>Truncates all numbers in 'source' by rounding toward zero.</value>
    <comment>Description of 'TruncT' function.</comment>
  </data>
  <data name="TruncArg1" xml:space="preserve">
    <value>number</value>
    <comment>function_parameter - First argument to the Trunc function - the number to be rounded.</comment>
  </data>
  <data name="TruncArg2" xml:space="preserve">
    <value>num_digits</value>
    <comment>function_parameter - Second argument to the Trunc function - the number of digits to apply the rounding. Translate this string. Maintain as a single word (do not add spaces).</comment>
  </data>
  <data name="TruncTArg1" xml:space="preserve">
    <value>source</value>
    <comment>function_parameter - First argument to the Trunc function - numeric column to be rounded.</comment>
  </data>
  <data name="TruncTArg2" xml:space="preserve">
    <value>num_digits</value>
    <comment>function_parameter - Second argument to the Trunc function - the number of digits to apply the rounding. Translate this string. Maintain as a single word (do not add spaces).</comment>
  </data>
  <data name="AboutRound" xml:space="preserve">
    <value>Rounds 'number' to the specified number of digits.</value>
    <comment>Description of 'Round' function.</comment>
  </data>
  <data name="AboutRoundUp" xml:space="preserve">
    <value>Rounds 'number' up, away from zero.</value>
    <comment>Description of 'RoundUp' function.</comment>
  </data>
  <data name="AboutRoundDown" xml:space="preserve">
    <value>Rounds 'number' down, toward zero.</value>
    <comment>Description of 'RoundDown' function.</comment>
  </data>
  <data name="RoundArg1" xml:space="preserve">
    <value>number</value>
    <comment>function_parameter - First argument to the Round function - the number to be rounded.</comment>
  </data>
  <data name="RoundArg2" xml:space="preserve">
    <value>num_digits</value>
    <comment>function_parameter - Second argument to the Round function - the number of digits to apply the rounding. Translate this string. Maintain as a single word (do not add spaces).</comment>
  </data>
  <data name="AboutRound_number" xml:space="preserve">
    <value>The number to round.</value>
  </data>
  <data name="AboutRound_source" xml:space="preserve">
    <value>A column of numbers to round.</value>
  </data>
  <data name="AboutRound_num_digits" xml:space="preserve">
    <value>The number of fractional digits to use for rounding.</value>
  </data>
  <data name="AboutRoundUp_number" xml:space="preserve">
    <value>The number to round.</value>
  </data>
  <data name="AboutRoundUp_source" xml:space="preserve">
    <value>A column of numbers to round.</value>
  </data>
  <data name="AboutRoundUp_num_digits" xml:space="preserve">
    <value>The number of fractional digits to use for rounding.</value>
  </data>
  <data name="AboutRoundDown_number" xml:space="preserve">
    <value>The number to round.</value>
  </data>
  <data name="AboutRoundDown_source" xml:space="preserve">
    <value>A column of numbers to round.</value>
  </data>
  <data name="AboutRoundDown_num_digits" xml:space="preserve">
    <value>The number of fractional digits to use for rounding.</value>
  </data>
  <data name="AboutRoundT" xml:space="preserve">
    <value>Rounds all numbers in 'source' to the specified number of digits.</value>
    <comment>Description of 'RoundT' function.</comment>
  </data>
  <data name="AboutRoundUpT" xml:space="preserve">
    <value>Rounds all numbers in 'source' up, away from zero.</value>
    <comment>Description of 'RoundUpT' function.</comment>
  </data>
  <data name="AboutRoundDownT" xml:space="preserve">
    <value>Rounds all numbers in 'source' down, toward zero.</value>
    <comment>Description of 'RoundDownT' function.</comment>
  </data>
  <data name="RoundTArg1" xml:space="preserve">
    <value>source</value>
    <comment>function_parameter - First argument to the Round function - numeric column to be rounded.</comment>
  </data>
  <data name="RoundTArg2" xml:space="preserve">
    <value>num_digits</value>
    <comment>function_parameter - Second argument to the Round function - the number of digits to apply the rounding. Translate this string. Maintain as a single word (do not add spaces).</comment>
  </data>
  <data name="AboutRGBA" xml:space="preserve">
    <value>Takes in numeric values for Red, Green, Blue and Alpha components of the color and generates the specific color. R, G, B are numeric between 0 to 255. Alpha is decimal between 0 to 1.</value>
    <comment>Description of 'RGBA' function.</comment>
  </data>
  <data name="RGBAArg1" xml:space="preserve">
    <value>red_value</value>
    <comment>function_parameter - First argument to the RGBA function - the red component of the color. Translate this string. Maintain as a single word (do not add spaces).</comment>
  </data>
  <data name="RGBAArg2" xml:space="preserve">
    <value>green_value</value>
    <comment>function_parameter - Second argument to the RGBA function - the green component of the color. Translate this string. Maintain as a single word (do not add spaces).</comment>
  </data>
  <data name="RGBAArg3" xml:space="preserve">
    <value>blue_value</value>
    <comment>function_parameter - Third argument to the RGBA function - the blue component of the color. Translate this string. Maintain as a single word (do not add spaces).</comment>
  </data>
  <data name="RGBAArg4" xml:space="preserve">
    <value>alpha_value</value>
    <comment>function_parameter - Second argument to the RGBA function - the alpha (transparency) component of the color. Translate this string. Maintain as a single word (do not add spaces).</comment>
  </data>
  <data name="AboutRGBA_red_value" xml:space="preserve">
    <value>The red component, 0 to 255.</value>
  </data>
  <data name="AboutRGBA_green_value" xml:space="preserve">
    <value>The green component, 0 to 255.</value>
  </data>
  <data name="AboutRGBA_blue_value" xml:space="preserve">
    <value>The blue component, 0 to 255.</value>
  </data>
  <data name="AboutRGBA_alpha_value" xml:space="preserve">
    <value>The alpha component, 0 to 1 (or a percentage, such as 49%).</value>
  </data>
  <data name="AboutColorFade" xml:space="preserve">
    <value>Produces a new shade of the specified 'color', based on the specified 'fade' percentage.</value>
    <comment>Description of 'ColorFade' function.</comment>
  </data>
  <data name="ColorFadeArg1" xml:space="preserve">
    <value>color</value>
    <comment>function_parameter - First argument to the ColorFade function - the color on which the function will apply a fade transformation.</comment>
  </data>
  <data name="ColorFadeArg2" xml:space="preserve">
    <value>fade</value>
    <comment>function_parameter - Second argument to the ColorFade function - the amount of fade that will be applied to the color.</comment>
  </data>
  <data name="AboutColorFade_color" xml:space="preserve">
    <value>A color to fade.</value>
  </data>
  <data name="AboutColorFade_fade" xml:space="preserve">
    <value>A percentage by which the color will be faded. A negative percentage produces a darker shade. A positive percentage produces a lighter shade.</value>
  </data>
  <data name="AboutColorFadeT" xml:space="preserve">
    <value>Produces new shades of the specified 'color' values, based on the specified 'fade' percentage values.</value>
  </data>
  <data name="ColorFadeTArg1" xml:space="preserve">
    <value>color_or_column</value>
    <comment>function_parameter - First argument to the ColorFade function - the color on which the function will apply a fade transformation, or a column in a table containing the colors. When translating, maintain as a single word (i.e., do not add spaces)</comment>
  </data>
  <data name="ColorFadeTArg2" xml:space="preserve">
    <value>fade_or_column</value>
    <comment>function_parameter - Second argument to the ColorFade function - the amount of fade that will be applied to the color, or a column in a table containing the amounts. When translating, maintain as a single word (i.e., do not add spaces)</comment>
  </data>
  <data name="AboutColorFade_color_or_column" xml:space="preserve">
    <value>A color (or column of color values) to fade.</value>
  </data>
  <data name="AboutColorFade_fade_or_column" xml:space="preserve">
    <value>A percentage (or column of percentage values) by which the color (or column of color values) will be faded. A negative percentage produces a darker shade. A positive percentage produces a lighter shade.</value>
  </data>
  <data name="AboutAbs" xml:space="preserve">
    <value>Returns the absolute value of a number, a number without its sign.</value>
    <comment>Description of 'Abs' function.</comment>
  </data>
  <data name="AboutAbsT" xml:space="preserve">
    <value>Returns the absolute values (numbers without their sign) of a column of numbers.</value>
    <comment>Description of 'Abs' function.</comment>
  </data>
  <data name="AboutAbs_number" xml:space="preserve">
    <value>A numeric value to process.</value>
  </data>
  <data name="AboutAbs_input" xml:space="preserve">
    <value>A column of numeric values to process.</value>
  </data>
  <data name="AboutSin_number" xml:space="preserve">
    <value>A numeric value (in radians) to process.</value>
  </data>
  <data name="AboutSin_input" xml:space="preserve">
    <value>A column of numeric values (in radians) to process.</value>
  </data>
  <data name="AboutSin" xml:space="preserve">
    <value>Returns the sine value of a number.</value>
    <comment>Sin function parameter in radians.</comment>
  </data>
  <data name="AboutSinT" xml:space="preserve">
    <value>Returns the sine values of a column of numbers.</value>
    <comment>Sin function parameter is a column of numbers in radians.</comment>
  </data>
  <data name="AboutAsin_number" xml:space="preserve">
    <value>A numeric value to process.</value>
  </data>
  <data name="AboutAsin_input" xml:space="preserve">
    <value>A column of numeric values to process.</value>
  </data>
  <data name="AboutAsin" xml:space="preserve">
    <value>Returns the arc sine value (in radians) of a number.</value>
    <comment>Asin function parameter.</comment>
  </data>
  <data name="AboutAsinT" xml:space="preserve">
    <value>Returns the arc sine values (in radians) of a column of numbers.</value>
    <comment>Asin function parameter.</comment>
  </data>
  <data name="AboutCos" xml:space="preserve">
    <value>Returns the cosine value of a number.</value>
    <comment>Cos function parameter in radians.</comment>
  </data>
  <data name="AboutCosT" xml:space="preserve">
    <value>Returns the cosine values of a column of numbers.</value>
    <comment>Cos function parameter is a column of numbers in radians.</comment>
  </data>
  <data name="AboutCos_number" xml:space="preserve">
    <value>A numeric value (in radians) to process.</value>
  </data>
  <data name="AboutCos_input" xml:space="preserve">
    <value>A column of numeric values (in radians) to process.</value>
  </data>
  <data name="AboutAcos" xml:space="preserve">
    <value>Returns the arc cosine value (in radians) of a number.</value>
    <comment>Acos function parameter.</comment>
  </data>
  <data name="AboutAcos_number" xml:space="preserve">
    <value>A numeric value to process.</value>
  </data>
  <data name="AboutAcosT" xml:space="preserve">
    <value>Returns the arc cosine values (in radians) of a column of numbers.</value>
    <comment>Acos function parameter.</comment>
  </data>
  <data name="AboutAcos_input" xml:space="preserve">
    <value>A column of numeric values to process.</value>
  </data>
  <data name="AboutAcot_number" xml:space="preserve">
    <value>A numeric value to process.</value>
  </data>
  <data name="AboutAcot_input" xml:space="preserve">
    <value>A column of numeric values to process.</value>
  </data>
  <data name="AboutAcot" xml:space="preserve">
    <value>Returns the arc cotangent value (in radians) of a number.</value>
    <comment>Acot function parameter.</comment>
  </data>
  <data name="AboutAcotT" xml:space="preserve">
    <value>Returns the arc cotangent values (in radians) of a column of numbers.</value>
    <comment>Acot function parameter.</comment>
  </data>
  <data name="AboutTan" xml:space="preserve">
    <value>Returns the tangent value of a number.</value>
    <comment>Tan function parameter in radians.</comment>
  </data>
  <data name="AboutTanT" xml:space="preserve">
    <value>Returns the tangent values of a column of numbers.</value>
    <comment>Tan function parameter in a column of numbers in radians.</comment>
  </data>
  <data name="AboutTan_number" xml:space="preserve">
    <value>A numeric value (in radians) to process.</value>
  </data>
  <data name="AboutTan_input" xml:space="preserve">
    <value>A column of numeric values (in radians) to process.</value>
  </data>
  <data name="AboutAtan" xml:space="preserve">
    <value>Returns the arc tangent value (in radians) of a number.</value>
    <comment>Atan function parameter.</comment>
  </data>
  <data name="AboutAtanT" xml:space="preserve">
    <value>Returns the arc tangent values (in radians) of a column of numbers.</value>
    <comment>Atan function parameter.</comment>
  </data>
  <data name="AboutAtan_number" xml:space="preserve">
    <value>A numeric value to process.</value>
  </data>
  <data name="AboutAtan_input" xml:space="preserve">
    <value>A column of numeric values to process.</value>
  </data>
  <data name="AboutCot" xml:space="preserve">
    <value>Returns the cotangent value of a number.</value>
    <comment>Cot function parameter in radians.</comment>
  </data>
  <data name="AboutCotT" xml:space="preserve">
    <value>Returns the cotangent values of a column of numbers.</value>
    <comment>Cot function parameter in a column of numbers in radians.</comment>
  </data>
  <data name="AboutCot_number" xml:space="preserve">
    <value>A numeric value (in radians) to process.</value>
  </data>
  <data name="AboutCot_input" xml:space="preserve">
    <value>A column of numeric values (in radians) to process.</value>
  </data>
  <data name="AboutLn" xml:space="preserve">
    <value>Returns the natural logarithm (base E) of a number.</value>
    <comment>Ln function parameter.</comment>
  </data>
  <data name="AboutLnT" xml:space="preserve">
    <value>Returns the natural logarithm values (base E) of a column of numbers.</value>
    <comment>Ln function parameter.</comment>
  </data>
  <data name="AboutLn_number" xml:space="preserve">
    <value>A numeric value to process.</value>
  </data>
  <data name="AboutLn_input" xml:space="preserve">
    <value>A column of numeric values to process.</value>
  </data>
  <data name="AboutLog" xml:space="preserve">
    <value>Returns the logarithm of a number for the given base. The default base is 10.</value>
    <comment>Description of Log function.</comment>
  </data>
  <data name="AboutLogT" xml:space="preserve">
    <value>Returns the logarithm values of a number or column of numbers for the given base or column of bases. The default base is 10.</value>
    <comment>Description of Log function.</comment>
  </data>
  <data name="AboutLog_number" xml:space="preserve">
    <value>A numeric value to process.</value>
  </data>
  <data name="AboutLog_input" xml:space="preserve">
    <value>A column of numeric values to process.</value>
  </data>
  <data name="LogBase" xml:space="preserve">
    <value>base</value>
    <comment>function_parameter - First argument to the Logarithm function - the base of the logarithm.</comment>
  </data>
  <data name="AboutLog_base" xml:space="preserve">
    <value>The base for the logarithm.</value>
  </data>
  <data name="AboutExp" xml:space="preserve">
    <value>Returns E raised to the power of a number. To calculate powers of other bases, use the exponentiation operator (^).</value>
    <comment>Exp function parameter.</comment>
  </data>
  <data name="AboutExpT" xml:space="preserve">
    <value>Returns a column containing E raised to the power of each corresponding number in a column of numbers. To calculate powers of other bases, use the exponentiation operator (^).</value>
    <comment>Exp function parameter.</comment>
  </data>
  <data name="AboutExp_number" xml:space="preserve">
    <value>A numeric value to process.</value>
  </data>
  <data name="AboutExp_input" xml:space="preserve">
    <value>A column of numeric values to process.</value>
  </data>
  <data name="AboutPi" xml:space="preserve">
    <value>Returns the value of pi.</value>
  </data>
  <data name="AboutRadians" xml:space="preserve">
    <value>Returns the radians value of a number.</value>
    <comment>Radians function parameter.</comment>
  </data>
  <data name="AboutRadiansT" xml:space="preserve">
    <value>Returns the radians values of a column of numbers.</value>
    <comment>Radians function parameter.</comment>
  </data>
  <data name="AboutRadians_number" xml:space="preserve">
    <value>A numeric value (in degrees) to process.</value>
  </data>
  <data name="AboutRadians_input" xml:space="preserve">
    <value>A column of numeric values (in degrees) to process.</value>
  </data>
  <data name="AboutDegrees" xml:space="preserve">
    <value>Returns the degrees value of a number.</value>
    <comment>Degrees function parameter.</comment>
  </data>
  <data name="AboutDegreesT" xml:space="preserve">
    <value>Returns the degrees values of a column of numbers.</value>
    <comment>Degrees function parameter.</comment>
  </data>
  <data name="AboutDegrees_number" xml:space="preserve">
    <value>A numeric value (in radians) to process.</value>
  </data>
  <data name="AboutDegrees_input" xml:space="preserve">
    <value>A column of numeric values (in radians) to process.</value>
  </data>
  <data name="AboutDistinct" xml:space="preserve">
    <value>Evaluates an expression over one or more columns of the table and returns a one-column table that contains distinct (unique) values for the evaluated expression.</value>
  </data>
  <data name="DistinctArg1" xml:space="preserve">
    <value>source</value>
    <comment>function_parameter - First parameter to the Distinct function - the source (collection / table) to have distinct elements retrieved.</comment>
  </data>
  <data name="DistinctArg2" xml:space="preserve">
    <value>expression</value>
    <comment>function_parameter - Second parameter to the Distinct function - the expression that will generate the distinct values to be returned.</comment>
  </data>
  <data name="AboutDistinct_source" xml:space="preserve">
    <value>A table from which distinct values will be extracted.</value>
  </data>
  <data name="AboutDistinct_expression" xml:space="preserve">
    <value>An expression evaluated over each row in the input table, and which provides values for the Distinct operation.</value>
  </data>
  <data name="AboutAtan2" xml:space="preserve">
    <value>Returns the arctangent (in radians) of the specified x- and y-coordinates.</value>
  </data>
  <data name="AboutAtan2Arg1" xml:space="preserve">
    <value>x_coordinate</value>
    <comment>function_parameter - First parameter to the Atan function - the x coordinate for arctangent to be returned. When translating, maintain as a single word (i.e., do not add spaces)</comment>
  </data>
  <data name="AboutAtan2Arg2" xml:space="preserve">
    <value>y_coordinate</value>
    <comment>function_parameter - Second parameter to the Atan function - the y coordinate for arctangent to be returned. When translating, maintain as a single word (i.e., do not add spaces)</comment>
  </data>
  <data name="AboutAtan2_x_coordinate" xml:space="preserve">
    <value>x-coordinate.</value>
  </data>
  <data name="AboutAtan2_y_coordinate" xml:space="preserve">
    <value>y-coordinate.</value>
  </data>
  <data name="AboutSqrt" xml:space="preserve">
    <value>Returns the square root of a number.</value>
    <comment>Description of 'Sqrt' function.</comment>
  </data>
  <data name="AboutSqrtT" xml:space="preserve">
    <value>Returns the square roots of a column of numbers.</value>
    <comment>Description of 'Sqrt' function.</comment>
  </data>
  <data name="AboutSqrt_number" xml:space="preserve">
    <value>A numeric value to process.</value>
  </data>
  <data name="AboutSqrt_input" xml:space="preserve">
    <value>A column of numeric values to process.</value>
  </data>
  <data name="MathFuncArg1" xml:space="preserve">
    <value>number</value>
    <comment>function_parameter - First parameter to generic math functions - the number on which the function will be applied.</comment>
  </data>
  <data name="MathTFuncArg1" xml:space="preserve">
    <value>input</value>
    <comment>function_parameter - First parameter to generic math functions - the column in a table on which the function will be applied.</comment>
  </data>
  <data name="MathFuncArg2" xml:space="preserve">
    <value>modifier</value>
    <comment>function_parameter - Second parameter to generic math functions - the second number on which the function will be applied.</comment>
  </data>
  <data name="MathTFuncArg2" xml:space="preserve">
    <value>modifier</value>
    <comment>function_parameter - Second parameter to generic math functions - the second column in a table on which the function will be applied.</comment>
  </data>
  <data name="AboutLeft" xml:space="preserve">
    <value>Returns the specified number of characters from the start of a text value.</value>
    <comment>Description of 'Left' function.</comment>
  </data>
  <data name="AboutLeftT" xml:space="preserve">
    <value>Returns a column containing the specified number of characters from the start of the text value evaluated per row within the specified table or collection.</value>
    <comment>Description of 'Left' function.</comment>
  </data>
  <data name="AboutLeft_text" xml:space="preserve">
    <value>A text value to extract characters from.</value>
  </data>
  <data name="AboutLeft_num_chars" xml:space="preserve">
    <value>The number of characters to extract.</value>
  </data>
  <data name="AboutLeft_text_column" xml:space="preserve">
    <value>A column of text values to extract characters from.</value>
  </data>
  <data name="AboutRight" xml:space="preserve">
    <value>Returns the specified number of characters from the end of a text value.</value>
    <comment>Description of 'Right' function.</comment>
  </data>
  <data name="AboutRightT" xml:space="preserve">
    <value>Returns a column containing the specified number of characters from the end of the text value evaluated per row within the specified table or collection.</value>
    <comment>Description of 'Right' function.</comment>
  </data>
  <data name="AboutRight_text" xml:space="preserve">
    <value>A text value to extract characters from.</value>
  </data>
  <data name="AboutRight_num_chars" xml:space="preserve">
    <value>The number of characters to extract.</value>
  </data>
  <data name="AboutRight_text_column" xml:space="preserve">
    <value>A column of text values to extract characters from.</value>
  </data>
  <data name="LeftRightArg1" xml:space="preserve">
    <value>text</value>
    <comment>function_parameter - First parameter of the Left/Right functions - the text to retrieve the first characters to the left/right.</comment>
  </data>
  <data name="LeftRightTArg1" xml:space="preserve">
    <value>text_column</value>
    <comment>function_parameter - First parameter of the Left/Right functions - the text column to retrieve the first characters to the left/right. Translate this string. Maintain as a single word (do not add spaces).</comment>
  </data>
  <data name="LeftRightArg2" xml:space="preserve">
    <value>num_chars</value>
    <comment>function_parameter - Second parameter of the Left/Right functions - the number of characters to retrieve on the left/right of the given text. Translate this string. Maintain as a single word (do not add spaces).</comment>
  </data>
  <data name="AboutIsBlank" xml:space="preserve">
    <value>Checks whether the expression results in blank, and returns true or false.</value>
    <comment>Description of 'IsBlank' function.</comment>
  </data>
  <data name="IsBlankArg1" xml:space="preserve">
    <value>expression</value>
    <comment>function_parameter - First parameter to the IsBlank function - the expression to be evaluated.</comment>
  </data>
  <data name="AboutIsBlank_expression" xml:space="preserve">
    <value>An expression to be tested.</value>
  </data>
  <data name="AboutIsBlankOrError" xml:space="preserve">
    <value>Checks whether the expression results in blank result or an error, and returns true or false.</value>
    <comment>Description of 'IsBlank' function.</comment>
  </data>
  <data name="IsBlankOrErrorArg1" xml:space="preserve">
    <value>expression</value>
    <comment>function_parameter - First parameter to the IsBlankOrError function - the expression to be evaluated.</comment>
  </data>
  <data name="AboutIsBlankOrError_expression" xml:space="preserve">
    <value>An expression to be tested.</value>
    <comment>Function parameter for IsBlankOrError function.</comment>
  </data>
  <data name="AboutIsEmpty" xml:space="preserve">
    <value>Checks if a collection is empty and returns true or false.</value>
    <comment>Description of 'IsEmpty' function.</comment>
  </data>
  <data name="IsEmptyArg1" xml:space="preserve">
    <value>source</value>
    <comment>function_parameter - First parameter to the IsEmpty function - the source expression to be evaluated.</comment>
  </data>
  <data name="AboutIsEmpty_source" xml:space="preserve">
    <value>A table to be tested.</value>
  </data>
  <data name="AboutShuffle" xml:space="preserve">
    <value>Returns a randomly shuffled copy of the input 'source' table.</value>
    <comment>Description of 'Shuffle' function.</comment>
  </data>
  <data name="ShuffleArg1" xml:space="preserve">
    <value>source</value>
    <comment>function_parameter - First parameter to the Shuffle function - the source to be shuffled.</comment>
  </data>
  <data name="AboutShuffle_source" xml:space="preserve">
    <value>A table to be shuffled.</value>
  </data>
  <data name="AboutLookUp" xml:space="preserve">
    <value>Looks up the first row for which the specified condition evaluates to true and returns the result of expression evaluated within the context of that row if provided an expression and the entire row otherwise.</value>
    <comment>Description of 'LookUp' function.</comment>
  </data>
  <data name="LookUpArg1" xml:space="preserve">
    <value>source</value>
    <comment>function_parameter - First argument to the LookUp function - the source to have the lookup operation performed.</comment>
  </data>
  <data name="LookUpArg2" xml:space="preserve">
    <value>condition</value>
    <comment>function_parameter - Second argument to the LookUp function - the condition on which the lookup operation is performed.</comment>
  </data>
  <data name="LookUpArg3" xml:space="preserve">
    <value>result</value>
    <comment>function_parameter - Third argument to the LookUp function - an expression to be applied to the returned row.</comment>
  </data>
  <data name="AboutLookUp_source" xml:space="preserve">
    <value>A table where values will be looked up.</value>
  </data>
  <data name="AboutLookUp_condition" xml:space="preserve">
    <value>A condition to evaluate for rows in the specified input.</value>
  </data>
  <data name="AboutLookUp_result" xml:space="preserve">
    <value>An expression to evaluate over the row that match the specified condition, and that will provide the result.</value>
  </data>
  <data name="AboutStdevP" xml:space="preserve">
    <value>Calculates standard deviation based on the entire population given as arguments (ignores logical values and text).</value>
    <comment>Description of 'StdevP' function.</comment>
  </data>
  <data name="AboutStdevP_number" xml:space="preserve">
    <value>A number to factor into the standard deviation calculation.</value>
  </data>
  <data name="AboutStdevP_source" xml:space="preserve">
    <value>A table that specifies the population for the standard deviation calculation.</value>
  </data>
  <data name="AboutStdevP_expression" xml:space="preserve">
    <value>An expression evaluated over rows in the input, that specifies values for the standard deviation calculation.</value>
  </data>
  <data name="AboutStdevPT" xml:space="preserve">
    <value>Calculates standard deviation based on the entire population given as a column (ignores logical values and text within the column).</value>
    <comment>Description of 'StdevPT' function.</comment>
  </data>
  <data name="AboutVarP" xml:space="preserve">
    <value>Calculates variance based on the entire population (ignores logical values and text in the population).</value>
    <comment>Description of 'VarP' function.</comment>
  </data>
  <data name="AboutVarP_number" xml:space="preserve">
    <value>A number to factor into the variance calculation.</value>
  </data>
  <data name="AboutVarP_source" xml:space="preserve">
    <value>A table that specifies the population for the variance calculation.</value>
  </data>
  <data name="AboutVarP_expression" xml:space="preserve">
    <value>An expression evaluated over rows in the input, that specifies values for the variance calculation.</value>
  </data>
  <data name="AboutVarPT" xml:space="preserve">
    <value>Calculates variance based on the entire population specified as a column (ignores logical values and text in the column).</value>
    <comment>Description of 'VarPT' function.</comment>
  </data>
  <data name="SetArg1" xml:space="preserve">
    <value>variable</value>
    <comment>function_parameter - First argument to the Set function - the name of a global variable, scoped to the app.</comment>
  </data>
  <data name="AboutSplit" xml:space="preserve">
    <value>Splits a string into substrings using a delimiter.</value>
    <comment>Description of 'Split' function.</comment>
  </data>
  <data name="AboutSplit_text" xml:space="preserve">
    <value>Text to be split into substrings.</value>
    <comment>Description of first argument of the 'Split' function</comment>
  </data>
  <data name="AboutSplit_separator" xml:space="preserve">
    <value>Delimiter text used to split the input text into substrings.</value>
    <comment>Description of second argument of the 'Split' function</comment>
  </data>
  <data name="SplitArg1" xml:space="preserve">
    <value>text</value>
    <comment>function_parameter - First argument to the Split function - the input text that will be split into substrings using SplitArg2 as the delimiter.</comment>
  </data>
  <data name="SplitArg2" xml:space="preserve">
    <value>separator</value>
    <comment>function_parameter - Second argument to the Split function - the delimiter text that is used to split SplitArg1 into substrings.</comment>
  </data>
  <data name="AboutIsType" xml:space="preserve">
    <value>Returns true if the provided value is of the given type.</value>
    <comment>Description of the 'IsType' function.</comment>
  </data>
  <data name="IsTypeArg1" xml:space="preserve">
    <value>value</value>
    <comment>function_parameter - First argument of the IsType function - The polymorphic value to be inspected.</comment>
  </data>
  <data name="IsTypeArg2" xml:space="preserve">
    <value>typeTable</value>
    <comment>function_parameter - Second argument of the IsType function - The Entity table representing the type that we wish to compare the value to. For example, if the author has a CDS data source named Account, that table could be passed here (eg IsType(myVal, Account)).</comment>
  </data>
  <data name="AboutAsType" xml:space="preserve">
    <value>Uses the provided value as the given type.</value>
    <comment>Description of the 'AsType' function.</comment>
  </data>
  <data name="AsTypeArg1" xml:space="preserve">
    <value>value</value>
    <comment>function_parameter - First argument of the IsType function - The polymorphic value to be used as the new type.</comment>
  </data>
  <data name="AsTypeArg2" xml:space="preserve">
    <value>typeTable</value>
    <comment>function_parameter - Second argument of the AsType function - The Entity table representing the type that we wish the value to be used as. For example, if the author has a CDS data source named Account, that table could be passed here (eg AsType(myVal, Account)).</comment>
  </data>
  <data name="AboutAsType_value" xml:space="preserve">
    <value>The polymorphic record to cast as a new type.</value>
  </data>
  <data name="AboutAsType_typeTable" xml:space="preserve">
    <value>The entity table representing the type we wish the value to be used as.</value>
  </data>
  <data name="AboutWith" xml:space="preserve">
    <value>Executes the formula provided as second parameter using the scope provided by the first.</value>
    <comment>Description of the 'With' function.</comment>
  </data>
  <data name="WithArg1" xml:space="preserve">
    <value>scope</value>
    <comment>function_parameter - First argument of the With function - Record type.</comment>
  </data>
  <data name="WithArg2" xml:space="preserve">
    <value>formula</value>
    <comment>function_parameter - Second argument of the With function - Any Power Apps expression</comment>
  </data>
  <data name="AboutWith_scope" xml:space="preserve">
    <value>The scope with which to call the formula defined by the second parameter.</value>
    <comment>Function argument</comment>
  </data>
  <data name="AboutWith_formula" xml:space="preserve">
    <value>The formula to be called using the scope provided by the first parameter.</value>
    <comment>Function argument</comment>
  </data>
  <data name="AboutSequence" xml:space="preserve">
    <value>Generates a table of sequential numbers</value>
    <comment>Description text for the 'Sequence' function.</comment>
  </data>
  <data name="SequenceArg1" xml:space="preserve">
    <value>records</value>
    <comment>function_parameter - Optional first argument to the Sequence function, number of records in the resulting table</comment>
  </data>
  <data name="AboutSequence_records" xml:space="preserve">
    <value>Number of records in the single column table with name "Value". Maximum 50,000.</value>
    <comment>Description of the first parameter to Sequence</comment>
  </data>
  <data name="SequenceArg2" xml:space="preserve">
    <value>start</value>
    <comment>function_parameter - Second optional argument to the Sequence function, the first number in the resulting table</comment>
  </data>
  <data name="AboutSequence_start" xml:space="preserve">
    <value>Optional. The first number in the sequence. Default 1.</value>
    <comment>Description of the second optional parameter to Sequence</comment>
  </data>
  <data name="SequenceArg3" xml:space="preserve">
    <value>step</value>
    <comment>function_parameter - optional third argument to the Sequence function, the difference between each number in the sequence</comment>
  </data>
  <data name="AboutSequence_step" xml:space="preserve">
    <value>Optional. The amount to increment each subsequent value in the table. Default 1.</value>
    <comment>Description of the third parameter to Sequence</comment>
  </data>
  <data name="ErrInvalidDot" xml:space="preserve">
    <value>Invalid use of '.'</value>
    <comment>Error Message.</comment>
  </data>
  <data name="ErrUnknownFunction" xml:space="preserve">
    <value>'{0}' is an unknown or unsupported function.</value>
    <comment>Error Message.</comment>
  </data>
  <data name="ErrUnknownNamespaceFunction" xml:space="preserve">
    <value>'{0}' is an unknown or unsupported function in namespace '{1}'.</value>
    <comment>Error Message.</comment>
  </data>
  <data name="ErrUnSupportedComponentBehaviorInvocation" xml:space="preserve">
    <value>Component behavior can only be invoked from within a component.</value>
    <comment>Error Message.</comment>
  </data>
  <data name="ErrUnSupportedComponentDataPropertyAccess" xml:space="preserve">
    <value>Component function property or parameter can only be accessed from within a component or from component output properties.</value>
    <comment>Error Message.</comment>
  </data>
  <data name="ErrUnSupportedComponentFunctionPropertyReferenceNonFunctionPropertyAccess" xml:space="preserve">
    <value>Component function property or parameter can only reference other function properties.</value>
    <comment>Error Message.</comment>
  </data>
  <data name="ErrBadArity" xml:space="preserve">
    <value>Invalid number of arguments: received {0}, expected {1}.</value>
    <comment>Error Message. {0} Will be a number, and {1} will be a number</comment>
  </data>
  <data name="ErrBadArityEven" xml:space="preserve">
    <value>Invalid number of arguments: received {0}, expected an even number.</value>
    <comment>Error Message. {0} Will be a number</comment>
  </data>
  <data name="ErrBadArityOdd" xml:space="preserve">
    <value>Invalid number of arguments: received {0}, expected an odd number.</value>
    <comment>Error Message. {0} Will be a number</comment>
  </data>
  <data name="ErrBadType" xml:space="preserve">
    <value>Invalid argument type.</value>
    <comment>Error Message.</comment>
  </data>
  <data name="ErrBadType_Type" xml:space="preserve">
    <value>Invalid argument type. Cannot use {0} values in this context.</value>
    <comment>Error Message.</comment>
  </data>
  <data name="ErrBadOperatorTypes" xml:space="preserve">
    <value>This operation isn't valid on these types: {0}, {1}.</value>
    <comment>Error message when the user attempts to use an operator (e.g. + or -) on two values that don't make sense together. {0} and {1} will be canonical type representations like "Number" or "Boolean".</comment>
  </data>
  <data name="ErrGuidStrictComparison" xml:space="preserve">
    <value>GUID values can only be compared to other GUID values.</value>
    <comment>Error message when the user attempts to a GUID value is equal to something that isn't a GUID.</comment>
  </data>
  <data name="ErrBadRecordFieldType_FieldName_ExpectedType" xml:space="preserve">
    <value>Invalid type for field '{0}'. Expected field type of '{1}'.</value>
    <comment>Error message shown to the user when a field in a record has the incorrect type.</comment>
  </data>
  <data name="ErrBadType_ExpectedType" xml:space="preserve">
    <value>Invalid argument type. Expecting a {0} value.</value>
    <comment>Error Message.</comment>
  </data>
  <data name="ErrBadType_ExpectedType_ProvidedType" xml:space="preserve">
    <value>Invalid argument type ({1}). Expecting a {0} value instead.</value>
    <comment>Error Message.</comment>
  </data>
  <data name="ErrBadSchema_ExpectedType" xml:space="preserve">
    <value>Invalid argument type. Expecting a {0} value, but of a different schema.</value>
    <comment>Error Message.</comment>
  </data>
  <data name="ErrBadType_ExpectedTypesCSV" xml:space="preserve">
    <value>Invalid argument type. Expecting one of the following: {0}.</value>
    <comment>Error Message.</comment>
  </data>
  <data name="ErrInvalidArgs_Func" xml:space="preserve">
    <value>The function '{0}' has some invalid arguments.</value>
    <comment>Error Message.</comment>
  </data>
  <data name="ErrNeedTable_Func" xml:space="preserve">
    <value>The first argument of '{0}' should be a table.</value>
    <comment>Error Message.</comment>
  </data>
  <data name="ErrInvalidPropertyAccess" xml:space="preserve">
    <value>Property expects a required parameter. Please use parentheses to pass the required parameter.</value>
    <comment>Error Message.</comment>
  </data>
  <data name="ErrNeedTableCol_Func" xml:space="preserve">
    <value>The first argument of '{0}' should be a one-column table.</value>
    <comment>Error Message.</comment>
  </data>
  <data name="ErrInvalidSchemaNeedTypeCol_Col" xml:space="preserve">
    <value>Invalid schema, expected a column of {0} values for '{1}'.</value>
    <comment>Error Message.</comment>
  </data>
  <data name="ErrInvalidSchemaNeedCol" xml:space="preserve">
    <value>Invalid schema, expected a one-column table.</value>
    <comment>Error Message.</comment>
  </data>
  <data name="ErrNeedRecord" xml:space="preserve">
    <value>Cannot use a non-record value in this context.</value>
    <comment>Error Message.</comment>
  </data>
  <data name="ErrIncompatibleRecord" xml:space="preserve">
    <value>Cannot use this record. It may contain colliding fields of incompatible types.</value>
    <comment>Error Message.</comment>
  </data>
  <data name="ErrNeedRecord_Func" xml:space="preserve">
    <value>The first argument of '{0}' should be a record.</value>
    <comment>Error Message.</comment>
  </data>
  <data name="ErrNeedEntity_EntityName" xml:space="preserve">
    <value>Using this option set as an enumeration value or in the Choices function requires that the '{0}' entity be added as a Data Source. To add, use the View menu and then select Data sources.</value>
    <comment>Error Message. {Locked=Choices} Indicates a given entity must be imported as a first class entity. This is a result of usage of an option set that is exposed via a relationship in a CDS 2 entity.</comment>
  </data>
  <data name="ErrNotAccessibleInCurrentContext" xml:space="preserve">
    <value>The specified property is not accessible in this context.</value>
    <comment>Error Message.</comment>
  </data>
  <data name="ErrInternalControlInInputProperty" xml:space="preserve">
    <value>Controls inside a component can't be referenced in that same component's input properties.</value>
    <comment>Error Message when a user attempts to use a control inside the formula for a component input property.</comment>
  </data>
  <data name="ErrColumnNotAccessibleInCurrentContext" xml:space="preserve">
    <value>The specified column is not accessible in this context.</value>
    <comment>Error Message.</comment>
  </data>
  <data name="WrnRowScopeOneToNExpandNumberOfCalls" xml:space="preserve">
    <value>A One-to-Many or Many-to-Many relationship is being referenced in this function's record scope.  This may result in a large number of calls to your data source that can impact performance.</value>
    <comment>Warning Message.</comment>
  </data>
  <data name="ErrNumberTooLarge" xml:space="preserve">
    <value>Numeric value is too large.</value>
    <comment>Error Message.</comment>
  </data>
  <data name="ErrReservedKeyword" xml:space="preserve">
    <value>Use of a reserved word that is currently not supported.</value>
    <comment>Error Message.</comment>
  </data>
  <data name="ErrTextTooLarge" xml:space="preserve">
    <value>Expression can't be more than {0} characters. The expression is {1} characters.</value>
    <comment>Error Message when the expression text is too long.</comment>
  </data>
  <data name="ErrTextFormatTooLarge" xml:space="preserve">
    <value>Format string size can't be more than {0} characters.</value>
    <comment>Error Message.</comment>
  </data>
  <data name="ErrTextInvalidFormat" xml:space="preserve">
    <value>Invalid format.</value>
    <comment>Error Message returned by the Text function when the format passed to it is invalid.</comment>
  </data>
  <data name="ErrTextInvalidArgDateTime" xml:space="preserve">
    <value>The argument does not represent a valid date or time value.</value>
    <comment>Error Message returned by the Text function when the number to date format exceeds the max days to add.</comment>
  </data>
  <data name="ErrInvalidDataSource" xml:space="preserve">
    <value>This Data source is invalid. Please fix the error in "Data sources" pane by clicking "Content -&gt; Data sources" or "View -&gt; Options"</value>
    <comment>Error Message.</comment>
  </data>
  <data name="ErrExpectedDataSourceRestriction" xml:space="preserve">
    <value>Expected a data source identifier to restrict the inline record.</value>
    <comment>Error Message.</comment>
  </data>
  <data name="ErrIncompatibleTypes" xml:space="preserve">
    <value>The given types are incompatible.</value>
    <comment>Error Message.</comment>
  </data>
  <data name="ErrTypeError_Ex1_Ex2_Found" xml:space="preserve">
    <value>The type of this argument '{2}' does not match one of the expected types '{0}' or '{1}'.</value>
    <comment>Error Message.</comment>
  </data>
  <data name="ErrTypeError_Arg_Expected_Found" xml:space="preserve">
    <value>The type of this argument '{0}' does not match the expected type '{1}'. Found type '{2}'.</value>
    <comment>Error Message.</comment>
  </data>
  <data name="ErrTypeError_WrongType" xml:space="preserve">
    <value>The type of this expression does not match the expected type '{0}'. Found type '{1}'.</value>
    <comment>Error Message.</comment>
  </data>
  <data name="ErrTypeErrorRecordIncompatibleWithSource" xml:space="preserve">
    <value>The type of the record is incompatible with the source.</value>
    <comment>Error Message.</comment>
  </data>
  <data name="ErrExpectedStringLiteralArg_Name" xml:space="preserve">
    <value>Argument '{0}' is invalid, expected a text literal.</value>
    <comment>Error Message.</comment>
  </data>
  <data name="ErrArgNotAValidIdentifier_Name" xml:space="preserve">
    <value>Argument '{0}' is not a valid identifier.</value>
    <comment>Error Message.</comment>
  </data>
  <data name="ErrColExists_Name" xml:space="preserve">
    <value>A column named '{0}' already exists.</value>
    <comment>Error Message.</comment>
  </data>
  <data name="ErrColConflict_Name" xml:space="preserve">
    <value>Column name conflict for '{0}'.</value>
    <comment>Error Message.</comment>
  </data>
  <data name="ErrColDNE_Name" xml:space="preserve">
    <value>The specified column '{0}' does not exist.</value>
    <comment>Error Message.</comment>
  </data>
  <data name="ErrColumnDoesNotExist_Name_Similar" xml:space="preserve">
    <value>The specified column '{0}' does not exist. The column with the most similar name is '{1}'.</value>
    <comment>Error message when attempting to put a column that does not exist into a table. {0} has the column display name that doesn't exist, and {1} has the most similar column name in the table.</comment>
  </data>
  <data name="ErrSortIncorrectOrder" xml:space="preserve">
    <value>The sort order is incorrect for the type of the expression.</value>
    <comment>Error Message.</comment>
  </data>
  <data name="ErrSortWrongType" xml:space="preserve">
    <value>Cannot sort on the expression type.</value>
    <comment>Error Message.</comment>
  </data>
  <data name="ErrDistinctWrongType" xml:space="preserve">
    <value>Cannot apply distinct on the expression type.</value>
    <comment>Error Message.</comment>
  </data>
  <data name="ErrFunctionDoesNotAcceptThisType_Function_Expected" xml:space="preserve">
    <value>Type error: {0} expects either {1} or a table column of {1} type.</value>
    <comment>Error Message.</comment>
  </data>
  <data name="ErrIncorrectFormat_Func" xml:space="preserve">
    <value>Incorrect format specifier for '{0}'.</value>
    <comment>Error Message.</comment>
  </data>
  <data name="ErrAsyncLambda" xml:space="preserve">
    <value>Asynchronous invocations cannot be used in conditions and value functions.</value>
    <comment>Error Message.</comment>
  </data>
  <data name="ErrValueMustBeFullyQualified" xml:space="preserve">
    <value>This is a namespace, you can access its members using the '.' operator.</value>
    <comment>Error message shown when a maker tries to use fully qualified value name as a First name node only</comment>
  </data>
  <data name="ErrScopeModificationLambda" xml:space="preserve">
    <value>This function cannot operate on the same data source that is used in {0}.</value>
    <comment>Error Message.</comment>
  </data>
  <data name="ErrFunctionDisallowedWithinNondeterministicOperationOrder" xml:space="preserve">
    <value>This function cannot be invoked within {0}.</value>
    <comment>Error Message.</comment>
  </data>
  <data name="ErrAsTypeAndIsTypeExpectConnectedDataSource" xml:space="preserve">
    <value>Incorrect argument. This formula expects a table from a connected data source. The AsType and IsType functions require connected data sources.</value>
    <comment>{Locked=AsType}{Locked=IsType} Error message provided when the user attempts to use a non-Connected data source table as the second argument to AsType or IsType.</comment>
  </data>
  <data name="InfoMessage" xml:space="preserve">
    <value>Message: </value>
    <comment>Message Label.</comment>
  </data>
  <data name="InfoNode_Node" xml:space="preserve">
    <value>Node: {0}</value>
    <comment>Node Label.</comment>
  </data>
  <data name="InfoTok_Tok" xml:space="preserve">
    <value>Tok: {0}</value>
    <comment>Tok Label.</comment>
  </data>
  <data name="FormatSpan_Min_Lim" xml:space="preserve">
    <value>({0},{1}) </value>
    <comment>Format String.</comment>
  </data>
  <data name="FormatErrorSeparator" xml:space="preserve">
    <value>, </value>
    <comment>Format String.</comment>
  </data>
  <data name="AboutDate" xml:space="preserve">
    <value>Returns the number that represents the date in Power Apps date-time code.</value>
    <comment>Description of 'Date' function.</comment>
  </data>
  <data name="DateArg1" xml:space="preserve">
    <value>year</value>
    <comment>function_parameter - First parameter for the Date function - the year.</comment>
  </data>
  <data name="DateArg2" xml:space="preserve">
    <value>month</value>
    <comment>function_parameter - Second parameter for the Date function - the month.</comment>
  </data>
  <data name="DateArg3" xml:space="preserve">
    <value>day</value>
    <comment>function_parameter - Third parameter for the Date function - the day.</comment>
  </data>
  <data name="AboutDate_year" xml:space="preserve">
    <value>The year.</value>
  </data>
  <data name="AboutDate_month" xml:space="preserve">
    <value>The month.</value>
  </data>
  <data name="AboutDate_day" xml:space="preserve">
    <value>The day.</value>
  </data>
  <data name="AboutTime" xml:space="preserve">
    <value>Converts hours, minutes and seconds into a decimal number.</value>
    <comment>Description of 'Time' function.</comment>
  </data>
  <data name="TimeArg1" xml:space="preserve">
    <value>hour</value>
    <comment>function_parameter - First parameter for the Time function - the hour.</comment>
  </data>
  <data name="TimeArg2" xml:space="preserve">
    <value>minute</value>
    <comment>function_parameter - Second parameter for the Time function - the minute.</comment>
  </data>
  <data name="TimeArg3" xml:space="preserve">
    <value>second</value>
    <comment>function_parameter - Third parameter for the Time function - the second.</comment>
  </data>
  <data name="TimeArg4" xml:space="preserve">
    <value>millisecond</value>
    <comment>function_parameter - Fourth parameter for the Time function - the milliseconds.</comment>
  </data>
  <data name="AboutTime_hour" xml:space="preserve">
    <value>The hour component.</value>
  </data>
  <data name="AboutTime_minute" xml:space="preserve">
    <value>The minute component.</value>
  </data>
  <data name="AboutTime_second" xml:space="preserve">
    <value>The second component.</value>
  </data>
  <data name="AboutTime_millisecond" xml:space="preserve">
    <value>The millisecond component.</value>
  </data>
  <data name="AboutDateTime" xml:space="preserve">
    <value>Creates a value that represents an instant in time, expressed as a date and time of the day.</value>
    <comment>Description of 'DateTime' function.</comment>
  </data>
  <data name="AboutDateTime_year" xml:space="preserve">
    <value>The year.</value>
    <comment>Description of the first parameter to the 'DateTime' function: the year of the date/time value being created.</comment>
  </data>
  <data name="AboutDateTime_month" xml:space="preserve">
    <value>The month.</value>
    <comment>Description of the second parameter to the 'DateTime' function: the month of the date/time value being created.</comment>
  </data>
  <data name="AboutDateTime_day" xml:space="preserve">
    <value>The day.</value>
    <comment>Description of the third parameter to the 'DateTime' function: the day of the date/time value being created.</comment>
  </data>
  <data name="AboutDateTime_hour" xml:space="preserve">
    <value>The hour.</value>
    <comment>Description of the fourth parameter to the 'DateTime' function: the hour of the date/time value being created.</comment>
  </data>
  <data name="AboutDateTime_minute" xml:space="preserve">
    <value>The minute.</value>
    <comment>Description of the fifth parameter to the 'DateTime' function: the minute of the date/time value being created.</comment>
  </data>
  <data name="AboutDateTime_second" xml:space="preserve">
    <value>The second.</value>
    <comment>Description of the sixth parameter to the 'DateTime' function: the second of the date/time value being created.</comment>
  </data>
  <data name="AboutDateTime_millisecond" xml:space="preserve">
    <value>The milliseconds.</value>
    <comment>Description of the seventh parameter to the 'DateTime' function: the milliseconds of the date/time value being created.</comment>
  </data>
  <data name="AboutYear" xml:space="preserve">
    <value>Year returns the year of a given date.</value>
    <comment>Description of 'Year' function.</comment>
  </data>
  <data name="YearArg1" xml:space="preserve">
    <value>date_time</value>
    <comment>function_parameter - First parameter for the Year function - the date to extract the year component. Translate this string. Maintain as a single word (do not add spaces).</comment>
  </data>
  <data name="AboutYear_date_time" xml:space="preserve">
    <value>A date value from which the year component will be extracted.</value>
  </data>
  <data name="AboutMonth" xml:space="preserve">
    <value>Returns the month, a number from 1 (January) to 12 (December).</value>
    <comment>Description of 'Month' function.</comment>
  </data>
  <data name="MonthArg1" xml:space="preserve">
    <value>date_time</value>
    <comment>function_parameter - First parameter for the Month function - the date to extract the month component. Translate this string. Maintain as a single word (do not add spaces).</comment>
  </data>
  <data name="AboutMonth_date_time" xml:space="preserve">
    <value>The date value from which the month component will be extracted.</value>
  </data>
  <data name="AboutDay" xml:space="preserve">
    <value>Day returns the day of the month, a number from 1 to 31.</value>
    <comment>Description of 'Day' function.</comment>
  </data>
  <data name="DayArg1" xml:space="preserve">
    <value>date_time</value>
    <comment>function_parameter - First parameter for the Day function - the date to extract the day component. Translate this string. Maintain as a single word (do not add spaces).</comment>
  </data>
  <data name="AboutDay_date_time" xml:space="preserve">
    <value>The date value from which the day component will be extracted.</value>
  </data>
  <data name="AboutHour" xml:space="preserve">
    <value>Hour returns the hour as a number between 0 (12:00:00 AM) and 23 (11:00:00 PM).</value>
    <comment>Description of 'Hour' function.</comment>
  </data>
  <data name="HourArg1" xml:space="preserve">
    <value>date_time</value>
    <comment>function_parameter - First parameter for the Hour function - the date to extract the hour component. Translate this string. Maintain as a single word (do not add spaces).</comment>
  </data>
  <data name="AboutHour_date_time" xml:space="preserve">
    <value>The date or time value from which the component will be extracted.</value>
  </data>
  <data name="AboutMinute" xml:space="preserve">
    <value>Returns the minute, a number from 0 to 59.</value>
    <comment>Description of 'Minute' function.</comment>
  </data>
  <data name="MinuteArg1" xml:space="preserve">
    <value>date_time</value>
    <comment>function_parameter - First parameter for the Minute function - the date to extract the minute component. Translate this string. Maintain as a single word (do not add spaces).</comment>
  </data>
  <data name="AboutMinute_date_time" xml:space="preserve">
    <value>The date or time value from which the minute component will be extracted.</value>
  </data>
  <data name="AboutSecond" xml:space="preserve">
    <value>Returns the second, a number from 0 to 59.</value>
    <comment>Description of 'Second' function.</comment>
  </data>
  <data name="SecondArg1" xml:space="preserve">
    <value>date_time</value>
    <comment>function_parameter - First parameter for the Second function - the date to extract the second component. Translate this string. Maintain as a single word (do not add spaces).</comment>
  </data>
  <data name="AboutSecond_date_time" xml:space="preserve">
    <value>The date or time value from which the second component will be extracted.</value>
  </data>
  <data name="AboutWeekday" xml:space="preserve">
    <value>Returns the weekday of a datetime value. By default, the result ranges from 1 (Sunday) to 7 (Saturday). You can specify a different range with a StartOfWeek enumeration value or a Microsoft Excel Weekday function code.</value>
    <comment>Description of 'Weekday' function.</comment>
  </data>
  <data name="WeekdayArg1" xml:space="preserve">
    <value>date</value>
    <comment>function_parameter - First parameter for the Weekday function - a date value for which the day of the week will be calculated.</comment>
  </data>
  <data name="WeekdayArg2" xml:space="preserve">
    <value>start_of_week</value>
    <comment>function_parameter - Second (optional) parameter for the Weekday function - the weekday that is used to start the week. Translate this string. Maintain as a single word (do not add spaces).</comment>
  </data>
  <data name="AboutWeekday_date" xml:space="preserve">
    <value>A date value for which the day of the week will be calculated.</value>
  </data>
  <data name="AboutWeekday_start_of_week" xml:space="preserve">
    <value>A value from the StartOfWeek enumeration or a number from the corresponding Excel function to indicate how the days of the week should be numbered.</value>
    <comment>{Locked=StartOfWeek}</comment>
  </data>
  <data name="AboutCalendar__MonthsLong" xml:space="preserve">
    <value>Returns a single column table containing the full names of each month.</value>
    <comment>Description of 'WeekdaysLong' function.</comment>
  </data>
  <data name="AboutCalendar__MonthsShort" xml:space="preserve">
    <value>Returns a single column table containing the shorthand names of each month.</value>
    <comment>Description of 'WeekdaysLong' function.</comment>
  </data>
  <data name="AboutCalendar__WeekdaysLong" xml:space="preserve">
    <value>Returns a single column table containing the full names of each day of the week.</value>
    <comment>Description of 'WeekdaysLong' function.</comment>
  </data>
  <data name="AboutCalendar__WeekdaysShort" xml:space="preserve">
    <value>Returns a single column table containing the shorthand names of each day of the week.</value>
    <comment>Description of 'WeekdaysLong' function.</comment>
  </data>
  <data name="AboutClock__AmPm" xml:space="preserve">
    <value>Returns a single column table containing the uppercase designations for before and after noon.</value>
    <comment>Description of 'AmPm' function.</comment>
  </data>
  <data name="AboutClock__AmPmShort" xml:space="preserve">
    <value>Returns a single column table containing the abbreviated uppercase designations for before and after noon.</value>
    <comment>Description of 'AmPmShort' function.</comment>
  </data>
  <data name="AboutClock__IsClock24" xml:space="preserve">
    <value>Returns a boolean value indicating whether or not the clock uses 24 hour time.</value>
    <comment>Description of 'IsClock24' function.</comment>
  </data>
  <data name="AboutDateValue" xml:space="preserve">
    <value>Converts a date in the form of text to a number that represents the date in Power Apps date-time code.</value>
    <comment>Description of 'DateValue' function.</comment>
  </data>
  <data name="DateValueArg1" xml:space="preserve">
    <value>date_text</value>
    <comment>function_parameter - First argument to the DateValue function - the text to be parsed as a date. Translate this string. Maintain as a single word (do not add spaces).</comment>
  </data>
  <data name="DateValueArg2" xml:space="preserve">
    <value>language_code</value>
    <comment>function_parameter - Second argument to the DateValue function - the language code to be used when parsing the text as a date. Translate this string. Maintain as a single word (do not add spaces).</comment>
  </data>
  <data name="AboutDateValue_date_text" xml:space="preserve">
    <value>A text representation of a date/time stamp, in a platform-supported format.</value>
  </data>
  <data name="AboutDateValue_language_code" xml:space="preserve">
    <value>Language code of the supplied text.</value>
  </data>
  <data name="AboutTimeValue" xml:space="preserve">
    <value>Converts a time in the form of text to a number that represents the date in Microsoft Power Apps date-time code, ignoring any date portion.</value>
    <comment>Description of 'TimeValue' function.</comment>
  </data>
  <data name="TimeValueArg1" xml:space="preserve">
    <value>time_text</value>
    <comment>function_parameter - First argument to the TimeValue function - the text to be parsed as a time. Translate this string. Maintain as a single word (do not add spaces).</comment>
  </data>
  <data name="TimeValueArg2" xml:space="preserve">
    <value>language_code</value>
    <comment>function_parameter - Second argument to the TimeValue function - the language code to be used when parsing the text as a date. Translate this string. Maintain as a single word (do not add spaces).</comment>
  </data>
  <data name="AboutTimeValue_time_text" xml:space="preserve">
    <value>A text representation of a date/time stamp, in a platform supported format.</value>
  </data>
  <data name="AboutTimeValue_language_code" xml:space="preserve">
    <value>Language code of the supplied text.</value>
  </data>
  <data name="ErrAutoRefreshNotAllowed" xml:space="preserve">
    <value>Automatically refreshing service functions cannot be used in Action rules.</value>
    <comment>Error message when trying to use auto-refresh functions in Action rules.</comment>
  </data>
  <data name="ErrMultipleValuesForField_Name" xml:space="preserve">
    <value>A field named '{0}' was specified more than once in this record.</value>
    <comment>Parse error on duplicate field definitions.</comment>
  </data>
  <data name="ErrColRenamedTwice_Name" xml:space="preserve">
    <value>The specified column '{0}' cannot be renamed twice.</value>
    <comment>Error message shown when a user tries to rename the same column twice in a RenameColumns invocation. Ex.: The specified column 'FirstName' cannot be renamed twice.</comment>
  </data>
  <data name="WarnColumnNameSpecifiedMultipleTimes_Name" xml:space="preserve">
    <value>A column named '{0}' was specified more than once.</value>
    <comment>Duplicate columns.</comment>
  </data>
  <data name="WarnLiteralPredicate" xml:space="preserve">
    <value>Warning: This predicate is a literal value and does not reference the input table.</value>
    <comment>Warning given when a literal predicate is given to a function operating over a table.</comment>
  </data>
  <data name="WarnDynamicMetadata" xml:space="preserve">
    <value>Warning: Select "Capture Schema" at the bottom of the expanded formula bar to set and refresh this method's result schema. Otherwise this method will return no result.</value>
    <comment>Warning given when service function returns dynamic metadata.</comment>
  </data>
  <data name="FindArg1" xml:space="preserve">
    <value>find_text</value>
    <comment>function_parameter - First argument of the Find function - the text to search for. Translate this string. Maintain as a single word (do not add spaces).</comment>
  </data>
  <data name="FindArg2" xml:space="preserve">
    <value>within_text</value>
    <comment>function_parameter - Second argument of the Find function - the text to be searched. Translate this string. Maintain as a single word (do not add spaces).</comment>
  </data>
  <data name="FindArg3" xml:space="preserve">
    <value>start_num</value>
    <comment>function_parameter - Third argument of the Find function - the initial position in the text to be searched. Translate this string. Maintain as a single word (do not add spaces).</comment>
  </data>
  <data name="AboutFind_find_text" xml:space="preserve">
    <value>A text value to look for.</value>
  </data>
  <data name="AboutFind_within_text" xml:space="preserve">
    <value>The text value to look in.</value>
  </data>
  <data name="AboutFind_start_num" xml:space="preserve">
    <value>An optional starting position.</value>
  </data>
  <data name="AboutFind" xml:space="preserve">
    <value>Returns the starting position of one text value within another text value. Find is case sensitive.</value>
    <comment>Description of 'Find' function</comment>
  </data>
  <data name="AboutFindT" xml:space="preserve">
    <value>Returns a column of starting positions of one text value (or column of strings) within another text value (or column of strings). Find is case sensitive.</value>
    <comment>Description of 'Find' function</comment>
  </data>
  <data name="FindTArg1" xml:space="preserve">
    <value>find_text_or_column</value>
    <comment>function_parameter - First argument of the Find function - the text to search for. Translate this string. Maintain as a single word (do not add spaces).</comment>
  </data>
  <data name="FindTArg2" xml:space="preserve">
    <value>within_text_or_column</value>
    <comment>function_parameter - Second argument of the Find function - the text to be searched. Translate this string. Maintain as a single word (do not add spaces).</comment>
  </data>
  <data name="FindTArg3" xml:space="preserve">
    <value>start_num</value>
    <comment>function_parameter - Third argument of the Find function - the initial position in the text to be searched. Translate this string. Maintain as a single word (do not add spaces).</comment>
  </data>
  <data name="AboutFind_find_text_or_column" xml:space="preserve">
    <value>A text value (or column of text values) to look for.</value>
  </data>
  <data name="AboutFind_within_text_or_column" xml:space="preserve">
    <value>The text value (or column of text values) to look in.</value>
  </data>
  <data name="AboutColorValue" xml:space="preserve">
    <value>Returns the color corresponding to the given color string.</value>
    <comment>Description of 'ColorValue' function</comment>
  </data>
  <data name="ColorValueArg1" xml:space="preserve">
    <value>color_text</value>
    <comment>function_parameter - First argument of the ColorValue function - the text to be converted to a color value. Translate this string. Maintain as a single word (do not add spaces).</comment>
  </data>
  <data name="AboutColorValue_color_text" xml:space="preserve">
    <value>A color specified by name, such as "Blue", or using the standard 6-digit hex notation #rrggbb.</value>
  </data>
  <data name="ErrInvalidJsonPointer" xml:space="preserve">
    <value>Invalid json pointer.</value>
    <comment>Generic json pointer parsing error.</comment>
  </data>
  <data name="Text" xml:space="preserve">
    <value>Text</value>
  </data>
  <data name="Logical" xml:space="preserve">
    <value>Logical</value>
  </data>
  <data name="Table" xml:space="preserve">
    <value>Table</value>
  </data>
  <data name="Behavior" xml:space="preserve">
    <value>Behavior</value>
  </data>
  <data name="DateTime" xml:space="preserve">
    <value>Date &amp; Time</value>
  </data>
  <data name="MathAndStat" xml:space="preserve">
    <value>Math &amp; Statistical</value>
  </data>
  <data name="UserDefined" xml:space="preserve">
    <value>UserDefined</value>
  </data>
  <data name="Information" xml:space="preserve">
    <value>Information</value>
  </data>
  <data name="Color" xml:space="preserve">
    <value>Color</value>
  </data>
  <data name="REST" xml:space="preserve">
    <value>Services</value>
    <comment>REST is an acronym for REpresentational State Transfer, a category of web services.</comment>
  </data>
  <data name="FunctionReference_Link" xml:space="preserve">
    <value>https://go.microsoft.com/fwlink/?LinkId=722347#</value>
    <comment>{StringContains=LCID}</comment>
  </data>
  <data name="InvalidXml_ElementMissingAttribute_ElemName_AttrName" xml:space="preserve">
    <value>The element '{0}' is missing attribute '{1}'.</value>
    <comment>Invalid xml error message.</comment>
  </data>
  <data name="InvalidXml_AttributeCannotBeEmpty_AttrName" xml:space="preserve">
    <value>The attribute '{0}' cannot be an empty string.</value>
    <comment>Invalid xml error message.</comment>
  </data>
  <data name="InvalidXml_AttributeValueInvalidGuid_AttrName_Value" xml:space="preserve">
    <value>The attribute '{0}' has an invalid GUID value '{1}'.</value>
    <comment>Invalid xml error message.</comment>
  </data>
  <data name="InvalidJson_MissingRequiredNamedValue_PropName" xml:space="preserve">
    <value>The property '{0}' is missing.</value>
    <comment>Invalid Json value error message.</comment>
  </data>
  <data name="InvalidJson_NamedValueTypeNotCorrect_PropName_ExpectedType_ActualType" xml:space="preserve">
    <value>The property '{0}' has an invalid type value: {2}. Expected type value: {1}.</value>
    <comment>Invalid Json value error message.</comment>
  </data>
  <data name="InvalidJson_NamedValueCannotBeEmpty_PropName" xml:space="preserve">
    <value>The property '{0}' cannot be empty.</value>
    <comment>Invalid Json value error message.</comment>
  </data>
  <data name="InvalidJson_NamedEnumStringInvalid_PropName_ActualValue" xml:space="preserve">
    <value>The enum '{0}' is expected to have a valid value but its value {1} is out of range for the enum.</value>
    <comment>Invalid Json enum value error message indicating property does not support value. (ex: property 'dayOfWeek' with invalid value 'Mondayday')</comment>
  </data>
  <data name="InvalidJson_NamedIntegerOverflow_PropName_ActualValue" xml:space="preserve">
    <value>The property '{0}' is expected to have an integer value but its value {1} is out of range.</value>
    <comment>Invalid Json integer value error message.</comment>
  </data>
  <data name="InvalidJson_IndexedValueTypeNotCorrect_Index_ExpectedType_ActualType" xml:space="preserve">
    <value>The item at index {0} has an invalid type value: {2}. Expected type value: {1}.</value>
  </data>
  <data name="InvalidJson_IndexedValueMustBeNonEmpty_Index" xml:space="preserve">
    <value>The item at index {0} must be a non-empty string.</value>
  </data>
  <data name="AboutDateAdd" xml:space="preserve">
    <value>Add the specified number of units to a date.</value>
    <comment>Description of 'DateAdd' function.</comment>
  </data>
  <data name="AboutDateDiff" xml:space="preserve">
    <value>Calculate the difference between two dates.</value>
    <comment>Description of 'DateDiff' function</comment>
  </data>
  <data name="DateAddArg1" xml:space="preserve">
    <value>date</value>
    <comment>function_parameter - First argument of the DateAdd function - the original date.</comment>
  </data>
  <data name="DateAddArg2" xml:space="preserve">
    <value>number_of_units</value>
    <comment>function_parameter - Second argument of the DateAdd function - the number of units (days, months, etc.) to be added. Translate this string. Maintain as a single word (do not add spaces).</comment>
  </data>
  <data name="DateAddArg3" xml:space="preserve">
    <value>unit</value>
    <comment>function_parameter - Third argument of the DateAdd function - the type of unit (days, months, etc.) to be added.</comment>
  </data>
  <data name="AboutDateAdd_date" xml:space="preserve">
    <value>A reference date value.</value>
  </data>
  <data name="AboutDateAdd_number_of_units" xml:space="preserve">
    <value>A number of units to add. The number can be negative.</value>
  </data>
  <data name="AboutDateAdd_unit" xml:space="preserve">
    <value>The unit to use, which can be one of TimeUnit.Years, TimeUnit.Quarters, TimeUnit.Months, TimeUnit.Days, TimeUnit.Hours, TimeUnit.Minutes, TimeUnit.Seconds, TimeUnit.Milliseconds.</value>
    <comment>{Locked=TimeUnit.Years}{Locked=TimeUnit.Quarters}{Locked=TimeUnit.Months}{Locked=TimeUnit.Days}{Locked=TimeUnit.Hours}{Locked=TimeUnit.Minutes}{Locked=TimeUnit.Seconds}{Locked=TimeUnit.Milliseconds}</comment>
  </data>
  <data name="DateDiffArg1" xml:space="preserve">
    <value>start_date</value>
    <comment>function_parameter - First argument of the DateDiff function - the start date. Translate this string. Maintain as a single word (do not add spaces).</comment>
  </data>
  <data name="DateDiffArg2" xml:space="preserve">
    <value>end_date</value>
    <comment>function_parameter - Second argument of the DateDiff function - the end date. Translate this string. Maintain as a single word (do not add spaces).</comment>
  </data>
  <data name="DateDiffArg3" xml:space="preserve">
    <value>unit</value>
    <comment>function_parameter - Third argument of the DateDiff function - the type of unit (days, months, etc.) to return the date difference.</comment>
  </data>
  <data name="AboutDateDiff_start_date" xml:space="preserve">
    <value>A start date for the difference operation.</value>
  </data>
  <data name="AboutDateDiff_end_date" xml:space="preserve">
    <value>An end date for the different operation.</value>
  </data>
  <data name="AboutDateDiff_unit" xml:space="preserve">
    <value>The unit to express the result in, which can be one of TimeUnit.Years, TimeUnit.Quarters, TimeUnit.Months, TimeUnit.Days, TimeUnit.Hours, TimeUnit.Minutes, TimeUnit.Seconds, TimeUnit.Milliseconds.</value>
    <comment>{Locked=TimeUnit.Years}{Locked=TimeUnit.Quarters}{Locked=TimeUnit.Months}{Locked=TimeUnit.Days}{Locked=TimeUnit.Hours}{Locked=TimeUnit.Minutes}{Locked=TimeUnit.Seconds}{Locked=TimeUnit.Milliseconds}</comment>
  </data>
  <data name="AboutDateAddT" xml:space="preserve">
    <value>Add the specified number of units to a column of dates.</value>
    <comment>Description of 'DateAdd' table function.</comment>
  </data>
  <data name="AboutDateDiffT" xml:space="preserve">
    <value>Calculate the difference between two columns of dates.</value>
    <comment>Description of 'DateDiff' table function</comment>
  </data>
  <data name="DateAddTArg1" xml:space="preserve">
    <value>date_column</value>
    <comment>function_parameter - First argument of the DateAdd function - the table column that contains date values. Translate this string. Maintain as a single word (do not add spaces).</comment>
  </data>
  <data name="DateAddTArg2" xml:space="preserve">
    <value>number_of_units</value>
    <comment>function_parameter - Second argument of the DateAdd function - the number of units (days, months, etc.) to be added. Translate this string. Maintain as a single word (do not add spaces).</comment>
  </data>
  <data name="DateAddTArg3" xml:space="preserve">
    <value>unit</value>
    <comment>function_parameter - Third argument of the DateAdd function - the type of unit (days, months, etc.) to be added.</comment>
  </data>
  <data name="AboutDateAdd_date_column" xml:space="preserve">
    <value>A column of date values.</value>
  </data>
  <data name="DateDiffTArg1" xml:space="preserve">
    <value>start_date_column</value>
    <comment>function_parameter - First argument of the DateDiff function - the table column that contains the start dates. Translate this string. Maintain as a single word (do not add spaces).</comment>
  </data>
  <data name="DateDiffTArg2" xml:space="preserve">
    <value>end_date_column</value>
    <comment>function_parameter - Second argument of the DateDiff function - the table column that contains the end dates. Translate this string. Maintain as a single word (do not add spaces).</comment>
  </data>
  <data name="DateDiffTArg3" xml:space="preserve">
    <value>unit</value>
    <comment>function_parameter - Third argument of the DateDiff function - the type of unit (days, months, etc.) to return the date difference.</comment>
  </data>
  <data name="AboutDateDiff_start_date_column" xml:space="preserve">
    <value>A column of start dates for the difference operation.</value>
  </data>
  <data name="AboutDateDiff_end_date_column" xml:space="preserve">
    <value>A column of end dates for the difference operation..</value>
  </data>
  <data name="AboutChar" xml:space="preserve">
    <value>Returns the character specified by the code number from the character set on your platform.</value>
    <comment>Description of 'Char' function.</comment>
  </data>
  <data name="CharArg1" xml:space="preserve">
    <value>number</value>
    <comment>function_parameter - First argument of the Char function - the number from the character set in your platform to be converted to a character.</comment>
  </data>
  <data name="AboutChar_number" xml:space="preserve">
    <value>A code number from the character set on your platform.</value>
  </data>
  <data name="AboutCharT" xml:space="preserve">
    <value>Returns a table of characters specified by the code numbers from the character set on your platform.</value>
    <comment>Description of 'Char' function (table overload).</comment>
  </data>
  <data name="CharTArg1" xml:space="preserve">
    <value>column_of_numbers</value>
    <comment>function_parameter - First argument of the Char function - a table column of code numbers from the character set in your platform to be converted to characters. Translate this string. Maintain as a single word (do not add spaces).</comment>
  </data>
  <data name="AboutChar_column_of_numbers" xml:space="preserve">
    <value>A column of code numbers from the character set on your platform.</value>
  </data>
  <data name="AboutParseJSON" xml:space="preserve">
    <value>Converts a JSON string into an object.</value>
    <comment>Description of 'ParseJSON' function.</comment>
  </data>
  <data name="ParseJSONArg1" xml:space="preserve">
    <value>input</value>
    <comment>function_parameter - First argument of the ParseJSON function - String type.</comment>
  </data>
  <data name="AboutParseJSON_input" xml:space="preserve">
    <value>A JSON string to process.</value>
  </data>
  <data name="AboutIndex" xml:space="preserve">
    <value>Returns the record in a table at a given index.</value>
    <comment>Description of 'Index' function.</comment>
  </data>
  <data name="IndexArg1" xml:space="preserve">
    <value>table</value>
    <comment>function_parameter - First argument of the Index function - Table type.</comment>
  </data>
  <data name="IndexArg2" xml:space="preserve">
    <value>index</value>
    <comment>function_parameter - Second argument of the Index function - Number type.</comment>
  </data>
  <data name="AboutIndex_table" xml:space="preserve">
    <value>A table.</value>
  </data>
  <data name="AboutIndex_index" xml:space="preserve">
    <value>The index of the record to be retrieved.</value>
    <comment>function_parameter - Second argument of the Index function - Number type.</comment>
  </data>
  <data name="ListItemTemplate_Single_Name" xml:space="preserve">
    <value>Single</value>
    <comment>{Locked} List item single line template enum name.</comment>
  </data>
  <data name="ListItemTemplate_Double_Name" xml:space="preserve">
    <value>Double</value>
    <comment>{Locked} List item double line template enum name.</comment>
  </data>
  <data name="ListItemTemplate_Person_Name" xml:space="preserve">
    <value>Person</value>
    <comment>{Locked} List item person (image with details) template enum name.</comment>
  </data>
  <data name="Screen_Name_DisplayName" xml:space="preserve">
    <value>Name</value>
    <comment>Display text for the Name property of the screen</comment>
  </data>
  <data name="Screen_Printing_DisplayName" xml:space="preserve">
    <value>Printing</value>
    <comment>Display text for the Printing property of the screen</comment>
  </data>
  <data name="Screen_ImagePosition_DisplayName" xml:space="preserve">
    <value>Image position</value>
    <comment>Display text for position of background image on the screen.</comment>
  </data>
  <data name="Screen_Size_DisplayName" xml:space="preserve">
    <value>Size</value>
    <comment>Display text for the property to fetch the current size of the screen.</comment>
  </data>
  <data name="barcode_Type_DisplayName" xml:space="preserve">
    <value>Barcode type</value>
    <comment>Display text for Barcode Type</comment>
  </data>
  <data name="BarcodeType_Auto_Name" xml:space="preserve">
    <value>Auto</value>
    <comment>{Locked} Locale-specific name for this enum value.</comment>
  </data>
  <data name="BarcodeType_Aztec_Name" xml:space="preserve">
    <value>Aztec</value>
    <comment>{Locked} Locale-specific name for this enum value.</comment>
  </data>
  <data name="BarcodeType_Codabar_Name" xml:space="preserve">
    <value>Codabar</value>
    <comment>{Locked} Locale-specific name for this enum value.</comment>
  </data>
  <data name="BarcodeType_DataMatrix_Name" xml:space="preserve">
    <value>DataMatrix</value>
    <comment>{Locked} Locale-specific name for this enum value.</comment>
  </data>
  <data name="BarcodeType_Ean_Name" xml:space="preserve">
    <value>Ean</value>
    <comment>{Locked} Locale-specific name for this enum value.</comment>
  </data>
  <data name="BarcodeType_QRCode_Name" xml:space="preserve">
    <value>QRCode</value>
    <comment>{Locked} Locale-specific name for this enum value.</comment>
  </data>
  <data name="BarcodeType_RssExpanded_Name" xml:space="preserve">
    <value>RssExpanded</value>
    <comment>{Locked} Locale-specific name for this enum value.</comment>
  </data>
  <data name="BarcodeType_Upc_Name" xml:space="preserve">
    <value>Upc</value>
    <comment>{Locked} Locale-specific name for this enum value.</comment>
  </data>
  <data name="camera_Contrast_DisplayName" xml:space="preserve">
    <value>Contrast</value>
    <comment>Display text for Contrast</comment>
  </data>
  <data name="camera_Zoom_DisplayName" xml:space="preserve">
    <value>Zoom</value>
    <comment>Display text for Zoom</comment>
  </data>
  <data name="camera_Camera_DisplayName" xml:space="preserve">
    <value>Camera</value>
    <comment>Display text for Camera</comment>
  </data>
  <data name="export_Data_DisplayName" xml:space="preserve">
    <value>Data</value>
    <comment>Display text for Data</comment>
  </data>
  <data name="Edit" xml:space="preserve">
    <value>Edit</value>
    <comment>Value of label</comment>
  </data>
  <data name="Dust" xml:space="preserve">
    <value>Dust</value>
    <comment>Value of checkbox</comment>
  </data>
  <data name="image_Image_DisplayName" xml:space="preserve">
    <value>Image</value>
    <comment>Display text for Image</comment>
  </data>
  <data name="icon_Icon_DisplayName" xml:space="preserve">
    <value>Icon</value>
    <comment>Display text for Icon</comment>
  </data>
  <data name="icon_Rotation_DisplayName" xml:space="preserve">
    <value>Rotation</value>
    <comment>Display text for Rotation</comment>
  </data>
  <data name="image_ImagePosition_DisplayName" xml:space="preserve">
    <value>Image position</value>
    <comment>Display text for ImagePosition</comment>
  </data>
  <data name="image_ImageRotation_DisplayName" xml:space="preserve">
    <value>Rotate</value>
    <comment>Display text for Image Rotation. An enumeration describing what degree of rotation should be applied to the image of this control.</comment>
  </data>
  <data name="ImageRotation_None_DisplayName" xml:space="preserve">
    <value>None</value>
    <comment>Display text representing the None (do not rotate) value of ImageRotation enum (ImageRotation_None_Name). The possible values for this enumeration are: None, Rotate90, Rotate180, Rotate270.</comment>
  </data>
  <data name="label_Live_DisplayName" xml:space="preserve">
    <value>Live</value>
    <comment>Display text for Live. Live as in live announcement. Equivalent to HTML attribute "aria-live", which determines how text changes should be announced by screen readers.</comment>
  </data>
  <data name="label_Overflow_DisplayName" xml:space="preserve">
    <value>Overflow</value>
    <comment>Display text for Overflow</comment>
  </data>
  <data name="DatePicker_DateTimeZone_DisplayName" xml:space="preserve">
    <value>Date time zone</value>
    <comment>The kind of date (local / UTC) that the picker will use</comment>
  </data>
  <data name="DatePicker_Format_DisplayName" xml:space="preserve">
    <value>Format</value>
    <comment>Display text for the Format property of DatePicker control.</comment>
  </data>
  <data name="DatePicker_Language_DisplayName" xml:space="preserve">
    <value>Language</value>
    <comment>Display text for the Language property of DatePicker control.</comment>
  </data>
  <data name="Calendar_Width_DisplayName" xml:space="preserve">
    <value>Calendar width</value>
    <comment>Display name for the Width of the calendar</comment>
  </data>
  <data name="Hide_Calendar_DisplayName" xml:space="preserve">
    <value>Hide calendar</value>
    <comment>Display name for hiding the calendar</comment>
  </data>
  <data name="Calendar_StartOfWeek_DisplayName" xml:space="preserve">
    <value>Start of week</value>
    <comment>The property that specifies which weekday is the first day of a week</comment>
  </data>
  <data name="microphone_Mic_DisplayName" xml:space="preserve">
    <value>Mic</value>
    <comment>Display text for Mic</comment>
  </data>
  <data name="text_Default_DisplayName" xml:space="preserve">
    <value>Default</value>
    <comment>Display text for Default</comment>
  </data>
  <data name="text_Mode_DisplayName" xml:space="preserve">
    <value>Mode</value>
    <comment>Display text for Mode</comment>
  </data>
  <data name="text_Format_DisplayName" xml:space="preserve">
    <value>Format</value>
    <comment>Display text for Format</comment>
  </data>
  <data name="text_VirtualKeyboardMode_DisplayName" xml:space="preserve">
    <value>Virtual keyboard mode</value>
    <comment>Text input property for which type of virtual keyboard will be used for the text input control</comment>
  </data>
  <data name="text_TeamsTheme_DisplayName" xml:space="preserve">
    <value>Teams theme</value>
    <comment>Text input property for which Teams theme will be used</comment>
  </data>
  <data name="text_Clear_DisplayName" xml:space="preserve">
    <value>Clear button</value>
    <comment>Display text for Clear</comment>
  </data>
  <data name="Align_Left_DisplayName" xml:space="preserve">
    <value>Align left</value>
    <comment>Represents a left alignment of text</comment>
  </data>
  <data name="Align_Right_DisplayName" xml:space="preserve">
    <value>Align right</value>
    <comment>Represents a right alignment of text</comment>
  </data>
  <data name="Align_Center_DisplayName" xml:space="preserve">
    <value>Align center</value>
    <comment>Represents a centered alignment of text</comment>
  </data>
  <data name="Align_Justify_DisplayName" xml:space="preserve">
    <value>Justify</value>
    <comment>Represents a justified alignment of text</comment>
  </data>
  <data name="AboutIsNumeric" xml:space="preserve">
    <value>Checks whether a value is a number, and returns true or false.</value>
    <comment>Description of 'IsNumeric' function.</comment>
  </data>
  <data name="IsNumericArg1" xml:space="preserve">
    <value>value</value>
    <comment>function_parameter - First argument to the IsNumeric function - a value that will be tested</comment>
  </data>
  <data name="AboutIsNumeric_value" xml:space="preserve">
    <value>The value to test.</value>
  </data>
  <data name="SupportedDateTimeLanguageCodes" xml:space="preserve">
    <value>"bg-BG","ca-ES","cs-CZ","da","da-DK","de","de-DE","el-GR","en","en-GB","en-US","es","es-ES","es-MX","et-EE","eu-ES","fi-FI","fr","fr-FR","gl-ES","hi-IN","hr-HR","hu-HU","id-ID","it","it-IT","ja","ja-JP","kk-KZ","ko","ko-KR","lt-LT","lv-LV","ms-MY","nb-NO","nl","nl-NL","pl","pl-PL","pt","pt-BR","pt-PT","ro-RO","ru","ru-RU","sk-SK","sl-SL","sr-cyrl-RS","sr-latn-RS","sv","sv-SE","th-TH","tr-TR","uk-UA","vi-VN","zh-CN","zh-TW"</value>
    <comment>{Locked}Supported DateTime language codes.</comment>
  </data>
  <data name="AboutDateTimeValue" xml:space="preserve">
    <value>Converts a date and time in the form of text to a number that represents the date in Power Apps date-time code.</value>
    <comment>Description of 'DateTimeValue' function.</comment>
  </data>
  <data name="DateTimeValueArg1" xml:space="preserve">
    <value>time_text</value>
    <comment>function_parameter - First argument of the DateTimeValue function - the text to be parsed. Translate this string. Maintain as a single word (do not add spaces).</comment>
  </data>
  <data name="DateTimeValueArg2" xml:space="preserve">
    <value>language_code</value>
    <comment>function_parameter - Second argument of the DateTimeValue function - the language code in which the text to be parsed is defined. Translate this string. Maintain as a single word (do not add spaces).</comment>
  </data>
  <data name="AboutDateTimeValue_time_text" xml:space="preserve">
    <value>A text representation of a date/time stamp, in a platform supported format.</value>
  </data>
  <data name="AboutDateTimeValue_language_code" xml:space="preserve">
    <value>Language code of the supplied text.</value>
  </data>
  <data name="AboutTable" xml:space="preserve">
    <value>Creates a table from the specified records, with as many columns as there are unique record fields. For example: Table({key1: val1, key2: val2, ...}, ...)</value>
    <comment>Description of 'Table' function.</comment>
  </data>
  <data name="TableArg1" xml:space="preserve">
    <value>record</value>
    <comment>function_parameter - Argument of the Table function - a record that will become a row in the resulting table.</comment>
  </data>
  <data name="AboutTable_record" xml:space="preserve">
    <value>A record that will become a row in the resulting table.</value>
  </data>
  <data name="AboutShowColumns" xml:space="preserve">
    <value>Returns a table with all columns removed from the 'source' table except the specified columns.</value>
    <comment>Description of ShowColumns function.</comment>
  </data>
  <data name="ShowColumnsArg1" xml:space="preserve">
    <value>source</value>
    <comment>function_parameter - First argument of the ShowColumns function - the data source from which columns will be selected.</comment>
  </data>
  <data name="ShowColumnsArg2" xml:space="preserve">
    <value>column_name</value>
    <comment>function_parameter - Second argument of the ShowColumns function - the name of the column to be selected. Translate this string. Maintain as a single word (do not add spaces).</comment>
  </data>
  <data name="AboutShowColumns_source" xml:space="preserve">
    <value>A table or record value to remove columns from.</value>
  </data>
  <data name="AboutShowColumns_column_name" xml:space="preserve">
    <value>The name of a column to keep.</value>
  </data>
  <data name="AboutIsToday" xml:space="preserve">
    <value>Checks whether the given date is today, and returns true or false.</value>
    <comment>Description of 'IsToday' function</comment>
  </data>
  <data name="AboutIsToday_date" xml:space="preserve">
    <value>The date value to test.</value>
  </data>
  <data name="IsTodayFuncArg1" xml:space="preserve">
    <value>date</value>
    <comment>function_parameter - First argument to the IsToday function - the date to be tested.</comment>
  </data>
  <data name="AboutIsUTCToday" xml:space="preserve">
    <value>Checks whether the given date is today in UTC, and returns true or false.</value>
    <comment>Description of 'IsUTCToday' function</comment>
  </data>
  <data name="AboutIsUTCToday_date" xml:space="preserve">
    <value>The date value to test.</value>
  </data>
  <data name="IsUTCTodayFuncArg1" xml:space="preserve">
    <value>date</value>
    <comment>function_parameter - First argument to the IsUTCToday function - the date to be tested.</comment>
  </data>
  <data name="AboutMod" xml:space="preserve">
    <value>Returns the remainder after a number is divided by a divisor. The result has the same sign as the divisor.</value>
    <comment>Description of 'Mod' function.</comment>
  </data>
  <data name="AboutModT" xml:space="preserve">
    <value>Returns a column containing the remainder after a number (or a column of numbers) is divided by a divisor (or a column of divisors).</value>
    <comment>Description of 'ModT' function.</comment>
  </data>
  <data name="AboutMod_divisor" xml:space="preserve">
    <value>The number to divide by.</value>
  </data>
  <data name="AboutMod_divisor_or_column" xml:space="preserve">
    <value>The number or column of numbers to divide by.</value>
  </data>
  <data name="AboutMod_number" xml:space="preserve">
    <value>The number to find the remainder for.</value>
  </data>
  <data name="AboutMod_number_or_column" xml:space="preserve">
    <value>The number or column of numbers to find the remainder for.</value>
  </data>
  <data name="ModFuncArg1" xml:space="preserve">
    <value>number</value>
    <comment>function_parameter - First argument of the Mod function - the number to find the reminder for.</comment>
  </data>
  <data name="ModFuncArg2" xml:space="preserve">
    <value>divisor</value>
    <comment>function_parameter - Second argument of the Mod function - the number to divide by.</comment>
  </data>
  <data name="ModTFuncArg1" xml:space="preserve">
    <value>number_or_column</value>
    <comment>function_parameter - First argument of the Mod function - the number or column of numbers to find the reminder for. Translate this string. Maintain as a single word (do not add spaces).</comment>
  </data>
  <data name="ModTFuncArg2" xml:space="preserve">
    <value>divisor_or_column</value>
    <comment>function_parameter - Second argument of the Mod function - the number or column of numbers to divide by. Translate this string. Maintain as a single word (do not add spaces).</comment>
  </data>
  <data name="pdfViewer_Document_DisplayName" xml:space="preserve">
    <value>Document</value>
    <comment>Display text for Document</comment>
  </data>
  <data name="pdfViewer_Zoom_DisplayName" xml:space="preserve">
    <value>Zoom</value>
    <comment>Display text for Zoom</comment>
  </data>
  <data name="pdfViewer_Password_DisplayName" xml:space="preserve">
    <value>Password</value>
    <comment>Display text for Password</comment>
  </data>
  <data name="pdfViewer_PasswordState_DisplayName" xml:space="preserve">
    <value>Password state</value>
    <comment>Display text for PasswordState</comment>
  </data>
  <data name="DataDescriptionInvalidFormat_Reason" xml:space="preserve">
    <value>The data description is invalid: {0}</value>
  </data>
  <data name="DataDescriptionParserUnknownException" xml:space="preserve">
    <value>An unknown error occurred trying to parse the data description.</value>
  </data>
  <data name="AboutForAll" xml:space="preserve">
    <value>Applies a given formula on each row in a data source, then returns a new table with results per row.</value>
    <comment>Description of 'ForAll' function.</comment>
  </data>
  <data name="AboutForAll_source" xml:space="preserve">
    <value>The data source or table to operate on.</value>
  </data>
  <data name="AboutForAll_formula" xml:space="preserve">
    <value>The formula to evaluate for all rows of the table.</value>
  </data>
  <data name="ForAllArg1" xml:space="preserve">
    <value>source</value>
    <comment>function_parameter - First argument to the ForAll function - the data source (table / collection) to operate on.</comment>
  </data>
  <data name="ForAllArg2" xml:space="preserve">
    <value>formula</value>
    <comment>function_parameter - Second argument to the ForAll function - the formula to evaluate for all rows in the source.</comment>
  </data>
  <data name="AboutPower" xml:space="preserve">
    <value>Raises a number x to the power of another number y. Same as x^y.</value>
    <comment>Description of 'Power' function.</comment>
  </data>
  <data name="AboutPower_base" xml:space="preserve">
    <value>The base number to be raised.</value>
  </data>
  <data name="AboutPower_exponent" xml:space="preserve">
    <value>The exponent by which the base will be raised.</value>
  </data>
  <data name="PowerFuncArg1" xml:space="preserve">
    <value>base</value>
    <comment>function_parameter - First argument to the Power function - the base number to be raised.</comment>
  </data>
  <data name="PowerFuncArg2" xml:space="preserve">
    <value>exponent</value>
    <comment>function_parameter - Second argument to the power function - the exponent by which the base will be raised.</comment>
  </data>
  <data name="AboutStartsWith" xml:space="preserve">
    <value>Returns true if the provided text starts with the provided start string.</value>
    <comment>Description of 'StartsWith' function.</comment>
  </data>
  <data name="AboutStartsWith_text" xml:space="preserve">
    <value>The text to be checked.</value>
  </data>
  <data name="AboutStartsWith_start" xml:space="preserve">
    <value>The starting string. The function returns true if the text starts with this string.</value>
  </data>
  <data name="StartsWithArg1" xml:space="preserve">
    <value>text</value>
    <comment>function_parameter - First argument to the StartsWith function - the text to be checked.</comment>
  </data>
  <data name="StartsWithArg2" xml:space="preserve">
    <value>start</value>
    <comment>function_parameter - Second argument to the StartsWith function - the text to be checked whether is on the beginning of the given text.</comment>
  </data>
  <data name="AboutEndsWith" xml:space="preserve">
    <value>Returns true if the provided text ends with the provided end string.</value>
    <comment>Description of 'EndsWith' function.</comment>
  </data>
  <data name="AboutEndsWith_text" xml:space="preserve">
    <value>The text to be checked.</value>
  </data>
  <data name="AboutEndsWith_end" xml:space="preserve">
    <value>The ending string. The function returns true if the text ends with this string.</value>
  </data>
  <data name="EndsWithArg1" xml:space="preserve">
    <value>text</value>
    <comment>function_parameter - First argument to the EndsWith function - the text to be checked.</comment>
  </data>
  <data name="EndsWithArg2" xml:space="preserve">
    <value>end</value>
    <comment>function_parameter - Second argument to the EndsWith function - the text to be checked whether is on the end of the given text.</comment>
  </data>
  <data name="AboutBlank" xml:space="preserve">
    <value>Returns a null (blank) value</value>
  </data>
  <data name="AboutPowerT" xml:space="preserve">
    <value>Raises a number x (or column of numbers) to the power of another number y (or column of numbers). Same as x^y.</value>
    <comment>Description of 'Power' function.</comment>
  </data>
  <data name="AboutPower_base_or_column" xml:space="preserve">
    <value>The base number (or column of base numbers) to be raised.</value>
  </data>
  <data name="AboutPower_exponent_or_column" xml:space="preserve">
    <value>The exponent (or column of exponents) by which the base will be raised.</value>
  </data>
  <data name="PowerTFuncArg1" xml:space="preserve">
    <value>base_or_column</value>
    <comment>function_parameter - First argument to the Power function - the base number (or column of numbers) to be raised. Translate this string. Maintain as a single word (do not add spaces).</comment>
  </data>
  <data name="PowerTFuncArg2" xml:space="preserve">
    <value>exponent_or_column</value>
    <comment>function_parameter - Second argument to the Power function - the exponent (or column of numbers) by which the base will be raised. Translate this string. Maintain as a single word (do not add spaces).</comment>
  </data>
  <data name="Icon_Import_DisplayName" xml:space="preserve">
    <value>Import</value>
    <comment>Icon control name representing an import action. Display text representing the value of Icon enum that will be shown in the icon control. This value represents the Import value.</comment>
  </data>
  <data name="Icon_AddUser_DisplayName" xml:space="preserve">
    <value>Add user</value>
    <comment>Icon control name representing an add user object. Display text representing the value of Icon enum that will be shown in the icon control. This value represents the AddUser value.</comment>
  </data>
  <data name="Icon_Alarm_DisplayName" xml:space="preserve">
    <value>Alarm</value>
    <comment>Icon control name representing an alarm object. Display text representing the value of Icon enum that will be shown in the icon control. Should be translated the same as the Alarm icon in fabric https://uifabricicons.azurewebsites.net/.</comment>
  </data>
  <data name="Icon_Blocked_DisplayName" xml:space="preserve">
    <value>Blocked</value>
    <comment>Icon control name representing an blocked action. Display text representing the value of Icon enum that will be shown in the icon control. Should be translated the same as the Blocked icon in fabric https://uifabricicons.azurewebsites.net/.</comment>
  </data>
  <data name="Icon_Bookmark_DisplayName" xml:space="preserve">
    <value>Bookmark</value>
    <comment>Icon control name representing an bookmark action. Display text representing the value of Icon enum that will be shown in the icon control. This value represents the Bookmark value.</comment>
  </data>
  <data name="Icon_Bug_DisplayName" xml:space="preserve">
    <value>Bug</value>
    <comment>Icon control name representing an bug object. Display text representing the value of Icon enum that will be shown in the icon control. Should be translated the same as the Bug icon in fabric https://uifabricicons.azurewebsites.net/.</comment>
  </data>
  <data name="Icon_Calculator_DisplayName" xml:space="preserve">
    <value>Calculator</value>
    <comment>Icon control name representing an calculator object. Display text representing the value of Icon enum that will be shown in the icon control. This value represents the Calculator value.</comment>
  </data>
  <data name="Icon_Diamond_DisplayName" xml:space="preserve">
    <value>Diamond</value>
    <comment>Icon control name representing an diamond object. Display text representing the value of Icon enum that will be shown in the icon control. This value represents the Diamond value.</comment>
  </data>
  <data name="Icon_DockLeft_DisplayName" xml:space="preserve">
    <value>Dock left</value>
    <comment>Icon control name representing an dock left action. Display text representing the value of Icon enum that will be shown in the icon control. Should be translated the same as the DockLeft icon in fabric https://uifabricicons.azurewebsites.net/</comment>
  </data>
  <data name="Icon_DockRight_DisplayName" xml:space="preserve">
    <value>Dock right</value>
    <comment>Icon control name representing an dock right action. Display text representing the value of Icon enum that will be shown in the icon control. Should be translated the same as the DockRight icon in fabric https://uifabricicons.azurewebsites.net/.</comment>
  </data>
  <data name="Icon_Enhance_DisplayName" xml:space="preserve">
    <value>Enhance</value>
    <comment>Icon control name representing an enhance object. Display text representing the value of Icon enum that will be shown in the icon control. Enhance means the same as it does in the fabric icons AutoEnhanceOn and AutoEnhanceOff https://uifabricicons.azurewebsites.net/.</comment>
  </data>
  <data name="Icon_Error_DisplayName" xml:space="preserve">
    <value>Error</value>
    <comment>Icon control name representing an error object. Display text representing the value of Icon enum that will be shown in the icon control. This value represents the Error value.</comment>
  </data>
  <data name="Icon_Export_DisplayName" xml:space="preserve">
    <value>Export</value>
    <comment>Icon control name representing an export action. Display text representing the value of Icon enum that will be shown in the icon control. This value represents the Export value.</comment>
  </data>
  <data name="Icon_Flag_DisplayName" xml:space="preserve">
    <value>Flag</value>
    <comment>Icon control name representing an flag object. Display text representing the value of Icon enum that will be shown in the icon control. This value represents the Flag value.</comment>
  </data>
  <data name="Icon_Globe_DisplayName" xml:space="preserve">
    <value>Globe</value>
    <comment>Icon control name representing an globe object. Display text representing the value of Icon enum that will be shown in the icon control. This value represents the Globe value.</comment>
  </data>
  <data name="Icon_GlobeNotConnected_DisplayName" xml:space="preserve">
    <value>Globe - Not connected</value>
    <comment>Display text representing the value of Icon enum that will be shown in the icon control. This value represents the Globe - Not connected value.</comment>
  </data>
  <data name="Icon_GlobeRefresh_DisplayName" xml:space="preserve">
    <value>Globe - Refresh</value>
    <comment>Display text representing the value of Icon enum that will be shown in the icon control. This value represents the Globe - Refresh value.</comment>
  </data>
  <data name="Icon_GlobeChangesPending_DisplayName" xml:space="preserve">
    <value>Globe - Changes pending</value>
    <comment>Display text representing the value of Icon enum that will be shown in the icon control. This value represents the Globe - Changes pending value.</comment>
  </data>
  <data name="Icon_GlobeWarning_DisplayName" xml:space="preserve">
    <value>Globe - Warning</value>
    <comment>Display text representing the value of Icon enum that will be shown in the icon control. This value represents the Globe - Warning value.</comment>
  </data>
  <data name="Icon_GlobeError_DisplayName" xml:space="preserve">
    <value>Globe - Error</value>
    <comment>Display text representing the value of Icon enum that will be shown in the icon control. This value represents the Globe - Error value.</comment>
  </data>
  <data name="Icon_HalfFilledCircle_DisplayName" xml:space="preserve">
    <value>Half filled circle</value>
    <comment>Icon control name representing an half filled circle object. Display text representing the value of Icon enum that will be shown in the icon control. This value represents the HalfFilledCircle value.</comment>
  </data>
  <data name="Icon_Health_DisplayName" xml:space="preserve">
    <value>Health</value>
    <comment>Icon control name representing an health object. Display text representing the value of Icon enum that will be shown in the icon control. Should be translated the same as the Health icon in fabric https://uifabricicons.azurewebsites.net/.</comment>
  </data>
  <data name="Icon_Heart_DisplayName" xml:space="preserve">
    <value>Heart</value>
    <comment>Icon control name representing an heart object. Display text representing the value of Icon enum that will be shown in the icon control. This value represents the Heart value.</comment>
  </data>
  <data name="Icon_Help_DisplayName" xml:space="preserve">
    <value>Help</value>
    <comment>Icon control name representing an help action. Display text representing the value of Icon enum that will be shown in the icon control. This value represents the Help value.</comment>
  </data>
  <data name="Icon_Hide_DisplayName" xml:space="preserve">
    <value>Hide</value>
    <comment>Icon control name representing an hide action. Display text representing the value of Icon enum that will be shown in the icon control. Should be translated the same as the Hide icon in fabric https://uifabricicons.azurewebsites.net/.</comment>
  </data>
  <data name="Icon_History_DisplayName" xml:space="preserve">
    <value>History</value>
    <comment>Icon control name representing an history object. Display text representing the value of Icon enum that will be shown in the icon control. Should be translated the same as the History icon in fabric https://uifabricicons.azurewebsites.net/.</comment>
  </data>
  <data name="Icon_HorizontalLine_DisplayName" xml:space="preserve">
    <value>Horizontal line</value>
    <comment>Icon control name representing an horizontal line object. Display text representing the value of Icon enum that will be shown in the icon control. This value represents the HorizontalLine value.</comment>
  </data>
  <data name="Icon_Hospital_DisplayName" xml:space="preserve">
    <value>Hospital</value>
    <comment>Icon control name representing an hospital object. Display text representing the value of Icon enum that will be shown in the icon control. This value represents the Hospital value.</comment>
  </data>
  <data name="Icon_Key_DisplayName" xml:space="preserve">
    <value>Key</value>
    <comment>Icon control name representing an key object. Display text representing the value of Icon enum that will be shown in the icon control. This value represents the Key value.</comment>
  </data>
  <data name="Icon_Lightbulb_DisplayName" xml:space="preserve">
    <value>Lightbulb</value>
    <comment>Icon control name representing an lightbulb object. Display text representing the value of Icon enum that will be shown in the icon control. This value represents the Lightbulb value.</comment>
  </data>
  <data name="Icon_LightningBolt_DisplayName" xml:space="preserve">
    <value>Lightning bolt</value>
    <comment>Icon control name representing an lightning bolt object. Display text representing the value of Icon enum that will be shown in the icon control. This value represents the LightningBolt value.</comment>
  </data>
  <data name="Icon_Link_DisplayName" xml:space="preserve">
    <value>Link</value>
    <comment>Icon control name representing an hyperlink. Display text representing the value of Icon enum that will be shown in the icon control. Should be translated the same as the Link icon in fabric https://uifabricicons.azurewebsites.net/.</comment>
  </data>
  <data name="Icon_Manufacture_DisplayName" xml:space="preserve">
    <value>Manufacture</value>
    <comment>Icon control name representing an manufacture object. Display text representing the value of Icon enum that will be shown in the icon control. Should be translated the similar to the Manufacturing icon in fabric https://uifabricicons.azurewebsites.net/</comment>
  </data>
  <data name="Icon_Medical_DisplayName" xml:space="preserve">
    <value>Medical</value>
    <comment>Icon control name representing an medical object. Display text representing the value of Icon enum that will be shown in the icon control. Should be translated the same as the Medical icon in fabric https://uifabricicons.azurewebsites.net/</comment>
  </data>
  <data name="Icon_Microphone_DisplayName" xml:space="preserve">
    <value>Microphone</value>
    <comment>Icon control name representing an microphone object. Display text representing the value of Icon enum that will be shown in the icon control. This value represents the Microphone value.</comment>
  </data>
  <data name="Icon_Notebook_DisplayName" xml:space="preserve">
    <value>Notebook</value>
    <comment>Icon control name representing an notebook object. Display text representing the value of Icon enum that will be shown in the icon control. This value represents the Notebook value.</comment>
  </data>
  <data name="Icon_OpenInNewWindow_DisplayName" xml:space="preserve">
    <value>Open in new window</value>
    <comment>Icon control name representing an open in new window action. Display text representing the value of Icon enum that will be shown in the icon control. This value represents the OpenInNewWindow value.</comment>
  </data>
  <data name="Icon_Phonebook_DisplayName" xml:space="preserve">
    <value>Phonebook</value>
    <comment>Icon control name representing an phonebook object. Display text representing the value of Icon enum that will be shown in the icon control. This value represents the Phonebook value.</comment>
  </data>
  <data name="Icon_Print_DisplayName" xml:space="preserve">
    <value>Print</value>
    <comment>Icon control name representing an print object. Display text representing the value of Icon enum that will be shown in the icon control. Should be translated the same as the Print icon in fabric https://uifabricicons.azurewebsites.net/</comment>
  </data>
  <data name="Icon_Publish_DisplayName" xml:space="preserve">
    <value>Publish</value>
    <comment>Icon control name representing an publish action. Display text representing the value of Icon enum that will be shown in the icon control. This value represents the Publish value.</comment>
  </data>
  <data name="Icon_QuestionMark_DisplayName" xml:space="preserve">
    <value>Question mark</value>
    <comment>Icon control name representing an question mark action. Display text representing the value of Icon enum that will be shown in the icon control. This value represents the QuestionMark value.</comment>
  </data>
  <data name="Icon_Redo_DisplayName" xml:space="preserve">
    <value>Redo</value>
    <comment>Icon control name representing an redo action. Display text representing the value of Icon enum that will be shown in the icon control. This value represents the Redo value.</comment>
  </data>
  <data name="Icon_Reset_DisplayName" xml:space="preserve">
    <value>Reset</value>
    <comment>Icon control name representing an reset action. Display text representing the value of Icon enum that will be shown in the icon control. This value represents the Reset value.</comment>
  </data>
  <data name="Icon_Ribbon_DisplayName" xml:space="preserve">
    <value>Ribbon</value>
    <comment>Icon control name representing an ribbon object. Display text representing the value of Icon enum that will be shown in the icon control. This value represents the Ribbon value.</comment>
  </data>
  <data name="Icon_Scan_DisplayName" xml:space="preserve">
    <value>Scan</value>
    <comment>Icon control name representing an scan object. Display text representing the value of Icon enum that will be shown in the icon control. This value represents the Scan value.</comment>
  </data>
  <data name="Icon_Share_DisplayName" xml:space="preserve">
    <value>Share</value>
    <comment>Icon control name representing an share action. Display text representing the value of Icon enum that will be shown in the icon control. This value represents the Share value.</comment>
  </data>
  <data name="Icon_Shirt_DisplayName" xml:space="preserve">
    <value>Shirt</value>
    <comment>Icon control name representing an shirt object. Display text representing the value of Icon enum that will be shown in the icon control. This value represents the Shirt value.</comment>
  </data>
  <data name="Icon_Shop_DisplayName" xml:space="preserve">
    <value>Shop</value>
    <comment>Icon control name representing an shop object. Display text representing the value of Icon enum that will be shown in the icon control. This value represents the Shop value.</comment>
  </data>
  <data name="Icon_Signal_DisplayName" xml:space="preserve">
    <value>Signal</value>
    <comment>Icon control name representing an signal object. Display text representing the value of Icon enum that will be shown in the icon control. This value represents the Signal value.</comment>
  </data>
  <data name="Icon_Support_DisplayName" xml:space="preserve">
    <value>Support</value>
    <comment>Icon control name representing an support object. Display text representing the value of Icon enum that will be shown in the icon control. This value represents the Support value.</comment>
  </data>
  <data name="Icon_Sync_DisplayName" xml:space="preserve">
    <value>Sync</value>
    <comment>Icon control name representing an sync action. Display text representing the value of Icon enum that will be shown in the icon control. This value represents the Sync value.</comment>
  </data>
  <data name="Icon_Text_DisplayName" xml:space="preserve">
    <value>Text</value>
    <comment>Icon control name representing an text object. Display text representing the value of Icon enum that will be shown in the icon control. This value represents the Text value.</comment>
  </data>
  <data name="Icon_ThumbsDown_DisplayName" xml:space="preserve">
    <value>Thumbs down</value>
    <comment>Icon control name representing an thumbs down action. Display text representing the value of Icon enum that will be shown in the icon control. This value represents the ThumbsDown value.</comment>
  </data>
  <data name="Icon_ThumbsUp_DisplayName" xml:space="preserve">
    <value>Thumbs up</value>
    <comment>Icon control name representing an thumbs up action. Display text representing the value of Icon enum that will be shown in the icon control. This value represents the ThumbsUp value.</comment>
  </data>
  <data name="Icon_Train_DisplayName" xml:space="preserve">
    <value>Train</value>
    <comment>Icon control name representing an train object. Display text representing the value of Icon enum that will be shown in the icon control. This value represents the Train value.</comment>
  </data>
  <data name="Icon_Tray_DisplayName" xml:space="preserve">
    <value>Tray</value>
    <comment>Icon control name representing an tray object. Display text representing the value of Icon enum that will be shown in the icon control. This value represents the Tray value.</comment>
  </data>
  <data name="Icon_Undo_DisplayName" xml:space="preserve">
    <value>Undo</value>
    <comment>Icon control name representing an undo action. Display text representing the value of Icon enum that will be shown in the icon control. This value represents the Undo value.</comment>
  </data>
  <data name="Icon_Unlock_DisplayName" xml:space="preserve">
    <value>Unlock</value>
    <comment>Icon control name representing an unlock object. Display text representing the value of Icon enum that will be shown in the icon control. Should be translated the same as the Unlock icon in fabric https://uifabricicons.azurewebsites.net/</comment>
  </data>
  <data name="Icon_VerticalLine_DisplayName" xml:space="preserve">
    <value>Vertical line</value>
    <comment>Icon control name representing an vertical line object. Display text representing the value of Icon enum that will be shown in the icon control. This value represents the VerticalLine value.</comment>
  </data>
  <data name="Icon_Video_DisplayName" xml:space="preserve">
    <value>Video</value>
    <comment>Icon control name representing an video object. Display text representing the value of Icon enum that will be shown in the icon control. This value represents the Video value.</comment>
  </data>
  <data name="Icon_View_DisplayName" xml:space="preserve">
    <value>View</value>
    <comment>Icon control name representing an view action. Display text representing the value of Icon enum that will be shown in the icon control. This is the opposite as the Hide value</comment>
  </data>
  <data name="Icon_ZoomIn_DisplayName" xml:space="preserve">
    <value>Zoom in</value>
    <comment>Icon control name representing an zoom in action. Display text representing the value of Icon enum that will be shown in the icon control. This value represents the ZoomIn value.</comment>
  </data>
  <data name="Icon_ZoomOut_DisplayName" xml:space="preserve">
    <value>Zoom out</value>
    <comment>Icon control name representing an zoom out action. Display text representing the value of Icon enum that will be shown in the icon control. This value represents the ZoomOut value.</comment>
  </data>
  <data name="Icon_BookmarkFilled_DisplayName" xml:space="preserve">
    <value>Bookmark (filled)</value>
    <comment>Icon control name representing an bookmark (filled) action. Display text representing the value of Icon enum that will be shown in the icon control. This value represents the BookmarkFilled value.</comment>
  </data>
  <data name="Icon_CancelBadge_DisplayName" xml:space="preserve">
    <value>Cancel (badge)</value>
    <comment>Icon control name representing an cancel (badge) action. Display text representing the value of Icon enum that will be shown in the icon control. This value represents the Cancel action inside a circle.</comment>
  </data>
  <data name="Icon_CheckBadge_DisplayName" xml:space="preserve">
    <value>Check (badge)</value>
    <comment>Icon control name representing an check (badge) action. Display text representing the value of Icon enum that will be shown in the icon control. This value represents the Check action inside a circle.</comment>
  </data>
  <data name="Icon_Cut_DisplayName" xml:space="preserve">
    <value>Cut</value>
    <comment>Icon control name representing an cut action. Display text representing the value of Icon enum that will be shown in the icon control. This value represents the Cut value.</comment>
  </data>
  <data name="Icon_FilterFlat_DisplayName" xml:space="preserve">
    <value>Flat filter</value>
    <comment>Icon control name representing an flat filter object. Display text representing the value of Icon enum that will be shown in the icon control. This value represents the FilterFlat value.</comment>
  </data>
  <data name="Icon_FilterFlatFilled_DisplayName" xml:space="preserve">
    <value>Flat filter (filled)</value>
    <comment>Icon control name representing an flat filter (filled) object. Display text representing the value of Icon enum that will be shown in the icon control. This value represents the FilterFlatFilled value.</comment>
  </data>
  <data name="Icon_Leave_DisplayName" xml:space="preserve">
    <value>Leave</value>
    <comment>Icon control name representing an leave action. Display text representing the value of Icon enum that will be shown in the icon control. This value represents the Leave value.</comment>
  </data>
  <data name="Icon_Paste_DisplayName" xml:space="preserve">
    <value>Paste</value>
    <comment>Icon control name representing an paste action. Display text representing the value of Icon enum that will be shown in the icon control. This value represents the Paste value.</comment>
  </data>
  <data name="Icon_ThumbsDownFilled_DisplayName" xml:space="preserve">
    <value>Thumbs down (filled)</value>
    <comment>Icon control name representing an thumbs down (filled) action. Display text representing the value of Icon enum that will be shown in the icon control. This value represents the ThumbsDownFilled value.</comment>
  </data>
  <data name="Icon_ThumbsUpFilled_DisplayName" xml:space="preserve">
    <value>Thumbs up (filled)</value>
    <comment>Icon control name representing an thumbs up (filled) action. Display text representing the value of Icon enum that will be shown in the icon control. This value represents the ThumbsUpFilled value.</comment>
  </data>
  <data name="Icon_EmojiHappy_DisplayName" xml:space="preserve">
    <value>Emoji - Happy</value>
    <comment>Icon control name representing an emoji - happy glyph. Display text representing the value of Icon enum that will be shown in the icon control. This value represents the EmojiHappy value.</comment>
  </data>
  <data name="SuggestRemoteExecutionHint_OpNotSupportedByClient" xml:space="preserve">
    <value>Part of this formula cannot be evaluated remotely. '{0}' operation is currently not supported in this context.</value>
    <comment>Suggestion emitted when non-delegable parts of the expression found which could be made delegable by rearranging the formula.</comment>
  </data>
  <data name="SuggestRemoteExecutionHint_StringMatchSecondParam" xml:space="preserve">
    <value>Part of this formula cannot be evaluated remotely. The '{0}' function cannot be delegated if a field name appears in the second argument.</value>
    <comment>Suggestion emitted when non-delegable parts of the expression found which could be made delegable by rearranging the formula.</comment>
  </data>
  <data name="entityForm_EntityForm_DisplayName" xml:space="preserve">
    <value>Entity form</value>
    <comment>Display text for internal hidden property</comment>
  </data>
  <data name="BorderStyle_None_DisplayName" xml:space="preserve">
    <value>None</value>
    <comment>Display text representing the None value of BorderStyle enum (BorderStyle_None_Name). The possible values for this enumeration are: None, Dashed, Solid, Dotted.</comment>
  </data>
  <data name="BorderStyle_Dashed_DisplayName" xml:space="preserve">
    <value>Dashed</value>
    <comment>Display text representing the Dashed value of BorderStyle enum (BorderStyle_Dashed_Name). The possible values for this enumeration are: None, Dashed, Solid, Dotted.</comment>
  </data>
  <data name="BorderStyle_Solid_DisplayName" xml:space="preserve">
    <value>Solid</value>
    <comment>Display text representing the Solid value of BorderStyle enum (BorderStyle_Solid_Name). The possible values for this enumeration are: None, Dashed, Solid, Dotted.</comment>
  </data>
  <data name="BorderStyle_Dotted_DisplayName" xml:space="preserve">
    <value>Dotted</value>
    <comment>Display text representing the Dotted value of BorderStyle enum (BorderStyle_Dotted_Name). The possible values for this enumeration are: None, Dashed, Solid, Dotted.</comment>
  </data>
  <data name="DisplayMode_Disabled_DisplayName" xml:space="preserve">
    <value>Disabled</value>
    <comment>Display text representing the Disabled value of DisplayMode enum (DisplayMode_Disabled_Name). The possible values for this enumeration are: Disabled, Edit, View.</comment>
  </data>
  <data name="DisplayMode_Edit_DisplayName" xml:space="preserve">
    <value>Edit</value>
    <comment>Display text representing the Edit value of DisplayMode enum (DisplayMode_Edit_Name). The possible values for this enumeration are: Disabled, Edit, View. Notice that the term ‘Edit’ is used as an adjective (edit display mode), not a verb.</comment>
  </data>
  <data name="DisplayMode_View_DisplayName" xml:space="preserve">
    <value>View</value>
    <comment>Display text representing the View value of DisplayMode enum (DisplayMode_View_Name). The possible values for this enumeration are: Disabled, Edit, View. Notice that the term ‘View’ is used as an adjective (view display mode), not a verb.</comment>
  </data>
  <data name="LayoutMode_Manual_DisplayName" xml:space="preserve">
    <value>Manual</value>
    <comment>Display text for Manual ("Fixed") LayoutMode enum option (LayoutMode_Manual_Name), where users can position controls using X/Y coordinates. The possible values for this enumeration are: Manual, Auto.</comment>
  </data>
  <data name="LayoutMode_Auto_DisplayName" xml:space="preserve">
    <value>Auto</value>
    <comment>Display text for Auto ("Flex") LayoutMode enum option (LayoutMode_Auto_Name), where the container automatically positions controls based on the available space. The possible values for this enumeration are: Manual, Auto.</comment>
  </data>
  <data name="LayoutDirection_Horizontal_DisplayName" xml:space="preserve">
    <value>Horizontal</value>
    <comment>Display text for Horizontal enum option (LayoutDirection_Horizontal_Name). The possible values for this enumeration are: Horizontal, Vertical.</comment>
  </data>
  <data name="LayoutDirection_Vertical_DisplayName" xml:space="preserve">
    <value>Vertical</value>
    <comment>Display text for Vertical enum option (LayoutDirection_Vertical_Name). The possible values for this enumeration are: Horizontal, Vertical.</comment>
  </data>
  <data name="LayoutAlignItems_Start_DisplayName" xml:space="preserve">
    <value>Start</value>
    <comment>Display text for Start enum option (LayoutAlignItems_Start_Name), where the child controls are aligned to the top or left of the container. 'Start' is to be treated as a noun, as it aligns the control to the start of a container. The possible values for this enumeration are: Start, Center, End, Stretch.</comment>
  </data>
  <data name="LayoutAlignItems_Center_DisplayName" xml:space="preserve">
    <value>Center</value>
    <comment>Display text for Center enum option (LayoutAlignItems_Center_Name), where the child controls are aligned to the center of the container. The possible values for this enumeration are: Start, Center, End, Stretch.</comment>
  </data>
  <data name="LayoutAlignItems_End_DisplayName" xml:space="preserve">
    <value>End</value>
    <comment>Display text for End enum option (LayoutAlignItems_End_Name), where the child controls are aligned to the bottom or right of the container. 'End' is to be treated as a noun, as it aligns the control to the end of a container. The possible values for this enumeration are: Start, Center, End, Stretch.</comment>
  </data>
  <data name="LayoutAlignItems_Stretch_DisplayName" xml:space="preserve">
    <value>Stretch</value>
    <comment>Display text for Stretch enum option (LayoutAlignItems_Stretch_Name), where the child controls stretch to take up available space on the cross axis. The possible values for this enumeration are: Start, Center, End, Stretch.</comment>
  </data>
  <data name="AlignInContainer_Start_DisplayName" xml:space="preserve">
    <value>Start</value>
    <comment>Display text for Start enum option (AlignInContainer_Start_Name), where the control is aligned to the top or left of its container. 'Start' is to be treated as a noun, as it aligns the control to the start of a container. The possible values for this enumeration are: Start, Center, End, Stretch, SetByContainer.</comment>
  </data>
  <data name="AlignInContainer_Center_DisplayName" xml:space="preserve">
    <value>Center</value>
    <comment>Display text for Center enum option (AlignInContainer_Center_Name), where the control is aligned to the center of its container. The possible values for this enumeration are: Start, Center, End, Stretch, SetByContainer.</comment>
  </data>
  <data name="AlignInContainer_End_DisplayName" xml:space="preserve">
    <value>End</value>
    <comment>Display text for End enum option (AlignInContainer_End_Name), where the control is aligned to the bottom or right of its container. 'End' is to be treated as a noun, as it aligns the control to the end of a container. The possible values for this enumeration are: Start, Center, End, Stretch, SetByContainer.</comment>
  </data>
  <data name="AlignInContainer_Stretch_DisplayName" xml:space="preserve">
    <value>Stretch</value>
    <comment>Display text for Stretch enum option (AlignInContainer_Stretch_Name), where the control stretches to take up available space on the cross axis. The possible values for this enumeration are: Start, Center, End, Stretch, SetByContainer.</comment>
  </data>
  <data name="AlignInContainer_SetByContainer_DisplayName" xml:space="preserve">
    <value>Set by container</value>
    <comment>Display text for SetByContainer enum option (AlignInContainer_SetByContainer_Name), where the control's alignment is automatically determined based on its container. The possible values for this enumeration are: Start, Center, End, Stretch, SetByContainer.</comment>
  </data>
  <data name="LayoutJustifyContent_Start_DisplayName" xml:space="preserve">
    <value>Start</value>
    <comment>Display text for Start enum option (LayoutJustifyContent_Start_Name), where the controls are justified to the top or left of the container. 'Start' is to be treated as a noun, as it justifies the control along the start of a container. The possible values for this enumeration are: Start, Center, End, SpaceEvenly, SpaceAround, SpaceBetween.</comment>
  </data>
  <data name="LayoutJustifyContent_Center_DisplayName" xml:space="preserve">
    <value>Center</value>
    <comment>Display text for Center enum option (LayoutJustifyContent_Center_Name), where the controls are justified to the center of the container. The possible values for this enumeration are: Start, Center, End, SpaceEvenly, SpaceAround, SpaceBetween.</comment>
  </data>
  <data name="LayoutJustifyContent_End_DisplayName" xml:space="preserve">
    <value>End</value>
    <comment>Display text for End enum option (LayoutJustifyContent_End_Name), where the controls are justified to the bottom or right of the container. 'End' is to be treated as a noun, as it justifies the control along the end of a container. The possible values for this enumeration are: Start, Center, End, SpaceEvenly, SpaceAround, SpaceBetween.</comment>
  </data>
  <data name="LayoutJustifyContent_SpaceEvenly_DisplayName" xml:space="preserve">
    <value>Space Evenly</value>
    <comment>Display text for SpaceEvenly enum option (LayoutJustifyContent_SpaceEvenly_Name), where the controls are spaced evenly through the container. The possible values for this enumeration are: Start, Center, End, SpaceEvenly, SpaceAround, SpaceBetween.</comment>
  </data>
  <data name="LayoutJustifyContent_SpaceAround_DisplayName" xml:space="preserve">
    <value>Space Around</value>
    <comment>Display text for SpaceAround enum option (LayoutJustifyContent_SpaceAround_Name), where extra space in the container is distributed around each control. The possible values for this enumeration are: Start, Center, End, SpaceEvenly, SpaceAround, SpaceBetween.</comment>
  </data>
  <data name="LayoutJustifyContent_SpaceBetween_DisplayName" xml:space="preserve">
    <value>Space Between</value>
    <comment>Display text for SpaceBetween enum option (LayoutJustifyContent_SpaceBetween_Name), where extra space is distributed between each control. The possible values for this enumeration are: Start, Center, End, SpaceEvenly, SpaceAround, SpaceBetween.</comment>
  </data>
  <data name="LayoutOverflow_Hide_DisplayName" xml:space="preserve">
    <value>Hide</value>
    <comment>Display text for LayoutOverflow_Hide enum option (LayoutOverflow_Hide_Name). The possible values for this enumeration are: Hide, Scroll.</comment>
  </data>
  <data name="LayoutOverflow_Scroll_DisplayName" xml:space="preserve">
    <value>Scroll</value>
    <comment>Display text for LayoutOverflow_Scroll enum option (LayoutOverflow_Scroll_Name). The possible values for this enumeration are: Hide, Scroll.</comment>
  </data>
  <data name="Overflow_Hidden_DisplayName" xml:space="preserve">
    <value>Hidden</value>
    <comment>Display text representing the Hidden value of Overflow enum (Overflow_Hidden_Name). The possible values for this enumeration are: Hidden, Scroll.</comment>
  </data>
  <data name="Overflow_Scroll_DisplayName" xml:space="preserve">
    <value>Scroll</value>
    <comment>Display text representing the Scroll value of Overflow enum (Overflow_Scroll_Name). The possible values for this enumeration are: Hidden, Scroll.</comment>
  </data>
  <data name="TextMode_SingleLine_DisplayName" xml:space="preserve">
    <value>Single line</value>
    <comment>Display text representing the SingleLine value of TextMode enum (TextMode_SingleLine_Name). The possible values for this enumeration are: SingleLine, Password, MultiLine.</comment>
  </data>
  <data name="TextMode_Password_DisplayName" xml:space="preserve">
    <value>Password</value>
    <comment>Display text representing the Password value of TextMode enum (TextMode_Password_Name). The possible values for this enumeration are: SingleLine, Password, MultiLine.</comment>
  </data>
  <data name="TextMode_MultiLine_DisplayName" xml:space="preserve">
    <value>Multiline</value>
    <comment>Display text representing the MultiLine value of TextMode enum (TextMode_MultiLine_Name). The possible values for this enumeration are: SingleLine, Password, MultiLine.</comment>
  </data>
  <data name="TextFormat_Text_DisplayName" xml:space="preserve">
    <value>Text</value>
    <comment>Display text representing the Text value of TextFormat enum (TextFormat_Text_Name). The possible values for this enumeration are: Text, Number.</comment>
  </data>
  <data name="TextFormat_Number_DisplayName" xml:space="preserve">
    <value>Number</value>
    <comment>Display text representing the Number value of TextFormat enum (TextFormat_Number_Name). The possible values for this enumeration are: Text, Number.</comment>
  </data>
  <data name="VirtualKeyboardMode_Auto_DisplayName" xml:space="preserve">
    <value>Auto keyboard</value>
    <comment>Display text representing the Auto value of VirtualKeyboardMode enum (VirtualKeyboardMode_Auto_Name). The possible values for this enumeration are: Auto, Numeric, Text.</comment>
  </data>
  <data name="VirtualKeyboardMode_Numeric_DisplayName" xml:space="preserve">
    <value>Numeric keyboard</value>
    <comment>Display text representing the Numeric value of VirtualKeyboardMode enum (VirtualKeyboardMode_Numeric_Name). The possible values for this enumeration are: Auto, Numeric, Text.</comment>
  </data>
  <data name="VirtualKeyboardMode_Text_DisplayName" xml:space="preserve">
    <value>Text keyboard</value>
    <comment>Display text representing the Text value of VirtualKeyboardMode enum (VirtualKeyboardMode_Text_Name). The possible values for this enumeration are: Auto, Numeric, Text.</comment>
  </data>
  <data name="TeamsTheme_Default_DisplayName" xml:space="preserve">
    <value>Default theme</value>
    <comment>Display text representing the Default value of TeamsTheme enum (TeamsTheme_Default_Name). The possible values for this enumeration are: Default, Dark, Contrast.</comment>
  </data>
  <data name="TeamsTheme_Dark_DisplayName" xml:space="preserve">
    <value>Dark theme</value>
    <comment>Display text representing the Dark value of TeamsTheme enum (TeamsTheme_Dark_Name). The possible values for this enumeration are: Default, Dark, Contrast.</comment>
  </data>
  <data name="TeamsTheme_Contrast_DisplayName" xml:space="preserve">
    <value>Contrast theme</value>
    <comment>Display text representing the Contrast value of TeamsTheme enum (TeamsTheme_Contrast_Name). The possible values for this enumeration are: Default, Dark, Contrast.</comment>
  </data>
  <data name="AboutCollect" xml:space="preserve">
    <value>Adds records to a data source.</value>
    <comment>Description of 'Clear' function.</comment>
  </data>
  <data name="CollectDataSourceArg" xml:space="preserve">
    <value>data_source</value>
    <comment>function_parameter - First parameter for the Collect function. The data source that you want to add data to.</comment>
  </data>
  <data name="CollectRecordArg" xml:space="preserve">
    <value>record</value>
    <comment>function_parameter - Second parameter for the Collect function. The record to be added.</comment>
  </data>
  <data name="AboutClear" xml:space="preserve">
    <value>Deletes all the records of a collection. The columns of the collection will remain.</value>
    <comment>Description of 'Clear' function.</comment>
  </data>
  <data name="AboutClearCollect" xml:space="preserve">
    <value>Deletes all the records from a collection. And then adds a different set of records to the same collection.</value>
    <comment>Description of 'Clear' function.</comment>
  </data>
  <data name="ClearCollectionArg" xml:space="preserve">
    <value>data_source</value>
    <comment>function_parameter - First parameter for the Clear function. The data source that you want to clear from all elements.</comment>
  </data>
  <data name="ClearCollectDataSourceArg" xml:space="preserve">
    <value>data_source</value>
    <comment>function_parameter - First parameter for the ClearCollect function. The data source that contains the records that you want to modify or will contain the records that you want to create.</comment>
  </data>
  <data name="ClearCollectRecordArg" xml:space="preserve">
    <value>record</value>
    <comment>function_parameter - Second parameter for the ClearCollect function. The record to be added.</comment>
  </data>
  <data name="AboutPatch" xml:space="preserve">
    <value>Applies the updates to the specified row and changes the row in the specified datasource. Returns the updated row.</value>
    <comment>Description of 'Patch' function.</comment>
  </data>
  <data name="PatchDataSourceArg" xml:space="preserve">
    <value>data_source</value>
    <comment>function_parameter - First parameter for the Patch function. The data source that contains the records that you want to modify or will contain the records that you want to create.</comment>
  </data>
  <data name="PatchBaseRecordArg" xml:space="preserve">
    <value>base_record</value>
    <comment>function_parameter - Second parameter for the Patch function. The record to modify or create. If the record came from a data source, the record is found and modified. If the result of Defaults is used, a record is created.</comment>
  </data>
  <data name="PatchChangeRecordsArg" xml:space="preserve">
    <value>change_record(s)</value>
    <comment>function_parameter - Third parameter for the Patch function. One or more records that contain properties to modify in the BaseRecord. Change records are processed in order from the beginning of the argument list to the end, with later property values overriding earlier ones.</comment>
  </data>
  <data name="AboutRemove" xml:space="preserve">
    <value>Removes a specific record or records from a data source</value>
    <comment>Description of 'Remove' function.</comment>
  </data>
  <data name="RemoveDataSourceArg" xml:space="preserve">
    <value>data_source</value>
    <comment>function_parameter - First parameter for the Remove function. The data source that contains the records that you want to remove from.</comment>
  </data>
  <data name="RemoveRecordsArg" xml:space="preserve">
    <value>remove_record(s)</value>
    <comment>function_parameter - One or more records to be removed.</comment>
  </data>
  <data name="ErrRemoveAllArg" xml:space="preserve">
    <value>If provided, last argument must be 'RemoveFlags.All'. Is there a typo?</value>
    <comment>{Locked=RemoveFlags.All} Error Message, RemoveFlags.All is an enum value that does not get localized.</comment>
  </data>
  <data name="PenMode_Draw_DisplayName" xml:space="preserve">
    <value>Draw</value>
    <comment>Display text representing the Draw value of PenMode enum (PenMode_Draw_Name). The possible values for this enumeration are: Draw, Erase.</comment>
  </data>
  <data name="PenMode_Erase_DisplayName" xml:space="preserve">
    <value>Erase</value>
    <comment>Display text representing the Erase value of PenMode enum (PenMode_Erase_Name). The possible values for this enumeration are: Draw, Erase.</comment>
  </data>
  <data name="DateTimeZone_Local_DisplayName" xml:space="preserve">
    <value>Local</value>
    <comment>Display text representing the Local value of DateTimeZone enum (DateTimeZone_Local_Name). The possible values for this enumeration are: Local, UTC.</comment>
  </data>
  <data name="DateTimeZone_UTC_DisplayName" xml:space="preserve">
    <value>UTC</value>
    <comment>Display text representing the UTC value of DateTimeZone enum (DateTimeZone_UTC_Name). The possible values for this enumeration are: Local, UTC.</comment>
  </data>
  <data name="ImagePosition_Fill_DisplayName" xml:space="preserve">
    <value>Fill</value>
    <comment>Display text representing the Fill value of ImagePosition enum (ImagePosition_Fill_Name). The possible values for this enumeration are: Fill, Fit, Stretch, Tile, Center.</comment>
  </data>
  <data name="ImagePosition_Fit_DisplayName" xml:space="preserve">
    <value>Fit</value>
    <comment>Display text representing the Fit value of ImagePosition enum (ImagePosition_Fit_Name). The possible values for this enumeration are: Fill, Fit, Stretch, Tile, Center.</comment>
  </data>
  <data name="ImagePosition_Stretch_DisplayName" xml:space="preserve">
    <value>Stretch</value>
    <comment>Display text representing the Stretch value of ImagePosition enum (ImagePosition_Stretch_Name). The possible values for this enumeration are: Fill, Fit, Stretch, Tile, Center.</comment>
  </data>
  <data name="ImagePosition_Tile_DisplayName" xml:space="preserve">
    <value>Tile</value>
    <comment>Display text representing the Tile value of ImagePosition enum (ImagePosition_Tile_Name). The possible values for this enumeration are: Fill, Fit, Stretch, Tile, Center.</comment>
  </data>
  <data name="ImagePosition_Center_DisplayName" xml:space="preserve">
    <value>Center</value>
    <comment>Display text representing the Center value of ImagePosition enum (ImagePosition_Center_Name). The possible values for this enumeration are: Fill, Fit, Stretch, Tile, Center.</comment>
  </data>
  <data name="VerticalAlign_Top_DisplayName" xml:space="preserve">
    <value>Top</value>
    <comment>Display text representing the Top value of VerticalAlign enum (VerticalAlign_Top_Name). The possible values for this enumeration are: Top, Middle, Bottom.</comment>
  </data>
  <data name="VerticalAlign_Middle_DisplayName" xml:space="preserve">
    <value>Middle</value>
    <comment>Display text representing the Middle value of VerticalAlign enum (VerticalAlign_Middle_Name). The possible values for this enumeration are: Top, Middle, Bottom.</comment>
  </data>
  <data name="VerticalAlign_Bottom_DisplayName" xml:space="preserve">
    <value>Bottom</value>
    <comment>Display text representing the Bottom value of VerticalAlign enum (VerticalAlign_Bottom_Name). The possible values for this enumeration are: Top, Middle, Bottom.</comment>
  </data>
  <data name="Layout_Horizontal_DisplayName" xml:space="preserve">
    <value>Horizontal</value>
    <comment>Display text representing the Horizontal value of Layout enum (Layout_Horizontal_Name). The possible values for this enumeration are: Horizontal, Vertical.</comment>
  </data>
  <data name="Layout_Vertical_DisplayName" xml:space="preserve">
    <value>Vertical</value>
    <comment>Display text representing the Vertical value of Layout enum (Layout_Vertical_Name). The possible values for this enumeration are: Horizontal, Vertical.</comment>
  </data>
  <data name="TextPosition_Left_DisplayName" xml:space="preserve">
    <value>Left</value>
    <comment>Display text representing the Left value of TextPosition enum (TextPosition_Left_Name). The possible values for this enumeration are: Left, Right.</comment>
  </data>
  <data name="TextPosition_Right_DisplayName" xml:space="preserve">
    <value>Right</value>
    <comment>Display text representing the Right value of TextPosition enum (TextPosition_Right_Name). The possible values for this enumeration are: Left, Right.</comment>
  </data>
  <data name="Transition_Push_DisplayName" xml:space="preserve">
    <value>Push</value>
    <comment>Display text representing the Push value of Transition enum (Transition_Push_Name) - when used in a gallery, the items will have a 'pushed down' effect when moused over. The possible values for this enumeration are: Push, Pop, None.</comment>
  </data>
  <data name="Transition_Pop_DisplayName" xml:space="preserve">
    <value>Pop</value>
    <comment>Display text representing the Pop value of Transition enum (Transition_Pop_Name) - when used in a gallery, the items will have a 'popped up' effect when moused over. The possible values for this enumeration are: Push, Pop, None.</comment>
  </data>
  <data name="Transition_None_DisplayName" xml:space="preserve">
    <value>None</value>
    <comment>Display text representing the None value of Transition enum (Transition_None_Name) - when used in a gallery, the items will have no effect when moused over. The possible values for this enumeration are: Push, Pop, None.</comment>
  </data>
  <data name="FontWeight_Normal_DisplayName" xml:space="preserve">
    <value>Normal</value>
    <comment>Display text representing the Normal value of FontWeight enum (FontWeight_Normal_Name). The possible values for this enumeration are: Normal, Semibold, Bold, Lighter.</comment>
  </data>
  <data name="FontWeight_Semibold_DisplayName" xml:space="preserve">
    <value>Semibold</value>
    <comment>Display text representing the Semibold value of FontWeight enum (FontWeight_Semibold_Name). The possible values for this enumeration are: Normal, Semibold, Bold, Lighter.</comment>
  </data>
  <data name="FontWeight_Bold_DisplayName" xml:space="preserve">
    <value>Bold</value>
    <comment>Display text representing the Bold value of FontWeight enum (FontWeight_Bold_Name). The possible values for this enumeration are: Normal, Semibold, Bold, Lighter.</comment>
  </data>
  <data name="FontWeight_Lighter_DisplayName" xml:space="preserve">
    <value>Lighter</value>
    <comment>Display text representing the Lighter value of FontWeight enum (FontWeight_Lighter_Name). The possible values for this enumeration are: Normal, Semibold, Bold, Lighter.</comment>
  </data>
  <data name="FormPattern_None_DisplayName" xml:space="preserve">
    <value>None</value>
    <comment>Display text representing the None value of FormPattern enum (FormPattern_None_Name). The possible values for this enumeration are: None, Details, List, CardList.</comment>
  </data>
  <data name="FormPattern_Details_DisplayName" xml:space="preserve">
    <value>Details</value>
    <comment>Display text representing the Details value of FormPattern enum (FormPattern_Details_Name). The possible values for this enumeration are: None, Details, List, CardList.</comment>
  </data>
  <data name="FormPattern_List_DisplayName" xml:space="preserve">
    <value>List</value>
    <comment>Display text representing the List value of FormPattern enum (FormPattern_List_Name). The possible values for this enumeration are: None, Details, List, CardList.</comment>
  </data>
  <data name="FormPattern_CardList_DisplayName" xml:space="preserve">
    <value>Card list</value>
    <comment>Display text representing the CardList value of FormPattern enum (FormPattern_CardList_Name). The possible values for this enumeration are: None, Details, List, CardList.</comment>
  </data>
  <data name="BarcodeType_Auto_DisplayName" xml:space="preserve">
    <value>Auto</value>
    <comment>Display text representing the Auto value of BarcodeType enum (BarcodeType_Auto_Name). This describes a type of barcode used for scanning. The possible values for this enumeration are: Auto, Aztec, Codabar, Code128, Code39, Code93, DataMatrix, Ean, I2of5, Pdf417, QRCode, Rss14, RssExpanded, Upc.</comment>
  </data>
  <data name="BarcodeType_Aztec_DisplayName" xml:space="preserve">
    <value>Aztec</value>
    <comment>Display text representing the Aztec value of BarcodeType enum (BarcodeType_Aztec_Name). This describes a type of barcode used for scanning. The possible values for this enumeration are: Auto, Aztec, Codabar, Code128, Code39, Code93, DataMatrix, Ean, I2of5, Pdf417, QRCode, Rss14, RssExpanded, Upc.</comment>
  </data>
  <data name="BarcodeType_Codabar_DisplayName" xml:space="preserve">
    <value>Codabar</value>
    <comment>Display text representing the Codabar value of BarcodeType enum (BarcodeType_Codabar_Name). This describes a type of barcode used for scanning. The possible values for this enumeration are: Auto, Aztec, Codabar, Code128, Code39, Code93, DataMatrix, Ean, I2of5, Pdf417, QRCode, Rss14, RssExpanded, Upc.</comment>
  </data>
  <data name="BarcodeType_DataMatrix_DisplayName" xml:space="preserve">
    <value>Data Matrix</value>
    <comment>Display text representing the DataMatrix value of BarcodeType enum (BarcodeType_DataMatrix_Name). This describes a type of barcode used for scanning. The possible values for this enumeration are: Auto, Aztec, Codabar, Code128, Code39, Code93, DataMatrix, Ean, I2of5, Pdf417, QRCode, Rss14, RssExpanded, Upc.</comment>
  </data>
  <data name="BarcodeType_Ean_DisplayName" xml:space="preserve">
    <value>EAN</value>
    <comment>Display text representing the Ean value of BarcodeType enum (BarcodeType_Ean_Name). This describes a type of barcode used for scanning. The possible values for this enumeration are: Auto, Aztec, Codabar, Code128, Code39, Code93, DataMatrix, Ean, I2of5, Pdf417, QRCode, Rss14, RssExpanded, Upc.</comment>
  </data>
  <data name="BarcodeType_QRCode_DisplayName" xml:space="preserve">
    <value>QR Code</value>
    <comment>Display text representing the QRCode value of BarcodeType enum (BarcodeType_QRCode_Name). This describes a type of barcode used for scanning. The possible values for this enumeration are: Auto, Aztec, Codabar, Code128, Code39, Code93, DataMatrix, Ean, I2of5, Pdf417, QRCode, Rss14, RssExpanded, Upc.</comment>
  </data>
  <data name="BarcodeType_RssExpanded_DisplayName" xml:space="preserve">
    <value>RSS Expanded</value>
    <comment>Display text representing the RssExpanded value of BarcodeType enum (BarcodeType_RssExpanded_Name). This describes a type of barcode used for scanning. The possible values for this enumeration are: Auto, Aztec, Codabar, Code128, Code39, Code93, DataMatrix, Ean, I2of5, Pdf417, QRCode, Rss14, RssExpanded, Upc.</comment>
  </data>
  <data name="BarcodeType_Upc_DisplayName" xml:space="preserve">
    <value>UPC</value>
    <comment>Display text representing the Upc value of BarcodeType enum (BarcodeType_Upc_Name). This describes a type of barcode used for scanning. The possible values for this enumeration are: Auto, Aztec, Codabar, Code128, Code39, Code93, DataMatrix, Ean, I2of5, Pdf417, QRCode, Rss14, RssExpanded, Upc.</comment>
  </data>
  <data name="GridStyle_XOnly_DisplayName" xml:space="preserve">
    <value>X only</value>
    <comment>Display text representing the XOnly value of GridStyle enum (GridStyle_XOnly_Name). This describes an x axis only style grid. The possible values for this enumeration are: XOnly, YOnly, All, None.</comment>
  </data>
  <data name="GridStyle_YOnly_DisplayName" xml:space="preserve">
    <value>Y only</value>
    <comment>Display text representing the YOnly value of GridStyle enum (GridStyle_YOnly_Name). This describes a y axis only style grid. The possible values for this enumeration are: XOnly, YOnly, All, None.</comment>
  </data>
  <data name="GridStyle_All_DisplayName" xml:space="preserve">
    <value>All</value>
    <comment>Display text representing the All value of GridStyle enum (GridStyle_All_Name). This describes a grid with both x and y axis style. The possible values for this enumeration are: XOnly, YOnly, All, None.</comment>
  </data>
  <data name="GridStyle_None_DisplayName" xml:space="preserve">
    <value>None</value>
    <comment>Display text representing the None value of GridStyle enum (GridStyle_None_Name). This describes a grid with neither x nor y axis style. The possible values for this enumeration are: XOnly, YOnly, All, None.</comment>
  </data>
  <data name="FormMode_Edit_DisplayName" xml:space="preserve">
    <value>Edit</value>
    <comment>Display text representing the Edit value of FormMode enum (FormMode_Edit_Name). This describes a form in edit mode. The possible values for this enumeration are: Edit, New, View.</comment>
  </data>
  <data name="FormMode_View_DisplayName" xml:space="preserve">
    <value>View</value>
    <comment>Display text representing the View value of FormMode enum (FormMode_View_Name). This describes a form in view mode. The possible values for this enumeration are: Edit, New, View.</comment>
  </data>
  <data name="FormMode_New_DisplayName" xml:space="preserve">
    <value>New</value>
    <comment>Display text representing the New value of FormMode enum (FormMode_New_Name). This describes a form in new mode. The possible values for this enumeration are: Edit, New, View.</comment>
  </data>
  <data name="SelectedState_Edit_DisplayName" xml:space="preserve">
    <value>Edit</value>
    <comment>Display text representing the Edit value of SelectedState enum (SelectedState_Edit_Name). This describes a form in edit mode. The possible values for this enumeration are: Edit, New, View.</comment>
  </data>
  <data name="SelectedState_View_DisplayName" xml:space="preserve">
    <value>View</value>
    <comment>Display text representing the View value of SelectedState enum (SelectedState_View_Name). This describes a form in view mode. The possible values for this enumeration are: Edit, New, View.</comment>
  </data>
  <data name="SelectedState_New_DisplayName" xml:space="preserve">
    <value>New</value>
    <comment>Display text representing the New value of SelectedState enum (SelectedState_New_Name). This describes a form in new mode. The possible values for this enumeration are: Edit, New, View.</comment>
  </data>
  <data name="LoadingSpinner_Controls_DisplayName" xml:space="preserve">
    <value>Controls</value>
    <comment>Display text representing the Controls value of LoadingSpinner enum (LoadingSpinner_Controls_Name). This describes showing a loading spinner while a controls children controls load. The possible values for this enumeration are: Controls, Data, None.</comment>
  </data>
  <data name="LoadingSpinner_Data_DisplayName" xml:space="preserve">
    <value>Data</value>
    <comment>Display text representing the Data value of LoadingSpinner enum (LoadingSpinner_Data_Name). This describes showing a loading spinner while a controls data loads. The possible values for this enumeration are: Controls, Data, None.</comment>
  </data>
  <data name="LoadingSpinner_None_DisplayName" xml:space="preserve">
    <value>None</value>
    <comment>Display text representing the None value of LoadingSpinner enum (LoadingSpinner_None_Name). This describes not showing a loading spinner at all. The possible values for this enumeration are: Controls, Data, None.</comment>
  </data>
  <data name="NotificationType_Error_DisplayName" xml:space="preserve">
    <value>Error</value>
    <comment>Display text representing the Error value of NotificationType enum (NotificationType_Error_Name). This describes showing an error notification. The possible values for this enumeration are: Error, Warning, Success, Information.</comment>
  </data>
  <data name="NotificationType_Warning_DisplayName" xml:space="preserve">
    <value>Warning</value>
    <comment>Display text representing the Warning value of NotificationType enum (NotificationType_Warning_Name). This describes showing an warning notification. The possible values for this enumeration are: Error, Warning, Success, Information.</comment>
  </data>
  <data name="NotificationType_Success_DisplayName" xml:space="preserve">
    <value>Success</value>
    <comment>Display text representing the Error value of NotificationType enum (NotificationType_Success_Name). This describes showing an success notification. The possible values for this enumeration are: Error, Warning, Success, Information.</comment>
  </data>
  <data name="NotificationType_Information_DisplayName" xml:space="preserve">
    <value>Information</value>
    <comment>Display text representing the Error value of NotificationType enum (NotificationType_Information_Name). This describes showing an information notification. The possible values for this enumeration are: Error, Warning, Success, Information.</comment>
  </data>
  <data name="Icon_Add_DisplayName" xml:space="preserve">
    <value>Add</value>
    <comment>Display text representing the value of Icon enum that will be shown in the icon control. This value represents the Add value.</comment>
  </data>
  <data name="Icon_Cancel_DisplayName" xml:space="preserve">
    <value>Cancel</value>
    <comment>Display text representing the value of Icon enum that will be shown in the icon control. This value represents the Cancel value.</comment>
  </data>
  <data name="Icon_Edit_DisplayName" xml:space="preserve">
    <value>Edit</value>
    <comment>Display text representing the value of Icon enum that will be shown in the icon control. This value represents the Edit value.</comment>
  </data>
  <data name="Icon_Check_DisplayName" xml:space="preserve">
    <value>Check</value>
    <comment>This string represents an icon with a checkmark (Unicode U+2713). Display text representing the value of Icon enum that will be shown in the icon control. This value represents the Check value.</comment>
  </data>
  <data name="Icon_Search_DisplayName" xml:space="preserve">
    <value>Search</value>
    <comment>Display text representing the value of Icon enum that will be shown in the icon control. This value represents the Search value.</comment>
  </data>
  <data name="Icon_Filter_DisplayName" xml:space="preserve">
    <value>Filter</value>
    <comment>Display text representing the value of Icon enum that will be shown in the icon control. This value represents the Filter value.</comment>
  </data>
  <data name="Icon_Sort_DisplayName" xml:space="preserve">
    <value>Sort</value>
    <comment>Display text representing the value of Icon enum that will be shown in the icon control. This value represents the Sort value.</comment>
  </data>
  <data name="Icon_Reload_DisplayName" xml:space="preserve">
    <value>Reload</value>
    <comment>Display text representing the value of Icon enum that will be shown in the icon control. This value represents the Reload value.</comment>
  </data>
  <data name="Icon_Trash_DisplayName" xml:space="preserve">
    <value>Trash</value>
    <comment>Display text representing the value of Icon enum that will be shown in the icon control. This value represents the Trash value.</comment>
  </data>
  <data name="Icon_Save_DisplayName" xml:space="preserve">
    <value>Save</value>
    <comment>Icon control name representing the act of saving a file, symbolized with a diskette. Display text representing the value of Icon enum that will be shown in the icon control. This value represents the Save value.</comment>
  </data>
  <data name="Icon_Download_DisplayName" xml:space="preserve">
    <value>Download</value>
    <comment>Icon control name representing a file download. Display text representing the value of Icon enum that will be shown in the icon control. This value represents the Download value.</comment>
  </data>
  <data name="Icon_Copy_DisplayName" xml:space="preserve">
    <value>Copy</value>
    <comment>Icon control name representing the act of copying, symbolized with two rectangles, one of top of the other. Display text representing the value of Icon enum that will be shown in the icon control. This value represents the Copy value.</comment>
  </data>
  <data name="Icon_LikeDislike_DisplayName" xml:space="preserve">
    <value>Like / Dislike</value>
    <comment>Icon control name representing the act of liking or disliking. Display text representing the value of Icon enum that will be shown in the icon control. This value represents the LikeDislike value.</comment>
  </data>
  <data name="Icon_Crop_DisplayName" xml:space="preserve">
    <value>Crop</value>
    <comment>Crop is used here in the verb context, meaning to cut / trim, usually associated with images. Display text representing the value of Icon enum that will be shown in the icon control. This value represents the Crop value.</comment>
  </data>
  <data name="Icon_Pin_DisplayName" xml:space="preserve">
    <value>Pin</value>
    <comment>Display text representing the value of Icon enum that will be shown in the icon control. This value represents the Pin value.</comment>
  </data>
  <data name="Icon_ClearDrawing_DisplayName" xml:space="preserve">
    <value>Clear drawing</value>
    <comment>Display text representing the value of Icon enum that will be shown in the icon control. This value represents the ClearDrawing value.</comment>
  </data>
  <data name="Icon_ExpandView_DisplayName" xml:space="preserve">
    <value>Expand view</value>
    <comment>Display text representing the value of Icon enum that will be shown in the icon control. This value represents the ExpandView value.</comment>
  </data>
  <data name="Icon_CollapseView_DisplayName" xml:space="preserve">
    <value>Collapse view</value>
    <comment>Display text representing the value of Icon enum that will be shown in the icon control. This value represents the CollapseView value.</comment>
  </data>
  <data name="Icon_Draw_DisplayName" xml:space="preserve">
    <value>Draw</value>
    <comment>Draw is used here in the verb context, like in drawing a picture or an image. Display text representing the value of Icon enum that will be shown in the icon control. This value represents the Draw value.</comment>
  </data>
  <data name="Icon_Compose_DisplayName" xml:space="preserve">
    <value>Compose</value>
    <comment>Display text representing the value of Icon enum that will be shown in the icon control. This value represents the Compose value.</comment>
  </data>
  <data name="Icon_Erase_DisplayName" xml:space="preserve">
    <value>Erase</value>
    <comment>Display text representing the value of Icon enum that will be shown in the icon control. This value represents the Erase value.</comment>
  </data>
  <data name="Icon_Message_DisplayName" xml:space="preserve">
    <value>Message</value>
    <comment>Display text representing the value of Icon enum that will be shown in the icon control. This value represents the Message value.</comment>
  </data>
  <data name="Icon_Post_DisplayName" xml:space="preserve">
    <value>Post</value>
    <comment>Display text representing the value of Icon enum that will be shown in the icon control. This value represents the Post value.</comment>
  </data>
  <data name="Icon_AddDocument_DisplayName" xml:space="preserve">
    <value>Add document</value>
    <comment>Display text representing the value of Icon enum that will be shown in the icon control. This value represents the AddDocument value.</comment>
  </data>
  <data name="Icon_AddLibrary_DisplayName" xml:space="preserve">
    <value>Add library</value>
    <comment>Display text representing the value of Icon enum that will be shown in the icon control. This value represents the AddLibrary value.</comment>
  </data>
  <data name="Icon_Home_DisplayName" xml:space="preserve">
    <value>Home</value>
    <comment>Home here is representing a home navigation button. Display text representing the value of Icon enum that will be shown in the icon control. This value represents the Home value.</comment>
  </data>
  <data name="Icon_Hamburger_DisplayName" xml:space="preserve">
    <value>Hamburger</value>
    <comment>Icon control name representing a hamburger-style menu button. Display text representing the value of Icon enum that will be shown in the icon control. This value represents the Hamburger value.</comment>
  </data>
  <data name="Icon_Settings_DisplayName" xml:space="preserve">
    <value>Settings</value>
    <comment>Icon control name representing software settings. Display text representing the value of Icon enum that will be shown in the icon control. This value represents the Settings value.</comment>
  </data>
  <data name="Icon_More_DisplayName" xml:space="preserve">
    <value>More</value>
    <comment>Icon control name representing an ellipsis, symbolized with a set of dots. Display text representing the value of Icon enum that will be shown in the icon control. This value represents the More value.</comment>
  </data>
  <data name="Icon_Waffle_DisplayName" xml:space="preserve">
    <value>Waffle</value>
    <comment>Icon control name representing a waffle-style menu button. Display text representing the value of Icon enum that will be shown in the icon control. This value represents the Waffle value.</comment>
  </data>
  <data name="Icon_ChevronLeft_DisplayName" xml:space="preserve">
    <value>Left</value>
    <comment>Icon control name representing an arrow head shape which is pointing left (it is image which looks like a less than sign). Display text representing the value of Icon enum that will be shown in the icon control. This value represents the ChevronLeft value.</comment>
  </data>
  <data name="Icon_ChevronRight_DisplayName" xml:space="preserve">
    <value>Right</value>
    <comment>Icon control name representing an arrow head shape which is pointing right (it is image which looks like a greater than sign). Display text representing the value of Icon enum that will be shown in the icon control. This value represents the ChevronRight value.</comment>
  </data>
  <data name="Icon_ChevronUp_DisplayName" xml:space="preserve">
    <value>Up</value>
    <comment>Icon control name representing an arrow head shape which is pointing up (it is image which looks like this '^'). Display text representing the value of Icon enum that will be shown in the icon control. This value represents the ChevronUp value.</comment>
  </data>
  <data name="Icon_ChevronDown_DisplayName" xml:space="preserve">
    <value>Down</value>
    <comment>Icon control name representing an arrow head shape which is pointing down (it is image which looks like this 'v'). Display text representing the value of Icon enum that will be shown in the icon control. This value represents the ChevronDown value.</comment>
  </data>
  <data name="Icon_NextArrow_DisplayName" xml:space="preserve">
    <value>Next</value>
    <comment>Icon with an arrow pointing right, representing a 'next' or 'forward' action in an app. Display text representing the value of Icon enum that will be shown in the icon control. This value represents the NextArrow value.</comment>
  </data>
  <data name="Icon_BackArrow_DisplayName" xml:space="preserve">
    <value>Back</value>
    <comment>Icon with an arrow pointing left, representing a 'back' action in an app. Display text representing the value of Icon enum that will be shown in the icon control. This value represents the BackArrow value.</comment>
  </data>
  <data name="Icon_ArrowDown_DisplayName" xml:space="preserve">
    <value>Arrow down</value>
    <comment>Display text representing the value of Icon enum that will be shown in the icon control. This value represents the ArrowDown value.</comment>
  </data>
  <data name="Icon_ArrowUp_DisplayName" xml:space="preserve">
    <value>Arrow up</value>
    <comment>Display text representing the value of Icon enum that will be shown in the icon control. This value represents the ArrowUp value.</comment>
  </data>
  <data name="Icon_ArrowLeft_DisplayName" xml:space="preserve">
    <value>Arrow left</value>
    <comment>Display text representing the value of Icon enum that will be shown in the icon control. This value represents the ArrowLeft value.</comment>
  </data>
  <data name="Icon_ArrowRight_DisplayName" xml:space="preserve">
    <value>Arrow right</value>
    <comment>Display text representing the value of Icon enum that will be shown in the icon control. This value represents the ArrowRight value.</comment>
  </data>
  <data name="Icon_Camera_DisplayName" xml:space="preserve">
    <value>Camera</value>
    <comment>Display text representing the value of Icon enum that will be shown in the icon control. This value represents the Camera value.</comment>
  </data>
  <data name="Icon_Document_DisplayName" xml:space="preserve">
    <value>Document</value>
    <comment>Display text representing the value of Icon enum that will be shown in the icon control. This value represents the Document value.</comment>
  </data>
  <data name="Icon_DockCheckProperties_DisplayName" xml:space="preserve">
    <value>Document checkmark</value>
    <comment>Display text representing the value of Icon enum that will be shown in the icon control. This value represents the DockCheckProperties value.</comment>
  </data>
  <data name="Icon_Folder_DisplayName" xml:space="preserve">
    <value>Folder</value>
    <comment>Display text representing the value of Icon enum that will be shown in the icon control. This value represents the Folder value.</comment>
  </data>
  <data name="Icon_Journal_DisplayName" xml:space="preserve">
    <value>Journal</value>
    <comment>Display text representing the value of Icon enum that will be shown in the icon control. This value represents the Journal value.</comment>
  </data>
  <data name="Icon_ForkKnife_DisplayName" xml:space="preserve">
    <value>Food</value>
    <comment>Icon control name representing food, symbolized with a knife and fork. Display text representing the value of Icon enum that will be shown in the icon control. This value represents the ForkKnife value.</comment>
  </data>
  <data name="Icon_Transportation_DisplayName" xml:space="preserve">
    <value>Transportation</value>
    <comment>Icon control name representing an assortment of transportation modes. Display text representing the value of Icon enum that will be shown in the icon control. This value represents the Transportation value.</comment>
  </data>
  <data name="Icon_Airplane_DisplayName" xml:space="preserve">
    <value>Airplane</value>
    <comment>Icon control name representing an airplane. Display text representing the value of Icon enum that will be shown in the icon control. This value represents the Airplane value.</comment>
  </data>
  <data name="Icon_Bus_DisplayName" xml:space="preserve">
    <value>Bus</value>
    <comment>Icon control name representing a transit bus. Display text representing the value of Icon enum that will be shown in the icon control. This value represents the Bus value.</comment>
  </data>
  <data name="Icon_Cars_DisplayName" xml:space="preserve">
    <value>Cars</value>
    <comment>Icon control name representing a group of cars. Display text representing the value of Icon enum that will be shown in the icon control. This value represents the Cars value.</comment>
  </data>
  <data name="Icon_Money_DisplayName" xml:space="preserve">
    <value>Money</value>
    <comment>Icon control name representing money, symbolized with a coin with a dollar sign on it. Display text representing the value of Icon enum that will be shown in the icon control. This value represents the Money value.</comment>
  </data>
  <data name="Icon_Currency_DisplayName" xml:space="preserve">
    <value>Currency</value>
    <comment>Icon control name representing currency, symbolized by coins with different currency signs. Display text representing the value of Icon enum that will be shown in the icon control. This value represents the Currency value.</comment>
  </data>
  <data name="Icon_AddToCalendar_DisplayName" xml:space="preserve">
    <value>Add to calendar</value>
    <comment>Display text representing the value of Icon enum that will be shown in the icon control. This value represents the AddToCalendar value.</comment>
  </data>
  <data name="Icon_CalendarBlank_DisplayName" xml:space="preserve">
    <value>Calendar blank</value>
    <comment>This string represents an icon of an empty calendar. Display text representing the value of Icon enum that will be shown in the icon control. This value represents the CalendarBlank value.</comment>
  </data>
  <data name="Icon_OfficeBuilding_DisplayName" xml:space="preserve">
    <value>Office building</value>
    <comment>Icon control name representing an office building. Display text representing the value of Icon enum that will be shown in the icon control. This value represents the OfficeBuilding value.</comment>
  </data>
  <data name="Icon_PaperClip_DisplayName" xml:space="preserve">
    <value>Paper clip</value>
    <comment>Icon control name representing a file attachment, symbolized with a paperclip. Display text representing the value of Icon enum that will be shown in the icon control. This value represents the PaperClip value.</comment>
  </data>
  <data name="Icon_Newspaper_DisplayName" xml:space="preserve">
    <value>Newspaper</value>
    <comment>Icon control name representing a newspaper. Display text representing the value of Icon enum that will be shown in the icon control. This value represents the Newspaper value.</comment>
  </data>
  <data name="Icon_Lock_DisplayName" xml:space="preserve">
    <value>Lock</value>
    <comment>Icon control name representing a lock, symbolized with a padlock. Display text representing the value of Icon enum that will be shown in the icon control. This value represents the Lock value.</comment>
  </data>
  <data name="Icon_Waypoint_DisplayName" xml:space="preserve">
    <value>Waypoint</value>
    <comment>Icon control name representing a mapping destination. Display text representing the value of Icon enum that will be shown in the icon control. This value represents the Waypoint value.</comment>
  </data>
  <data name="Icon_Location_DisplayName" xml:space="preserve">
    <value>Location</value>
    <comment>Display text representing the value of Icon enum that will be shown in the icon control. This value represents the Location value.</comment>
  </data>
  <data name="Icon_DocumentPDF_DisplayName" xml:space="preserve">
    <value>PDF document</value>
    <comment>Icon control name representing a PDF document. Display text representing the value of Icon enum that will be shown in the icon control. This value represents the DocumentPDF value.</comment>
  </data>
  <data name="Icon_Bell_DisplayName" xml:space="preserve">
    <value>Bell</value>
    <comment>Icon control name representing a bell. Display text representing the value of Icon enum that will be shown in the icon control. This value represents the Bell value.</comment>
  </data>
  <data name="Icon_ShoppingCart_DisplayName" xml:space="preserve">
    <value>Shopping cart</value>
    <comment>Icon control name representing a shopping cart. Display text representing the value of Icon enum that will be shown in the icon control. This value represents the ShoppingCart value.</comment>
  </data>
  <data name="Icon_Phone_DisplayName" xml:space="preserve">
    <value>Phone</value>
    <comment>Display text representing the value of Icon enum that will be shown in the icon control. This value represents the Phone value.</comment>
  </data>
  <data name="Icon_PhoneHangUp_DisplayName" xml:space="preserve">
    <value>End call</value>
    <comment>Display text representing the value of Icon enum that will be shown in the icon control. This value represents the PhoneHangUp value.</comment>
  </data>
  <data name="Icon_Mobile_DisplayName" xml:space="preserve">
    <value>Mobile</value>
    <comment>Display text representing the value of Icon enum that will be shown in the icon control. This value represents the Mobile value.</comment>
  </data>
  <data name="Icon_Laptop_DisplayName" xml:space="preserve">
    <value>Laptop</value>
    <comment>Display text representing the value of Icon enum that will be shown in the icon control. This value represents the Laptop value.</comment>
  </data>
  <data name="Icon_ComputerDesktop_DisplayName" xml:space="preserve">
    <value>Computer desktop</value>
    <comment>This string represents an icon of a desktop computer. Display text representing the value of Icon enum that will be shown in the icon control. This value represents the ComputerDesktop value.</comment>
  </data>
  <data name="Icon_Devices_DisplayName" xml:space="preserve">
    <value>Devices</value>
    <comment>This string represents an icon of multiple electronic devices (computer and phone). Display text representing the value of Icon enum that will be shown in the icon control. This value represents the Laptop value.</comment>
  </data>
  <data name="Icon_Controller_DisplayName" xml:space="preserve">
    <value>Controller</value>
    <comment>Display text representing the value of Icon enum that will be shown in the icon control. This value represents the Controller value.</comment>
  </data>
  <data name="Icon_Tools_DisplayName" xml:space="preserve">
    <value>Tools</value>
    <comment>Display text representing the value of Icon enum that will be shown in the icon control. This value represents the Tools value.</comment>
  </data>
  <data name="Icon_ToolsWrench_DisplayName" xml:space="preserve">
    <value>Tools wrench</value>
    <comment>Display text representing the value of Icon enum that will be shown in the icon control. This value represents the ToolsWrench value.</comment>
  </data>
  <data name="Icon_Mail_DisplayName" xml:space="preserve">
    <value>Mail</value>
    <comment>This string represents an icon of an envelope. Display text representing the value of Icon enum that will be shown in the icon control. This value represents the Mail value.</comment>
  </data>
  <data name="Icon_Send_DisplayName" xml:space="preserve">
    <value>Send</value>
    <comment>Display text representing the value of Icon enum that will be shown in the icon control. This value represents the Send value.</comment>
  </data>
  <data name="Icon_Clock_DisplayName" xml:space="preserve">
    <value>Clock</value>
    <comment>Display text representing the value of Icon enum that will be shown in the icon control. This value represents the Clock value.</comment>
  </data>
  <data name="Icon_ListWatchlistRemind_DisplayName" xml:space="preserve">
    <value>List reminder</value>
    <comment>This string represents an icon of a paper with a pushpin on it - the term 'List' is a noun. Display text representing the value of Icon enum that will be shown in the icon control. This value represents the ListWatchlistRemind value.</comment>
  </data>
  <data name="Icon_LogJournal_DisplayName" xml:space="preserve">
    <value>Log journal</value>
    <comment>Display text representing the value of Icon enum that will be shown in the icon control. This value represents the LogJournal value.</comment>
  </data>
  <data name="Icon_Note_DisplayName" xml:space="preserve">
    <value>Note</value>
    <comment>Display text representing the value of Icon enum that will be shown in the icon control. This value represents the Note value.</comment>
  </data>
  <data name="Icon_PhotosPictures_DisplayName" xml:space="preserve">
    <value>Picture frames</value>
    <comment>Display text representing the value of Icon enum that will be shown in the icon control. This value represents the PhotosPictures value.</comment>
  </data>
  <data name="Icon_RadarActivityMonitor_DisplayName" xml:space="preserve">
    <value>Radar</value>
    <comment>Display text representing the value of Icon enum that will be shown in the icon control. This value represents the RadarActivityMonitor value.</comment>
  </data>
  <data name="Icon_Tablet_DisplayName" xml:space="preserve">
    <value>Tablet</value>
    <comment>Display text representing the value of Icon enum that will be shown in the icon control. This value represents the Tablet value.</comment>
  </data>
  <data name="Icon_Tag_DisplayName" xml:space="preserve">
    <value>Tag</value>
    <comment>Display text representing the value of Icon enum that will be shown in the icon control. This value represents the Tag value.</comment>
  </data>
  <data name="Icon_CameraAperture_DisplayName" xml:space="preserve">
    <value>Camera aperture</value>
    <comment>Display text representing the value of Icon enum that will be shown in the icon control. This value represents the CameraAperture value.</comment>
  </data>
  <data name="Icon_ColorPicker_DisplayName" xml:space="preserve">
    <value>Color picker</value>
    <comment>Display text representing the value of Icon enum that will be shown in the icon control. This value represents the ColorPicker value.</comment>
  </data>
  <data name="Icon_DetailList_DisplayName" xml:space="preserve">
    <value>Detail list</value>
    <comment>Display text representing the value of Icon enum that will be shown in the icon control. This value represents the DetailList value.</comment>
  </data>
  <data name="Icon_DocumentWithContent_DisplayName" xml:space="preserve">
    <value>Document with content</value>
    <comment>Display text representing the value of Icon enum that will be shown in the icon control. This value represents the DocumentWithContent value.</comment>
  </data>
  <data name="Icon_ListScrollEmpty_DisplayName" xml:space="preserve">
    <value>List scroll empty</value>
    <comment>This string represents an icon of a blank scroll (paper) - the term 'List' is a noun. Display text representing the value of Icon enum that will be shown in the icon control. This value represents the ListScrollEmpty value.</comment>
  </data>
  <data name="Icon_ListScrollWatchlist_DisplayName" xml:space="preserve">
    <value>List scroll watchlist</value>
    <comment>This string represents an icon of a scroll (paper) with lines - the term 'List' is a noun. Display text representing the value of Icon enum that will be shown in the icon control. This value represents the ListScrollWatchlist value.</comment>
  </data>
  <data name="Icon_OptionsList_DisplayName" xml:space="preserve">
    <value>Options list</value>
    <comment>Display text representing the value of Icon enum that will be shown in the icon control. This value represents the OptionsList value.</comment>
  </data>
  <data name="Icon_People_DisplayName" xml:space="preserve">
    <value>People</value>
    <comment>Display text representing the value of Icon enum that will be shown in the icon control. This value represents the People value.</comment>
  </data>
  <data name="Icon_Person_DisplayName" xml:space="preserve">
    <value>Person</value>
    <comment>Display text representing the value of Icon enum that will be shown in the icon control. This value represents the Person value.</comment>
  </data>
  <data name="Icon_EmojiFrown_DisplayName" xml:space="preserve">
    <value>Emoji - Frown</value>
    <comment>Icon control name representing an emoji of a face with an upset expression. Display text representing the value of Icon enum that will be shown in the icon control. This value represents the EmojiFrown value.</comment>
  </data>
  <data name="Icon_EmojiSmile_DisplayName" xml:space="preserve">
    <value>Emoji - Smile</value>
    <comment>Icon control name representing an emoji of a face with a happy expression. Display text representing the value of Icon enum that will be shown in the icon control. This value represents the EmojiSmile value.</comment>
  </data>
  <data name="Icon_EmojiSad_DisplayName" xml:space="preserve">
    <value>Emoji - Sad</value>
    <comment>Icon control name representing an emoji of a face with a sad expression. Display text representing the value of Icon enum that will be shown in the icon control. This value represents the EmojiSad value.</comment>
  </data>
  <data name="Icon_EmojiNeutral_DisplayName" xml:space="preserve">
    <value>Emoji - Neutral</value>
    <comment>Icon control name representing an emoji of a face with a neutral expression. Display text representing the value of Icon enum that will be shown in the icon control. This value represents the EmojiNeutral value.</comment>
  </data>
  <data name="Icon_Warning_DisplayName" xml:space="preserve">
    <value>Warning</value>
    <comment>Icon control name representing a cautionary warning. Display text representing the value of Icon enum that will be shown in the icon control. This value represents the Warning value.</comment>
  </data>
  <data name="Icon_Information_DisplayName" xml:space="preserve">
    <value>Information</value>
    <comment>Icon control name representing helpful information. Display text representing the value of Icon enum that will be shown in the icon control. This value represents the Information value.</comment>
  </data>
  <data name="Icon_Database_DisplayName" xml:space="preserve">
    <value>Database</value>
    <comment>Icon control name representing data, symbolized by the flowchart shape of stacked cylinders. Display text representing the value of Icon enum that will be shown in the icon control. This value represents the Database value.</comment>
  </data>
  <data name="Icon_Weather_DisplayName" xml:space="preserve">
    <value>Weather</value>
    <comment>Icon control name representing weather. Display text representing the value of Icon enum that will be shown in the icon control. This value represents the Weather value.</comment>
  </data>
  <data name="Icon_TrendingHashtag_DisplayName" xml:space="preserve">
    <value>Hashtag</value>
    <comment>Display text representing the value of Icon enum that will be shown in the icon control. This value represents the TrendingHashtag value.</comment>
  </data>
  <data name="Icon_TrendingUpwards_DisplayName" xml:space="preserve">
    <value>Trending upward</value>
    <comment>Display text representing the value of Icon enum that will be shown in the icon control. This value represents the TrendingUpwards value.</comment>
  </data>
  <data name="Icon_Items_DisplayName" xml:space="preserve">
    <value>Items</value>
    <comment>Display text representing the value of Icon enum that will be shown in the icon control. This value represents the Items value.</comment>
  </data>
  <data name="Icon_LevelsLayersItems_DisplayName" xml:space="preserve">
    <value>Layers</value>
    <comment>Display text representing the value of Icon enum that will be shown in the icon control. This value represents the LevelsLayersItems value.</comment>
  </data>
  <data name="Icon_Trending_DisplayName" xml:space="preserve">
    <value>Trending</value>
    <comment>Display text representing the value of Icon enum that will be shown in the icon control. This value represents the Trending value.</comment>
  </data>
  <data name="Icon_LineWeight_DisplayName" xml:space="preserve">
    <value>Line weight</value>
    <comment>Display text representing the value of Icon enum that will be shown in the icon control. This value represents the LineWeight value.</comment>
  </data>
  <data name="AboutIsError" xml:space="preserve">
    <value>Returns whether an error occurred when evaluating the given argument.</value>
    <comment>Description text for the 'IsError' function.</comment>
  </data>
  <data name="IsErrorArg" xml:space="preserve">
    <value>value</value>
    <comment>function_parameter - First argument to the IsError function - any value, to check if there was an error in producing it.</comment>
  </data>
  <data name="AboutIsError_value" xml:space="preserve">
    <value>The value to check for errors.</value>
    <comment>Description of the first parameter to IsError</comment>
  </data>
  <data name="ErrBadArityMinimum" xml:space="preserve">
    <value>Invalid number of arguments: received {0}, expected {1} or more.</value>
    <comment>Error Message. {0} Will be a number, and {1} will be a number, the minimum number of arguments.</comment>
  </data>
  <data name="ErrBadArityRange" xml:space="preserve">
    <value>Invalid number of arguments: received {0}, expected {1}-{2}.</value>
    <comment>Error Message. {0} Will be a number, and {1} will be the minimum arity and {2} will be the maximum arity</comment>
  </data>
  <data name="ErrGeneralError" xml:space="preserve">
    <value>{0}</value>
    <comment>Error message. {0} will be replaced with the contents of the message. In a few specific instances, we pull error messages from a source other than this file, but we need a error key in this file to attach it to, hence why we have an error message that is only a format specifier.</comment>
  </data>
  <data name="ErrorResource_ErrOperandExpected_ShortMessage" xml:space="preserve">
    <value>Expected an operand. The formula or expression expects a valid operand. For example, you can add the operand '2' to the expression ' 1 +_' so that the result is '3'. Or, you can add the operand "there" to the expression '"Hi "&amp; _ ' so that the result is 'Hi there'.</value>
    <comment>Error Message.</comment>
  </data>
  <data name="ErrorResource_ErrOperandExpected_HowToFix_1" xml:space="preserve">
    <value>Supply an operand value that will complete the expression. Ensure that the operand's type (text, number, date, or true/false) fits the expression. Match numbers with numbers, text with text, and so on. For example, '1 + "Hi"' isn't valid, but '1 + 2' is valid.</value>
    <comment>How to fix the error.</comment>
  </data>
  <data name="ErrorResource_ErrBadToken_ShortMessage" xml:space="preserve">
    <value>Unexpected characters. Characters are used in the formula in an unexpected way.</value>
    <comment>Error Message.</comment>
  </data>
  <data name="ErrorResource_ErrBadToken_LongMessage" xml:space="preserve">
    <value>For example, the character '\' isn't expected after a number, like this: '32\'. A space ('32') would be expected so that it's just the number 32, or another number (as in '323') would be expected.</value>
  </data>
  <data name="ErrorResource_ErrBadToken_HowToFix_1" xml:space="preserve">
    <value>Remove or replace the unexpected characters.</value>
    <comment>1 How to fix the error. </comment>
  </data>
  <data name="ErrorResource_ErrBadToken_Link_1" xml:space="preserve">
    <value>Article: Formula reference for Power Apps</value>
    <comment>Article: Formula reference for Power Apps</comment>
  </data>
  <data name="ErrorResource_ErrBadToken_Link_1_URL" xml:space="preserve">
    <value>https://go.microsoft.com/fwlink/?linkid=2132478</value>
    <comment>{Locked}</comment>
  </data>
  <data name="ErrorResource_UnexpectedCharacterToken_ShortMessage" xml:space="preserve">
    <value>Unexpected character '{0}' at position '{1}' in the formula.</value>
    <comment>Error Message.</comment>
  </data>
  <data name="ErrorResource_UnexpectedCharacterToken_LongMessage" xml:space="preserve">
    <value>For example, the character '\' isn't expected after a number, like this: '32\'. A space ('32') would be expected so that it's just the number 32, or another number (as in '323') would be expected.</value>
  </data>
  <data name="ErrorResource_UnexpectedCharacterToken_HowToFix_1" xml:space="preserve">
    <value>Remove or replace the unexpected character.</value>
  </data>
  <data name="ErrorResource_UnexpectedCharacterToken_Link_1" xml:space="preserve">
    <value>Article: Formula reference for Power Apps</value>
    <comment>Article: Formula reference for Power Apps</comment>
  </data>
  <data name="ErrorResource_UnexpectedCharacterToken_Link_1_URL" xml:space="preserve">
    <value>https://go.microsoft.com/fwlink/?linkid=2132478</value>
    <comment>{Locked}</comment>
  </data>
  <data name="ErrorResource_ErrMissingEndOfBlockComment_ShortMessage" xml:space="preserve">
    <value>Missing end-comment identifier. The block comment has no end-comment identifier.</value>
    <comment>Error Message.</comment>
  </data>
  <data name="ErrorResource_ErrMissingEndOfBlockComment_LongMessage" xml:space="preserve">
    <value>Each block comment must start with '/*' and end with '*/'. If you don't end each block comment properly, all code after the comment becomes part of that comment. If a comment comprises only one line, you can start it with '//' and not identify the end of the comment.</value>
  </data>
  <data name="ErrorResource_ErrMissingEndOfBlockComment_HowToFix_1" xml:space="preserve">
    <value>Add '*/' to the end of your block comment, or change it to a set of line comments.</value>
    <comment>1 How to fix the error. </comment>
  </data>
  <data name="ErrorResource_ErrMissingEndOfBlockComment_Link_1" xml:space="preserve">
    <value>Article: Formula reference for Power Apps</value>
    <comment>Article: Formula reference for Power Apps</comment>
  </data>
  <data name="ErrorResource_ErrMissingEndOfBlockComment_Link_1_URL" xml:space="preserve">
    <value>https://go.microsoft.com/fwlink/?linkid=2132478</value>
    <comment>{Locked}</comment>
  </data>
  <data name="ErrorResource_ErrExpectedFound_Ex_Fnd_ShortMessage" xml:space="preserve">
    <value>Unexpected characters. The formula contains '{0}' where '{1}' is expected.</value>
    <comment>Error Message.</comment>
  </data>
  <data name="ErrorResource_ErrExpectedFound_Ex_Fnd_LongMessage" xml:space="preserve">
    <value>This error occurs if, for example, a formula contains '{{Val@ 7}}' instead of '{{Val: 7}}'. When you set a variable, the syntax requires a colon instead of an "at" symbol.</value>
  </data>
  <data name="ErrorResource_ErrExpectedFound_Ex_Fnd_HowToFix_1" xml:space="preserve">
    <value>Remove or replace the unexpected characters with an expected character.</value>
    <comment>1 How to fix the error. </comment>
  </data>
  <data name="ErrorResource_ErrExpectedFound_Ex_Fnd_Link_1" xml:space="preserve">
    <value>Article: Formula reference for Power Apps</value>
    <comment>Article: Formula reference for Power Apps</comment>
  </data>
  <data name="ErrorResource_ErrExpectedFound_Ex_Fnd_Link_1_URL" xml:space="preserve">
    <value>https://go.microsoft.com/fwlink/?linkid=2132478</value>
    <comment>{Locked}</comment>
  </data>
  <data name="ErrorResource_ErrInvalidName_ShortMessage" xml:space="preserve">
    <value>Name isn't valid. '{0}' isn't recognized.</value>
    <comment>Error Message.</comment>
  </data>
  <data name="ErrorResource_ErrInvalidName_LongMessage" xml:space="preserve">
    <value>This error appears most commonly when a formula refers to something that no longer exists (for example, a control that you've deleted).</value>
  </data>
  <data name="ErrorResource_ErrInvalidName_HowToFix_1" xml:space="preserve">
    <value>Remove or correct the reference to the name that isn't valid.</value>
    <comment>1 How to fix the error. </comment>
  </data>
  <data name="ErrorResource_ErrInvalidName_Link_1" xml:space="preserve">
    <value>Article: Formula reference for Power Apps</value>
    <comment>Article: Formula reference for Power Apps</comment>
  </data>
  <data name="ErrorResource_ErrInvalidName_Link_1_URL" xml:space="preserve">
    <value>https://go.microsoft.com/fwlink/?linkid=2132478</value>
    <comment>{Locked}</comment>
  </data>
  <data name="ErrorResource_ErrInvalidIdentifier_ShortMessage" xml:space="preserve">
    <value>Name isn't valid. This identifier isn't recognized.</value>
    <comment>Error Message.</comment>
  </data>
  <data name="ErrorResource_ErrInvalidIdentifier_LongMessage" xml:space="preserve">
    <value>This error appears most commonly when a formula refers to something that no longer exists (for example, a control that you've deleted).</value>
  </data>
  <data name="ErrorResource_ErrInvalidIdentifier_HowToFix_1" xml:space="preserve">
    <value>Remove or correct the reference to the name that isn't valid.</value>
    <comment>1 How to fix the error. </comment>
  </data>
  <data name="ErrorResource_ErrInvalidIdentifier_Link_1" xml:space="preserve">
    <value>Article: Formula reference for Power Apps</value>
    <comment>Article: Formula reference for Power Apps</comment>
  </data>
  <data name="ErrorResource_ErrInvalidIdentifier_Link_1_URL" xml:space="preserve">
    <value>https://go.microsoft.com/fwlink/?linkid=2132478</value>
    <comment>{Locked}</comment>
  </data>
  <data name="ErrorResource_ErrInvalidPropertyReference_ShortMessage" xml:space="preserve">
    <value>Property reference isn't valid.</value>
    <comment>Error Message.</comment>
  </data>
  <data name="ErrorResource_ErrInvalidPropertyReference_LongMessage" xml:space="preserve">
    <value>This error appears when a formula refers to component function properties with invalid syntax. (For example, Component.CustomFunction instead of Component.CustomFunction())</value>
  </data>
  <data name="ErrorResource_ErrInvalidPropertyReference_HowToFix_1" xml:space="preserve">
    <value>Use correct syntax to refer to component function property. For example, Component.CustomFunction()</value>
    <comment>1 How to fix the error. </comment>
  </data>
  <data name="ErrorResource_ErrInvalidPropertyReference_Link_1" xml:space="preserve">
    <value>Article: Formula reference for PowerApps</value>
    <comment>Article: Formula reference for PowerApps</comment>
  </data>
  <data name="ErrorResource_ErrInvalidPropertyReference_Link_1_URL" xml:space="preserve">
    <value>https://go.microsoft.com/fwlink/?linkid=2132478</value>
    <comment>{Locked}</comment>
  </data>
  <data name="ErrorResource_ErrInvalidParentUse_ShortMessage" xml:space="preserve">
    <value>'Parent' reference isn't valid. You can't reference a parent control in this context.</value>
    <comment>Error Message.</comment>
  </data>
  <data name="ErrorResource_ErrInvalidParentUse_LongMessage" xml:space="preserve">
    <value>You can't use the Parent operator with a control that doesn't have a parent control. This operator refers to the control that hosts the given control and makes all of its properties available.</value>
  </data>
  <data name="ErrorResource_ErrInvalidParentUse_HowToFix_1" xml:space="preserve">
    <value>Remove the 'Parent' operator.</value>
    <comment>1 How to fix the error. </comment>
  </data>
  <data name="ErrorResource_ErrInvalidParentUse_Link_1" xml:space="preserve">
    <value>Article: Add and configure a canvas-app control in Power Apps</value>
    <comment>Article on UI design - working with controls </comment>
  </data>
  <data name="ErrorResource_ErrInvalidParentUse_Link_1_URL" xml:space="preserve">
    <value>https://go.microsoft.com/fwlink/?linkid=2119116</value>
    <comment>{Locked}</comment>
  </data>
  <data name="ErrorResource_ErrTooManyUps_ShortMessage" xml:space="preserve">
    <value>Row-scope nesting too deep. Your formula's row scope exceeds 63 nesting levels.</value>
    <comment>Error Message.</comment>
  </data>
  <data name="ErrorResource_ErrTooManyUps_LongMessage" xml:space="preserve">
    <value>Complexity increases with each nesting level, so Power Apps supports row-scope nesting only up to 63 levels.</value>
  </data>
  <data name="ErrorResource_ErrTooManyUps_HowToFix_1" xml:space="preserve">
    <value>Rewrite the formula with fewer nesting levels.</value>
    <comment>1 How to fix the error. </comment>
  </data>
  <data name="ErrorResource_ErrRuleNestedTooDeeply_ShortMessage" xml:space="preserve">
    <value>Expression nesting too deep. An expression in your formula is nested more than 50 levels.</value>
    <comment>Error Message.</comment>
  </data>
  <data name="ErrorResource_ErrRuleNestedTooDeeply_LongMessage" xml:space="preserve">
    <value>Power Apps supports expression nesting up to only 50 levels. An expression this deep is difficult to understand and maintain.</value>
  </data>
  <data name="ErrorResource_ErrRuleNestedTooDeeply_HowToFix_1" xml:space="preserve">
    <value>Rewrite the formula with fewer nesting levels.</value>
    <comment>1 How to fix the error. </comment>
  </data>
  <data name="ErrorResource_ErrOperatorExpected_ShortMessage" xml:space="preserve">
    <value>Expected operator. We expect an operator such as +, *, or &amp; at this point in the formula.</value>
    <comment>Error Message.</comment>
  </data>
  <data name="ErrorResource_ErrOperatorExpected_LongMessage" xml:space="preserve">
    <value>Operators join two operands together. This error occurs if you put two functions (operands) together with no operator between them -- for example, Len("mytext")Len("mytext").</value>
  </data>
  <data name="ErrorResource_ErrOperatorExpected_HowToFix_1" xml:space="preserve">
    <value>Edit your formula so that it includes an operator between the operands.</value>
    <comment>1 How to fix the error. </comment>
  </data>
  <data name="ErrorResource_ErrOperatorExpected_Link_1" xml:space="preserve">
    <value>Module: Use basic formulas</value>
    <comment>3 crown link on basic formulas</comment>
  </data>
  <data name="ErrorResource_ErrOperatorExpected_Link_1_URL" xml:space="preserve">
    <value>https://go.microsoft.com/fwlink/?linkid=2132396</value>
    <comment>{Locked}</comment>
  </data>
  <data name="ErrorResource_ErrNumberExpected_ShortMessage" xml:space="preserve">
    <value>Expected number. We expect a number at this point in the formula.</value>
    <comment>Error Message.</comment>
  </data>
  <data name="ErrorResource_ErrNumberExpected_LongMessage" xml:space="preserve">
    <value>This error will occur if you use a function that requires a number but you supply, for example, an image instead.</value>
  </data>
  <data name="ErrorResource_ErrNumberExpected_HowToFix_1" xml:space="preserve">
    <value>Edit your formula so that it evaluates to a number at this point in the formula.</value>
    <comment>1 How to fix the error. </comment>
  </data>
  <data name="ErrorResource_ErrNumberExpected_Link_1" xml:space="preserve">
    <value>Article: Formula reference for Power Apps</value>
    <comment>Article: Formula reference for Power Apps</comment>
  </data>
  <data name="ErrorResource_ErrNumberExpected_Link_1_URL" xml:space="preserve">
    <value>https://go.microsoft.com/fwlink/?linkid=2132478</value>
    <comment>{Locked}</comment>
  </data>
  <data name="ErrorResource_ErrBooleanExpected_ShortMessage" xml:space="preserve">
    <value>Expected boolean. We expect a boolean (true/false) at this point in the formula.</value>
    <comment>Error Message.</comment>
  </data>
  <data name="ErrorResource_ErrBooleanExpected_LongMessage" xml:space="preserve">
    <value>A boolean is also known as a true/false value in applications such as Microsoft Excel. This error will occur if you use a function that requires a boolean but you supply, for example, a date instead.</value>
  </data>
  <data name="ErrorResource_ErrBooleanExpected_HowToFix_1" xml:space="preserve">
    <value>Edit your formula so that it evaluates to a boolean at this point in the formula.</value>
    <comment>1 How to fix the error. </comment>
  </data>
  <data name="ErrorResource_ErrBooleanExpected_Link_1" xml:space="preserve">
    <value>Article: Formula reference for Power Apps</value>
    <comment>Article: Formula reference for Power Apps</comment>
  </data>
  <data name="ErrorResource_ErrBooleanExpected_Link_1_URL" xml:space="preserve">
    <value>https://go.microsoft.com/fwlink/?linkid=2132478</value>
    <comment>{Locked}</comment>
  </data>
  <data name="ErrorResource_ErrColonExpected_ShortMessage" xml:space="preserve">
    <value>Expected colon. We expect a colon (:) at this point in the formula.</value>
    <comment>Error Message.</comment>
  </data>
  <data name="ErrorResource_ErrColonExpected_LongMessage" xml:space="preserve">
    <value>A colon separates a field name, sometimes called a column name, from a field value in a record (for example, {Month:"1"}, {Month:"2"} …). A colon also separates hours from minutes and seconds (for example, "3:04").</value>
  </data>
  <data name="ErrorResource_ErrColonExpected_HowToFix_1" xml:space="preserve">
    <value>Edit your formula so that it includes a colon.</value>
    <comment>1 How to fix the error. </comment>
  </data>
  <data name="ErrorResource_ErrColonExpected_Link_1" xml:space="preserve">
    <value>Article: Show text, dates, and times in Power Apps</value>
    <comment>Article: Show text, dates, and times </comment>
  </data>
  <data name="ErrorResource_ErrColonExpected_Link_1_URL" xml:space="preserve">
    <value>https://go.microsoft.com/fwlink/?linkid=2132645</value>
    <comment>{Locked}</comment>
  </data>
  <data name="ErrorResource_ErrBehaviorPropertyExpected_ShortMessage" xml:space="preserve">
    <value>Behavior function in a non-behavior property. You can't use this property to change values elsewhere in the app.</value>
    <comment>Error Message.</comment>
  </data>
  <data name="ErrorResource_ErrBehaviorPropertyExpected_LongMessage" xml:space="preserve">
    <value>Behavior functions change the state of the app by changing values elsewhere in the app. 'Navigate', 'Patch', 'UpdateContext', and 'Collect' are common behavior functions. 'OnSelect', 'OnVisible', and other 'On …' properties are common behavior-based properties.</value>
  </data>
  <data name="ErrorResource_ErrBehaviorPropertyExpected_HowToFix_1" xml:space="preserve">
    <value>Move the behavior function to a behavior-based property.</value>
    <comment>1 How to fix the error. </comment>
  </data>
  <data name="ErrorResource_ErrBehaviorPropertyExpected_Link_1" xml:space="preserve">
    <value>Article: Understand behavior formulas for canvas apps in Power Apps</value>
    <comment>Article: Understand behavior formulas</comment>
  </data>
  <data name="ErrorResource_ErrBehaviorPropertyExpected_Link_1_URL" xml:space="preserve">
    <value>https://go.microsoft.com/fwlink/?linkid=2132570</value>
    <comment>{Locked}</comment>
  </data>
  <data name="ErrorResource_ErrTestPropertyExpected_ShortMessage" xml:space="preserve">
    <value>Test function in a non-test property. You can't use this property to invoke test-only functions.</value>
    <comment>Error Message. The term 'Test' is an adjective ('Test function' = 'function for testing').</comment>
  </data>
  <data name="ErrorResource_ErrTestPropertyExpected_LongMessage" xml:space="preserve">
    <value>Test functions are those that can be used to simulate user input when testing an app. 'SetProperty', 'SelectRow', and 'Assert' are common test functions. They can only be used in the in test cases.</value>
  </data>
  <data name="ErrorResource_ErrTestPropertyExpected_HowToFix_1" xml:space="preserve">
    <value>Use the function in a test case, not in the app itself.</value>
    <comment>How to fix the error. </comment>
  </data>
  <data name="ErrorResource_ErrCannotCoerce_SourceType_TargetType_ShortMessage" xml:space="preserve">
    <value>Can't convert this data type. Power Apps can't convert this {0} to a {1}.</value>
    <comment>Error Message.</comment>
  </data>
  <data name="ErrorResource_ErrCannotCoerce_SourceType_TargetType_LongMessage" xml:space="preserve">
    <value>Power Apps can convert some types of data in your formula to other types for you. For example, it can convert "1" (a string) to a 1 (a number), but it can't all data types to all other data type. For example, it can't convert an image to a number.</value>
  </data>
  <data name="ErrorResource_ErrCannotCoerce_SourceType_TargetType_HowToFix_1" xml:space="preserve">
    <value>Edit your formula so that you convert the data in question to the expected type.</value>
    <comment>1 How to fix the error. </comment>
  </data>
  <data name="ErrorResource_ErrStringExpected_ShortMessage" xml:space="preserve">
    <value>Expected text. We expect text at this point in the formula.</value>
    <comment>Error Message.</comment>
  </data>
  <data name="ErrorResource_ErrStringExpected_LongMessage" xml:space="preserve">
    <value>This error occurs if you use a function that requires a text (or string) argument and you supply, for example, a date instead.</value>
  </data>
  <data name="ErrorResource_ErrStringExpected_HowToFix_1" xml:space="preserve">
    <value>Edit your formula so that it evaluates to text at this point in the formula.</value>
    <comment>1 How to fix the error. </comment>
  </data>
  <data name="ErrorResource_ErrStringExpected_Link_1" xml:space="preserve">
    <value>Article: Formula reference for Power Apps</value>
    <comment>Article: Formula reference for Power Apps</comment>
  </data>
  <data name="ErrorResource_ErrStringExpected_Link_1_URL" xml:space="preserve">
    <value>https://go.microsoft.com/fwlink/?linkid=2132478</value>
    <comment>{Locked}</comment>
  </data>
  <data name="ErrorResource_ErrNumberOrStringExpected_ShortMessage" xml:space="preserve">
    <value>Expected text or number. We expect text or a number at this point in the formula.</value>
    <comment>Error Message.</comment>
  </data>
  <data name="ErrorResource_ErrNumberOrStringExpected_LongMessage" xml:space="preserve">
    <value>This error will occur if you use a function that requires either text or a number but you supply, for example, a boolean (true/false) value.</value>
  </data>
  <data name="ErrorResource_ErrNumberOrStringExpected_HowToFix_1" xml:space="preserve">
    <value>Edit your formula so that it evaluates to text or a number at this point in the formula.</value>
    <comment>1 How to fix the error. </comment>
  </data>
  <data name="ErrorResource_ErrNumberOrStringExpected_Link_1" xml:space="preserve">
    <value>Article: Formula reference for Power Apps</value>
    <comment>Article: Formula reference for Power Apps</comment>
  </data>
  <data name="ErrorResource_ErrNumberOrStringExpected_Link_1_URL" xml:space="preserve">
    <value>https://go.microsoft.com/fwlink/?linkid=2132478</value>
    <comment>{Locked}</comment>
  </data>
  <data name="ErrorResource_ErrClosingBracketExpected_ShortMessage" xml:space="preserve">
    <value>Expected closing bracket. We expect a closing bracket (}) at this point in the formula.</value>
    <comment>Error Message.</comment>
  </data>
  <data name="ErrorResource_ErrClosingBracketExpected_LongMessage" xml:space="preserve">
    <value>A closing bracket indicates the end of a record (for example, {Month:"1"}, {Month:"2"} …).</value>
  </data>
  <data name="ErrorResource_ErrClosingBracketExpected_HowToFix_1" xml:space="preserve">
    <value>Edit your formula so that it includes a bracket.</value>
    <comment>1 How to fix the error. </comment>
  </data>
  <data name="ErrorResource_ErrEmptyInvalidIdentifier_ShortMessage" xml:space="preserve">
    <value>The identifier has no valid text.</value>
    <comment>Error Message.</comment>
  </data>
  <data name="ErrorResource_ErrEmptyInvalidIdentifier_HowToFix_1" xml:space="preserve">
    <value>Ensure you have text for your identifier. This error occurs when the identifier is all blanks or spaces.</value>
    <comment>1 How to fix the error. </comment>
  </data>
  <data name="ErrUnOrderedTypeForComparison_Type" xml:space="preserve">
    <value>Unable to compare values of type {0}.</value>
    <comment>Error message when the user attempts to compare (using Less Than, Greater Than, Less Than or Equal, Greater Than or Equal) values of non-numeric types. {0} will be canonical type representations like "Number" or "Boolean".</comment>
  </data>
  <data name="ErrorResource_ErrIncompatibleTypesForEquality_Left_Right_ShortMessage" xml:space="preserve">
    <value>Incompatible types for comparison. These types can't be compared: {0}, {1}.</value>
    <comment>Error message when the user attempts to check equality between two values that don't make sense together. {0} and {1} will be canonical type representations like "Number" or "Boolean".</comment>
  </data>
  <data name="ErrorResource_ErrIncompatibleTypesForEquality_Left_Right_LongMessage" xml:space="preserve">
    <value>We can't evaluate your formula because the values being compared in the formula aren’t the same type.</value>
  </data>
  <data name="ErrorResource_ErrIncompatibleTypesForEquality_Left_Right_HowToFix_1" xml:space="preserve">
    <value>You might need to convert the value to be the same type, such as converting a date string (e.g., "12/31/2018") to a date value.</value>
    <comment>1 How to fix the error. </comment>
  </data>
  <data name="ErrorResource_ErrIncompatibleTypesForEquality_Left_Right_HowToFix_2" xml:space="preserve">
    <value>If you’re comparing records or tables, the field or column types must match exactly.</value>
    <comment>2 How to fix the error.</comment>
  </data>
  <data name="ErrorResource_ErrIncompatibleTypesForEquality_Left_Right_Link_1" xml:space="preserve">
    <value>Module: Use basic formulas</value>
    <comment>3 crown link on basic formulas</comment>
  </data>
  <data name="ErrorResource_ErrIncompatibleTypesForEquality_Left_Right_Link_1_URL" xml:space="preserve">
    <value>https://go.microsoft.com/fwlink/?linkid=2132396</value>
    <comment>{Locked}</comment>
  </data>
  <data name="ErrorResource_ErrIncompatibleTypesForEquality_Left_Right_Link_2" xml:space="preserve">
    <value>Module: Author basic formulas with tables and records</value>
    <comment>3 crown link on tables and records</comment>
  </data>
  <data name="ErrorResource_ErrIncompatibleTypesForEquality_Left_Right_Link_2_URL" xml:space="preserve">
    <value>https://go.microsoft.com/fwlink/?linkid=2132700</value>
    <comment>{Locked}</comment>
  </data>
  <data name="ErrorResource_ErrServiceFunctionUnknownOptionalParam_Name_ShortMessage" xml:space="preserve">
    <value>No parameter. This function has no optional parameter named '{0}'.</value>
    <comment>Error Message.</comment>
  </data>
  <data name="ErrorResource_ErrServiceFunctionUnknownOptionalParam_Name_HowToFix_1" xml:space="preserve">
    <value>How to fix: Remove or rename the parameter in your formula.</value>
    <comment>1 How to fix the error. </comment>
  </data>
  <data name="ErrorResource_ErrServiceFunctionUnknownOptionalParam_Name_Link_1" xml:space="preserve">
    <value>Article: Formula reference for Power Apps</value>
    <comment>Article: Formula reference for Power Apps</comment>
  </data>
  <data name="ErrorResource_ErrServiceFunctionUnknownOptionalParam_Name_Link_1_URL" xml:space="preserve">
    <value>https://go.microsoft.com/fwlink/?linkid=2132478</value>
    <comment>{Locked}</comment>
  </data>
  <data name="ErrorResource_ErrColumnTypeMismatch_ColName_ExpectedType_ActualType_ShortMessage" xml:space="preserve">
    <value>Incompatible type. The '{0}' column in the data source you’re updating expects a '{1}' type and you’re using a '{2}' type.</value>
    <comment>Error Message.</comment>
  </data>
  <data name="ErrorResource_ErrColumnTypeMismatch_ColName_ExpectedType_ActualType_HowToFix_1" xml:space="preserve">
    <value>You might need to convert the value to the same type, such as converting a date string (e.g., "12/31/2018") to a date value or a string to a number.</value>
    <comment>1 How to fix the error. </comment>
  </data>
  <data name="ErrorResource_ErrColumnTypeMismatch_ColName_ExpectedType_ActualType_Link_1" xml:space="preserve">
    <value>Module: Use basic formulas</value>
    <comment>3 crown link on basic formulas</comment>
  </data>
  <data name="ErrorResource_ErrColumnTypeMismatch_ColName_ExpectedType_ActualType_Link_1_URL" xml:space="preserve">
    <value>https://go.microsoft.com/fwlink/?linkid=2132396</value>
    <comment>{Locked}</comment>
  </data>
  <data name="ErrorResource_ErrColumnTypeMismatch_ColName_ExpectedType_ActualType_Link_2" xml:space="preserve">
    <value>Module: Author basic formulas with tables and records</value>
    <comment>3 crown link on tables and records</comment>
  </data>
  <data name="ErrorResource_ErrColumnTypeMismatch_ColName_ExpectedType_ActualType_Link_2_URL" xml:space="preserve">
    <value>https://go.microsoft.com/fwlink/?linkid=2132700</value>
    <comment>{Locked}</comment>
  </data>
  <data name="ErrorResource_ErrColumnMissing_ColName_ExpectedType_ShortMessage" xml:space="preserve">
    <value>Missing column. Your formula is missing a column '{0}' with a type of '{1}'.</value>
    <comment>Error Message.</comment>
  </data>
  <data name="ErrorResource_ErrColumnMissing_ColName_ExpectedType_HowToFix_1" xml:space="preserve">
    <value>Add a column to your formula.</value>
    <comment>1 How to fix the error. </comment>
  </data>
  <data name="ErrorResource_ErrColumnMissing_ColName_ExpectedType_Link_1" xml:space="preserve">
    <value>Article: Formula reference for Power Apps</value>
    <comment>Article: Formula reference for Power Apps</comment>
  </data>
  <data name="ErrorResource_ErrColumnMissing_ColName_ExpectedType_Link_1_URL" xml:space="preserve">
    <value>https://go.microsoft.com/fwlink/?linkid=2132478</value>
    <comment>{Locked}</comment>
  </data>
  <data name="ErrorResource_ErrRecordDoesNotAcceptThisType_ShortMessage" xml:space="preserve">
    <value>Incompatible type. The item you are trying to put into a record has a type that is not compatible with the record.</value>
    <comment>Error Message.</comment>
  </data>
  <data name="ErrorResource_ErrTableDoesNotAcceptThisType_ShortMessage" xml:space="preserve">
    <value>Incompatible type. The item you are trying to put into a table has a type that is not compatible with the table.</value>
    <comment>Error Message.</comment>
  </data>
  <data name="ErrorResource_ErrTableDoesNotAcceptThisType_HowToFix_1" xml:space="preserve">
    <value>Ensure that the type of the item you want to push into the table is compatible with the table. You may need to convert the type of the item, for instance, to a record.</value>
    <comment>1 How to fix the error. </comment>
  </data>
  <data name="ErrorResource_ErrTableDoesNotAcceptThisType_Link_1" xml:space="preserve">
    <value>Module: Use basic formulas</value>
    <comment>3 crown link on basic formulas</comment>
  </data>
  <data name="ErrorResource_ErrTableDoesNotAcceptThisType_Link_1_URL" xml:space="preserve">
    <value>https://go.microsoft.com/fwlink/?linkid=2132396</value>
    <comment>{Locked}</comment>
  </data>
  <data name="ErrorResource_ErrTableDoesNotAcceptThisType_Link_2" xml:space="preserve">
    <value>Module: Author basic formulas with tables and records</value>
    <comment>3 crown link on tables and records</comment>
  </data>
  <data name="ErrorResource_ErrTableDoesNotAcceptThisType_Link_2_URL" xml:space="preserve">
    <value>https://go.microsoft.com/fwlink/?linkid=2132700</value>
    <comment>{Locked}</comment>
  </data>
  <data name="ErrorResource_ErrTypeError_ShortMessage" xml:space="preserve">
    <value>Incompatible type. We can't evaluate your formula because of a type error.</value>
    <comment>Error Message.</comment>
  </data>
  <data name="ErrorResource_ErrTypeError_LongMessage" xml:space="preserve">
    <value>The data may not match the expected type. (text, number, date, table, record.)</value>
  </data>
  <data name="ErrorResource_ErrTypeError_HowToFix_1" xml:space="preserve">
    <value>Check the types of the values involved in the formula and ensure the types match.</value>
    <comment>1 How to fix the error. </comment>
  </data>
  <data name="ErrorResource_ErrTypeError_Link_1" xml:space="preserve">
    <value>Module: Use basic formulas</value>
    <comment>3 crown link on basic formulas</comment>
  </data>
  <data name="ErrorResource_ErrTypeError_Link_1_URL" xml:space="preserve">
    <value>https://go.microsoft.com/fwlink/?linkid=2132396</value>
    <comment>{Locked}</comment>
  </data>
  <data name="ErrorResource_ErrTypeError_Link_2" xml:space="preserve">
    <value>Module: Author basic formulas with tables and records</value>
    <comment>3 crown link on tables and records</comment>
  </data>
  <data name="ErrorResource_ErrTypeError_Link_2_URL" xml:space="preserve">
    <value>https://go.microsoft.com/fwlink/?linkid=2132700</value>
    <comment>{Locked}</comment>
  </data>
  <data name="ErrorResource_ErrDateExpected_ShortMessage" xml:space="preserve">
    <value>Expected date. We expect a date at this point in the formula.</value>
    <comment>Error Message.</comment>
  </data>
  <data name="ErrorResource_ErrDateExpected_LongMessage" xml:space="preserve">
    <value>This error will occur if you use a function that requires a date but you supply, for example, text instead.</value>
  </data>
  <data name="ErrorResource_ErrDateExpected_HowToFix_1" xml:space="preserve">
    <value>Edit your formula so that it evaluates to a date at this point in the formula.</value>
    <comment>1 How to fix the error. </comment>
  </data>
  <data name="ErrorResource_ErrDateExpected_Link_1" xml:space="preserve">
    <value>Article: Formula reference for Power Apps</value>
    <comment>Article: Formula reference for Power Apps</comment>
  </data>
  <data name="ErrorResource_ErrDateExpected_Link_1_URL" xml:space="preserve">
    <value>https://go.microsoft.com/fwlink/?linkid=2132478</value>
    <comment>{Locked}</comment>
  </data>
  <data name="ErrorResource_SuggestRemoteExecutionHint_ShortMessage" xml:space="preserve">
    <value>Delegation warning. The "{0}" part of this formula might not work correctly on large data sets.</value>
    <comment>Error Message.</comment>
  </data>
  <data name="ErrorResource_SuggestRemoteExecutionHint_LongMessage" xml:space="preserve">
    <value>The data source might not be able to process the formula and might return an incomplete data set. Your application might not return correct results or behave correctly if the data set is incomplete.</value>
  </data>
  <data name="ErrorResource_SuggestRemoteExecutionHint_HowToFix_1" xml:space="preserve">
    <value>If your data set exceeds the 500 record limit but contains less than 2,000 records, try resetting the limit.</value>
    <comment>1 How to fix the error. </comment>
  </data>
  <data name="ErrorResource_SuggestRemoteExecutionHint_HowToFix_2" xml:space="preserve">
    <value>Try simplifying the formula.</value>
    <comment>2 How to fix the error.</comment>
  </data>
  <data name="ErrorResource_SuggestRemoteExecutionHint_HowToFix_3" xml:space="preserve">
    <value>Try moving your data to a different data source.</value>
    <comment>3 How to fix the error.</comment>
  </data>
  <data name="ErrorResource_SuggestRemoteExecutionHint_Link_1" xml:space="preserve">
    <value>Article: Understand delegation in a canvas app</value>
    <comment>Article on delegation</comment>
  </data>
  <data name="ErrorResource_SuggestRemoteExecutionHint_Link_1_URL" xml:space="preserve">
    <value>https://go.microsoft.com/fwlink/?linkid=2132701</value>
    <comment>{Locked}</comment>
  </data>
  <data name="ErrorResource_SuggestRemoteExecutionHint_Link_2" xml:space="preserve">
    <value>Blog: Data row limits for delegation</value>
    <comment>Blog: Data row limits for delegation</comment>
  </data>
  <data name="ErrorResource_SuggestRemoteExecutionHint_Link_2_URL" xml:space="preserve">
    <value>https://go.microsoft.com/fwlink/?linkid=2132702</value>
    <comment>{Locked}</comment>
  </data>
  <data name="ErrorResource_SuggestRemoteExecutionHint_OpNotSupportedByColumn_ShortMessage" xml:space="preserve">
    <value>Delegation warning. The highlighted part of this formula might not work correctly with column "{0}" on large data sets.</value>
    <comment>Error Message.</comment>
  </data>
  <data name="ErrorResource_SuggestRemoteExecutionHint_OpNotSupportedByColumn_LongMessage" xml:space="preserve">
    <value>The data source might not be able to process the formula and might return an incomplete data set. Your application might not return correct results or behave correctly if the data set is incomplete.</value>
  </data>
  <data name="ErrorResource_SuggestRemoteExecutionHint_OpNotSupportedByColumn_HowToFix_1" xml:space="preserve">
    <value>If your data set exceeds the 500 record limit but contains less than 2,000 records, try resetting the limit.</value>
    <comment>1 How to fix the error. </comment>
  </data>
  <data name="ErrorResource_SuggestRemoteExecutionHint_OpNotSupportedByColumn_HowToFix_2" xml:space="preserve">
    <value>Try simplifying the formula.</value>
    <comment>2 How to fix the error.</comment>
  </data>
  <data name="ErrorResource_SuggestRemoteExecutionHint_OpNotSupportedByColumn_HowToFix_3" xml:space="preserve">
    <value>Try moving your data to a different data source.</value>
    <comment>3 How to fix the error.</comment>
  </data>
  <data name="ErrorResource_SuggestRemoteExecutionHint_OpNotSupportedByColumn_Link_1" xml:space="preserve">
    <value>Article: Understand delegation in a canvas app</value>
    <comment>Article on delegation</comment>
  </data>
  <data name="ErrorResource_SuggestRemoteExecutionHint_OpNotSupportedByColumn_Link_1_URL" xml:space="preserve">
    <value>https://go.microsoft.com/fwlink/?linkid=2132701</value>
    <comment>{Locked}</comment>
  </data>
  <data name="ErrorResource_SuggestRemoteExecutionHint_OpNotSupportedByColumn_Link_2" xml:space="preserve">
    <value>Blog: Data row limits for delegation</value>
    <comment>Blog: Data row limits for delegation</comment>
  </data>
  <data name="ErrorResource_SuggestRemoteExecutionHint_OpNotSupportedByColumn_Link_2_URL" xml:space="preserve">
    <value>https://go.microsoft.com/fwlink/?linkid=2132702</value>
    <comment>{Locked}</comment>
  </data>
  <data name="ErrorResource_SuggestRemoteExecutionHint_InOpRhs_ShortMessage" xml:space="preserve">
    <value>Delegation warning. The highlighted part of this formula might not work correctly on large data sets.</value>
    <comment>Error Message.</comment>
  </data>
  <data name="ErrorResource_SuggestRemoteExecutionHint_InOpRhs_LongMessage" xml:space="preserve">
    <value> The right side of the "in" operator should be a column name from the correct data source. The data source might not be able to process the formula and might return an incomplete data set. Your application might not return correct results or behave correctly if the data set is incomplete.</value>
  </data>
  <data name="ErrorResource_SuggestRemoteExecutionHint_InOpRhs_HowToFix_1" xml:space="preserve">
    <value>Change the item to the right of the "in" operator to be a column from the correct data source.</value>
    <comment>1 How to fix the error. </comment>
  </data>
  <data name="ErrorResource_SuggestRemoteExecutionHint_InOpRhs_HowToFix_2" xml:space="preserve">
    <value>If your data set exceeds the 500 record limit but contains less than 2,000 records, try resetting the limit.</value>
    <comment>2 How to fix the error. </comment>
  </data>
  <data name="ErrorResource_SuggestRemoteExecutionHint_InOpRhs_HowToFix_3" xml:space="preserve">
    <value>Try simplifying the formula.</value>
    <comment>3 How to fix the error.</comment>
  </data>
  <data name="ErrorResource_SuggestRemoteExecutionHint_InOpRhs_HowToFix_4" xml:space="preserve">
    <value>Try moving your data to a different data source.</value>
    <comment>4 How to fix the error.</comment>
  </data>
  <data name="ErrorResource_SuggestRemoteExecutionHint_InOpRhs_Link_1" xml:space="preserve">
    <value>Article: Understand delegation in a canvas app</value>
    <comment>Article on delegation</comment>
  </data>
  <data name="ErrorResource_SuggestRemoteExecutionHint_InOpRhs_Link_1_URL" xml:space="preserve">
    <value>https://go.microsoft.com/fwlink/?linkid=2132701</value>
    <comment>{Locked}</comment>
  </data>
  <data name="ErrorResource_SuggestRemoteExecutionHint_InOpRhs_Link_2" xml:space="preserve">
    <value>Blog: Data row limits for delegation</value>
    <comment>Blog: Data row limits for delegation</comment>
  </data>
  <data name="ErrorResource_SuggestRemoteExecutionHint_InOpRhs_Link_2_URL" xml:space="preserve">
    <value>https://go.microsoft.com/fwlink/?linkid=2132702</value>
    <comment>{Locked}</comment>
  </data>
  <data name="ErrorResource_SuggestRemoteExecutionHint_InOpInvalidColumn_ShortMessage" xml:space="preserve">
    <value>The highlighted part of this formula might not work correctly on large data sets. </value>
    <comment>Error Message.</comment>
  </data>
  <data name="ErrorResource_SuggestRemoteExecutionHint_InOpInvalidColumn_LongMessage" xml:space="preserve">
    <value> The right side of the "in" operator is not a column from the correct data source . The data source might not be able to process the formula and might return an incomplete data set. Your application might not return correct results or behave correctly if the data set is incomplete.
      </value>
  </data>
  <data name="ErrorResource_SuggestRemoteExecutionHint_InOpInvalidColumn_HowToFix_1" xml:space="preserve">
    <value>Change the item to the right of the "in" operator to be a column from the correct data source.</value>
    <comment>1 How to fix the error. </comment>
  </data>
  <data name="ErrorResource_SuggestRemoteExecutionHint_InOpInvalidColumn_HowToFix_2" xml:space="preserve">
    <value>If your data set exceeds the 500 record limit but contains less than 2,000 records, try resetting the limit.
      </value>
    <comment>2 How to fix the error. </comment>
  </data>
  <data name="ErrorResource_SuggestRemoteExecutionHint_InOpInvalidColumn_HowToFix_3" xml:space="preserve">
    <value>Try simplifying the formula.</value>
    <comment>3 How to fix the error.</comment>
  </data>
  <data name="ErrorResource_SuggestRemoteExecutionHint_InOpInvalidColumn_HowToFix_4" xml:space="preserve">
    <value>Try moving your data to a different data source.</value>
    <comment>4 How to fix the error.</comment>
  </data>
  <data name="ErrorResource_SuggestRemoteExecutionHint_InOpInvalidColumn_Link_1" xml:space="preserve">
    <value>Article: Understand delegation in a canvas app</value>
    <comment>Article on delegation</comment>
  </data>
  <data name="ErrorResource_SuggestRemoteExecutionHint_InOpInvalidColumn_Link_1_URL" xml:space="preserve">
    <value>https://go.microsoft.com/fwlink/?linkid=2132701</value>
    <comment>{Locked}</comment>
  </data>
  <data name="ErrorResource_SuggestRemoteExecutionHint_InOpInvalidColumn_Link_2" xml:space="preserve">
    <value>Blog: Data row limits for delegation</value>
    <comment>Blog: Data row limits for delegation</comment>
  </data>
  <data name="ErrorResource_SuggestRemoteExecutionHint_InOpInvalidColumn_Link_2_URL" xml:space="preserve">
    <value>https://go.microsoft.com/fwlink/?linkid=2132702</value>
    <comment>{Locked}</comment>
  </data>
  <data name="ErrorResource_SuggestRemoteExecutionHint_OpNotSupportedByService_ShortMessage" xml:space="preserve">
    <value>Delegation warning. The highlighted part of this formula might not work correctly on large data sets. The "{0}" operation is not supported by this connector.</value>
    <comment>Error Message.</comment>
  </data>
  <data name="ErrorResource_SuggestRemoteExecutionHint_OpNotSupportedByService_LongMessage" xml:space="preserve">
    <value>The data source might not be able to process the formula and might return an incomplete data set. Your application might not return correct results or behave correctly if the data set is incomplete.</value>
    <comment>Error Message.</comment>
  </data>
  <data name="ErrorResource_SuggestRemoteExecutionHint_OpNotSupportedByService_HowToFix_1" xml:space="preserve">
    <value>If your data set exceeds the 500 record limit but contains less than 2,000 records, try resetting the limit.</value>
    <comment>1 How to fix the error. </comment>
  </data>
  <data name="ErrorResource_SuggestRemoteExecutionHint_OpNotSupportedByService_HowToFix_2" xml:space="preserve">
    <value>Try simplifying the formula.</value>
    <comment>2 How to fix the error.</comment>
  </data>
  <data name="ErrorResource_SuggestRemoteExecutionHint_OpNotSupportedByService_HowToFix_3" xml:space="preserve">
    <value>Try moving your data to a different data source.</value>
    <comment>3 How to fix the error.</comment>
  </data>
  <data name="ErrorResource_SuggestRemoteExecutionHint_OpNotSupportedByService_Link_1" xml:space="preserve">
    <value>Article: Understand delegation in a canvas app</value>
    <comment>Article on delegation</comment>
  </data>
  <data name="ErrorResource_SuggestRemoteExecutionHint_OpNotSupportedByService_Link_1_URL" xml:space="preserve">
    <value>https://go.microsoft.com/fwlink/?linkid=2132701</value>
    <comment>{Locked}</comment>
  </data>
  <data name="ErrorResource_SuggestRemoteExecutionHint_OpNotSupportedByService_Link_2" xml:space="preserve">
    <value>Blog: Data row limits for delegation</value>
    <comment>Blog: Data row limits for delegation</comment>
  </data>
  <data name="ErrorResource_SuggestRemoteExecutionHint_OpNotSupportedByService_Link_2_URL" xml:space="preserve">
    <value>https://go.microsoft.com/fwlink/?linkid=2132702</value>
    <comment>{Locked}</comment>
  </data>
  <data name="ErrorResource_ErrOnlyOneViewExpected_ShortMessage" xml:space="preserve">
    <value>Expected only one view. We expect only one view at this point in the formula.</value>
    <comment>Error Message.</comment>
  </data>
  <data name="ErrorResource_ErrOnlyOneViewExpected_HowToFix_1" xml:space="preserve">
    <value>Edit your formula so that it only has one view at this point in the formula.</value>
    <comment>How to fix the error.</comment>
  </data>
  <data name="ErrorResource_ErrViewFromCurrentTableExpected_ShortMessage" xml:space="preserve">
    <value>Expected a view from data source {0}.</value>
    <comment>Error Message.</comment>
  </data>
  <data name="ErrorResource_ErrViewFromCurrentTableExpected_HowToFix_1" xml:space="preserve">
    <value>Edit your formula so that it has view from data source {0}.</value>
    <comment>How to fix the error.</comment>
  </data>
  <data name="ErrorResource_ErrInvalidControlReference_ShortMessage" xml:space="preserve">
    <value>This control reference cannot be used in this property</value>
    <comment>Error message.</comment>
  </data>
  <data name="ErrorResource_ErrInvalidControlReference_HowToFix_1" xml:space="preserve">
    <value>This property only supports references to global variables, collections, and some control and screen properties. See the link for a list of supported control properties.</value>
    <comment>How to fix message for an error</comment>
  </data>
  <data name="ErrorResource_ErrInvalidControlReference_Link_1" xml:space="preserve">
    <value>Reference: ConfirmExit for Canvas Apps</value>
    <comment>Reference: ConfirmExit for Canvas Apps</comment>
  </data>
  <data name="ErrorResource_ErrInvalidControlReference_Link_1_URL" xml:space="preserve">
    <value>https://go.microsoft.com/fwlink/?linkid=2132703</value>
    <comment>{Locked}</comment>
  </data>
  <data name="ErrorResource_ErrInvalidStringInterpolation_ShortMessage" xml:space="preserve">
    <value>Expressions which appear inside an interpolated string must evaluate to a Text value or to a compatible type.</value>
    <comment>Error message. The term "interpolated string" should be translated using the same terms used in the C# documentation.</comment>
  </data>
  <data name="ErrorResource_ErrInvalidStringInterpolation_HowToFix_1" xml:space="preserve">
    <value>Check the types of the expressions inside the interpolated string.</value>
    <comment>How to fix message for an error. The term "interpolated string" should be translated using the same terms used in the C# documentation.</comment>
  </data>
  <data name="ErrorResource_ErrEmptyIsland_ShortMessage" xml:space="preserve">
    <value>Empty expressions cannot appear inside an interpolated string.</value>
    <comment>Error message. The term "interpolated string" should be translated using the same terms used in the C# documentation.</comment>
  </data>
  <data name="ErrorResource_ErrEmptyIsland_HowToFix_1" xml:space="preserve">
    <value>Check for empty expressions inside the interpolated string.</value>
    <comment>How to fix message for an error. The term "interpolated string" should be translated using the same terms used in the C# documentation.</comment>
  </data>
  <data name="ErrorResource_ErrAsNotInContext_ShortMessage" xml:space="preserve">
    <value>As is not permitted in this context</value>
    <comment>{Locked=As} This is an error message that shows up when the As keyword is used but is not valid</comment>
  </data>
  <data name="ErrorResource_ErrUntypedObjectScope_ShortMessage" xml:space="preserve">
    <value>Untyped objects cannot be used as the first argument to functions which support record scopes.</value>
    <comment>This error message shows up when using untyped objects as the first arugment to functions with lambda overloads</comment>
  </data>
  <data name="ErrNamedFormula_MissingSemicolon" xml:space="preserve">
    <value>Named formula must end with a semicolon.</value>
    <comment>A semicolon must terminate named formulas. For example, a=10;</comment>
  </data>
  <data name="ErrNamedFormula_MissingValue" xml:space="preserve">
    <value>Named formula must be an expression.</value>
    <comment>This error message shows up when Named formula is not an expression. For example, a = ;</comment>
  </data>
  <data name="ErrUDF_MissingFunctionBody" xml:space="preserve">
    <value>User defined function must have a body.</value>
    <comment>This error message shows up when user defined function does not have a body</comment>
  </data>
  <data name="ErrUDF_FunctionAlreadyDefined" xml:space="preserve">
    <value>Function {0} is already defined.</value>
    <comment>This error message shows up when user tries to define a function that already exists</comment>
  </data>
  <data name="ErrUDF_DuplicateParameter" xml:space="preserve">
    <value>Parameter {0} is a duplicate.</value>
    <comment>This error message shows up when user defined function has a duplicate parameter</comment>
  </data>
  <data name="ErrUDF_UnknownType" xml:space="preserve">
    <value>Unknown type {0}.</value>
    <comment>This error message shows up when an invalid type is used</comment>
  </data>
  <data name="ErrUDF_ReturnTypeDoesNotMatch" xml:space="preserve">
    <value>The stated function return type does not match the return type of the function body.</value>
    <comment>This error message shows up when expected return type does not match with actual return type</comment>
  </data>
  <data name="ErrUDF_MissingReturnType" xml:space="preserve">
    <value>Missing function return type, for example the ":Number" in "FindMonth( d:Text ):Number = Month( DateParse( d ));"</value>
    <comment>This error message shows up when return type is not provided for user defined function, the term FindMonth is a function name, and if translated it should remain a single word {Locked=Number} {Locked=Text} {Locked=Month} {Locked=DateParse}</comment>
  </data>
  <data name="ErrUDF_MissingParamType" xml:space="preserve">
    <value>Missing function argument type, for example the ":Text" in "FindMonth( d:Text ):Number = Month( DateParse( d ))"</value>
    <comment>This error message shows up when argument type is not provided for the parameters in user defined function, the term FindMonth is a function name, and if translated it should remain a single word {Locked=Number} {Locked=Text} {Locked=Month} {Locked=DateParse}</comment>
  </data>
  <data name="ErrNamedFormula_AlreadyDefined" xml:space="preserve">
    <value>NamedFormula '{0}' already exists.</value>
  </data>
  <data name="ErrorResource_NameConflict" xml:space="preserve">
    <value>Can't create a {0} named '{1}' because that name is already used for a {2}.</value>
    <comment>{0} - Entity that is about to be created/renamed, {1} - Name of the entity, {2} - Type of entity that is already using the name.</comment>
  </data>
  <data name="ErrNeedValidVariableName_Arg" xml:space="preserve">
    <value>The first argument of '{0}' should be a valid variable name, and cannot conflict with any existing control, screen, collection, or data source names. Found type '{1}'</value>
    <comment>Error Message</comment>
  </data>
  <data name="AboutSet" xml:space="preserve">
    <value>Create and set a global variable.</value>
    <comment>Description of 'Set' function.</comment>
  </data>
  <data name="SetArg2" xml:space="preserve">
    <value>value</value>
    <comment>function_parameter - Second argument to the Set function - any Power Apps value.</comment>
  </data>
  <data name="AboutDec2Hex" xml:space="preserve">
    <value>Converts a decimal number to hexadecimal</value>
    <comment>Description of 'Dec2Hex' function.</comment>
  </data>
  <data name="Dec2HexArg1" xml:space="preserve">
    <value>number</value>
  </data>
  <data name="AboutDec2Hex_number" xml:space="preserve">
    <value>A numeric decimal value to convert to hexadecimal string.</value>
    <comment>Description of 'Dec2HexArg1' function parameter.</comment>
  </data>
  <data name="Dec2HexArg2" xml:space="preserve">
    <value>places</value>
  </data>
  <data name="AboutDec2Hex_places" xml:space="preserve">
    <value>A numeric value to add padding to hexadecimal string.</value>
    <comment>Description of 'Dec2HexArg2' function parameter.</comment>
  </data>
  <data name="AboutDec2HexT" xml:space="preserve">
    <value>Converts a column of decimal numbers to hexadecimals</value>
    <comment>Description of 'Dec2HexT' function.</comment>
  </data>
  <data name="Dec2HexTArg1" xml:space="preserve">
    <value>table</value>
  </data>
  <data name="Dec2HexTArg2" xml:space="preserve">
    <value>places</value>
  </data>
  <data name="AboutDec2HexT_places" xml:space="preserve">
    <value>A numeric value or array of values to add padding to hexadecimal strings.</value>
    <comment>Description of 'Dec2HexArgT2' function parameter.</comment>
  </data>
  <data name="AboutDec2Hex_table" xml:space="preserve">
    <value>A column of numeric decimal values to convert to hexadecimals.</value>
    <comment>Description of 'Dec2HexTArg1' function parameter.</comment>
  </data>
  <data name="AboutHex2Dec" xml:space="preserve">
    <value>Converts a hexadecimal number to decimal</value>
    <comment>Description of 'Hex2Dec' function.</comment>
  </data>
  <data name="Hex2DecArg1" xml:space="preserve">
    <value>number</value>
  </data>
  <data name="AboutHex2Dec_number" xml:space="preserve">
    <value>A hexadecimal string convert to decimal.</value>
    <comment>Description of 'Hex2DecArg1' function parameter.</comment>
  </data>
  <data name="AboutHex2DecT" xml:space="preserve">
    <value>Converts a column of hexadecimal numbers to decimals</value>
    <comment>Description of 'Hex2DecT' function.</comment>
  </data>
  <data name="Hex2DecTArg1" xml:space="preserve">
    <value>table</value>
  </data>
  <data name="AboutHex2Dec_table" xml:space="preserve">
    <value>A column of hexadecimal strings to convert to decimals.</value>
    <comment>Description of 'Hex2DecTArg1' function parameter.</comment>
  </data>
  <data name="ErrDeprecated" xml:space="preserve">
    <value>This feature is deprecated and is no longer supported.</value>
    <comment>An error message for deprecated features.</comment>
  </data>
  <data name="WarnDeprecatedFunction" xml:space="preserve">
    <value>In namespace {1}, function {0} is deprecated.</value>
    <comment>A warning message when a function is deprecated.</comment>
  </data>
  <data name="ErrUnsupportedFunction" xml:space="preserve">
    <value>In namespace {1}, function {0} is not supported.</value>
    <comment>An error message when a function is not supported.</comment>
  </data>
  <data name="WarnDeferredType" xml:space="preserve">
    <value>Warning: Deferred type provided.</value>
    <comment>Warning given when the input has deferred Type. Deferred type is unknown type at compile time and correct type will be supplied by user before evaluation.</comment>
  </data>
  <data name="ErrExpectedIdentifierArg_Name" xml:space="preserve">
    <value>Expected identifier name</value>
    <comment>Error Message.</comment>
  </data>
  <data name="ErrInvalidFunction" xml:space="preserve">
    <value>This function is ambiguous, it contains lambda expressions and column identifiers for the same argument.</value>
    <comment>Error Message.</comment>
  </data>
  <data name="OptionSetOptionNotSupported" xml:space="preserve">
    <value>The value of option {0} is not of expected type {1}.</value>
    <comment>Error Message. When BooleanOptionSet option has an invalid value.</comment>
  </data>
  <data name="AboutOptionSetInfo" xml:space="preserve">
    <value>Returns logical name of the given option set value.</value>
    <comment>Description of 'OptionSetInfo' function.</comment>
  </data>
  <data name="AboutOptionSetInfoArg1" xml:space="preserve">
    <value>option</value>
  </data>
  <data name="AboutOptionSetInfo_option" xml:space="preserve">
    <value>An option set value whose logical name will be returned.</value>
  </data>
  <data name="AboutLanguage" xml:space="preserve">
    <value>Get the default locale set at runtime.</value>
    <comment>Description of 'Language' function.</comment>
  </data>
  <data name="AboutEncodeUrl" xml:space="preserve">
    <value>Encodes a URL string, replacing certain non-alphanumeric characters with % and a hexadecimal number.</value>
    <comment>Description of 'EncodeUrl' function.</comment>
  </data>
  <data name="EncodeUrlArg1" xml:space="preserve">
    <value>url</value>
    <comment>Function_parameter - First parameter for the EncodeUrl function - the URL(string) to encode. Translate this string. Maintain as a single word (do not add spaces)</comment>
  </data>
  <data name="AboutEncodeUrl_url" xml:space="preserve">
    <value>A url to be encoded.</value>
  </data>
  <data name="ErrUnimplementedFunction" xml:space="preserve">
    <value>'{0}' is a recognized but not supported function.</value>
    <comment>Error Message.</comment>
  </data>
  <data name="InvalidCast" xml:space="preserve">
    <value>Type conversion failed because the given value was of type '{0}', expected '{1}' type.</value>
    <comment>Error Message.</comment>
  </data>
  <data name="WrnDelegationTableNotSupported" xml:space="preserve">
    <value>This operation on table '{0}' may not work if it has more than {1} rows.</value>
    <comment>Warning message.</comment>
  </data>
  <data name="WrnDelegationPredicate" xml:space="preserve">
    <value>This predicate will always be true. Did you mean to use ThisRecord or [@ ]?</value>
    <comment>Warning message.</comment>
  </data>
  <data name="WrnDelegationOnlyPrimaryKeyField" xml:space="preserve">
    <value>Can't delegate {0}: only support delegation for lookup on primary key field '{1}'.</value>
    <comment>Warning message.</comment>
  </data>
  <data name="WrnDelegationRefersThisRecord" xml:space="preserve">
    <value>Can't delegate {0}: Expression compares multiple fields.</value>
    <comment>Warning message.</comment>
  </data>
  <data name="WrnDelegationBehaviorFunction" xml:space="preserve">
    <value>Can't delegate {0}: contains a behavior function '{1}'.</value>
    <comment>Warning message.</comment>
  </data>
  <data name="AboutIsMatch" xml:space="preserve">
    <value>Determines if the supplied text has a match of the supplied text format.</value>
    <comment>Description of 'IsMatch' function.</comment>
  </data>
  <data name="AboutIsMatch_text" xml:space="preserve">
    <value>The text to be compared against the format.</value>
  </data>
  <data name="AboutIsMatch_format" xml:space="preserve">
    <value>The format to check the text against. It may be a value of the TextFormat enum or a regular expression.</value>
  </data>
  <data name="AboutIsMatch_extent" xml:space="preserve">
    <value>This determines what part of the text we want to match. It may be a value of the MatchOptions enum.</value>
    <comment>{Locked=MatchOptions} Tooltip for the third argument of the IsMatch function.</comment>
  </data>
  <data name="IsMatchArg1" xml:space="preserve">
    <value>text</value>
    <comment>function_parameter - First argument to the IsMatch function - the text to be compared against the format.</comment>
  </data>
  <data name="IsMatchArg2" xml:space="preserve">
    <value>format</value>
    <comment>function_parameter - Second argument to the IsMatch function - a regular expression format used to match the input text.</comment>
  </data>
  <data name="IsMatchArg3" xml:space="preserve">
    <value>extent</value>
    <comment>function_parameter - Third argument to the IsMatch function. An optional parameter of flags used to determine the extent with which the format is matched to the text.</comment>
  </data>
  <data name="AboutMatch" xml:space="preserve">
    <value>Searches the supplied text for the specified regular expression, returning the first match from it.</value>
    <comment>Description of 'Match' function.</comment>
  </data>
  <data name="AboutMatchAll" xml:space="preserve">
    <value>Searches the supplied text for the specified regular expression, returning all matches from it.</value>
    <comment>Description of 'MatchAll' function.</comment>
  </data>
  <data name="AboutMatch_text" xml:space="preserve">
    <value>The text to be searched against the regular expression.</value>
    <comment>Tooltip for the first argument of the Match function.</comment>
  </data>
  <data name="AboutMatch_regular_expression" xml:space="preserve">
    <value>The regular expression to check the text against. It can contain captures (values between parenthesis) that will be returned in case of a successful match.</value>
    <comment>Tooltip for the second argument of the Match function.</comment>
  </data>
  <data name="AboutMatch_options" xml:space="preserve">
    <value>This determines what part of the text we want to match. It may be a value of the MatchOptions enum.</value>
    <comment>{Locked=MatchOptions} Tooltip for the third argument of the MatchAll function.</comment>
  </data>
  <data name="AboutMatchAll_text" xml:space="preserve">
    <value>The text to be searched against the regular expression.</value>
    <comment>Tooltip for the first argument of the MatchAll function.</comment>
  </data>
  <data name="AboutMatchAll_regular_expression" xml:space="preserve">
    <value>The regular expression to check the text against. It can contain captures (values between parenthesis) that will be returned in case of a successful match.</value>
    <comment>Tooltip for the second argument of the MatchAll function.</comment>
  </data>
  <data name="AboutMatchAll_options" xml:space="preserve">
    <value>This determines what part of the text we want to match. It may be a value of the MatchOptions enum.</value>
    <comment>{Locked=MatchOptions} Tooltip for the third argument of the MatchAll function.</comment>
  </data>
  <data name="MatchArg1" xml:space="preserve">
    <value>text</value>
    <comment>function_parameter - First argument to the Match function - the text to be compared against the regular expression.</comment>
  </data>
  <data name="MatchArg2" xml:space="preserve">
    <value>regular_expression</value>
    <comment>function_parameter - Second argument to the Match function - a regular expression to match against the input text. Translate this string. Maintain as a single word (do not add spaces)</comment>
  </data>
  <data name="MatchArg3" xml:space="preserve">
    <value>options</value>
    <comment>function_parameter - Third argument to the Match function. An optional parameter of flags used to determine the extent with which the regular expression is matched to the text.</comment>
  </data>
  <data name="AboutRefresh" xml:space="preserve">
    <value>Refreshes the specified data source.</value>
    <comment>Description of 'Refresh' function.</comment>
  </data>
  <data name="RefreshArg1" xml:space="preserve">
    <value>connected_data_source</value>
    <comment>function_parameter - Parameter for the Refresh function, the name of a data source that needs to be refreshed locally. Translate this string. Maintain as a single word (do not add spaces).</comment>
  </data>
  <data name="ErrNeedAgg" xml:space="preserve">
    <value>Expected a record or table value.</value>
    <comment>Error Message.</comment>
  </data>
  <data name="AboutRefresh_connected_data_source" xml:space="preserve">
    <value>A connected data source to refresh.</value>
  </data>
  <data name="ErrDataSourceCannotBeRefreshed" xml:space="preserve">
    <value>Only managed connections can be refreshed.</value>
    <comment>Error message on non-service data sources passed to Refresh.</comment>
  </data>
  <data name="ErrorResource_ErrInvalidRegEx_ShortMessage" xml:space="preserve">
    <value>Invalid regular expression.</value>
    <comment>Error message indicating that the regular expression entered by the user is invalid.</comment>
  </data>
  <data name="ErrorResource_ErrVariableRegEx_ShortMessage" xml:space="preserve">
    <value>Regular expressions must be constant values.</value>
    <comment>Error Message.</comment>
  </data>
  <data name="ErrorResource_MutationFunctionCannotBeUsedWithImmutableValue" xml:space="preserve">
    <value>The value passed to the '{0}' function cannot be changed.</value>
    <comment>Error message shown to the user if they try to use a mutation function (such as Patch / Collect) with a value that cannot be mutated.</comment>
  </data>
  <data name="InfoRegExCaptureNameHidesPredefinedFullMatchField" xml:space="preserve">
    <value>The capture name '{0}' is hiding the predefined property that returns the full match of the regular expression. Consider renaming it if you want to use that named property to extract the full match in the specified text.</value>
    <comment>Information message indicating that the maker used a group name that will hide the property 'FullMatch' in the function result.</comment>
  </data>
  <data name="InfoRegExCaptureNameHidesPredefinedSubMatchesField" xml:space="preserve">
    <value>The capture name '{0}' is hiding the predefined property that returns the group matches in the regular expression. Consider renaming it if you want to use that named property to extract all the sub-matches in the specified text.</value>
    <comment>Information message indicating that the maker used a group name that will hide the property 'SubMatches' in the function result.</comment>
  </data>
  <data name="InfoRegExCaptureNameHidesPredefinedStartMatchField" xml:space="preserve">
    <value>The capture name '{0}' is hiding the predefined property that returns the location of the match of the regular expression. Consider renaming it if you want to use that named property to extract the position of the full match in the specified text.</value>
    <comment>Information message indicating that the maker used a group name that will hide the property 'StartMatch' in the function result.</comment>
  </data>
  <data name="AboutPlainText" xml:space="preserve">
    <value>Removes all formatting and returns a plain text value.</value>
    <comment>Description of 'PlainText' function.</comment>
  </data>
  <data name="PlainTextArg1" xml:space="preserve">
    <value>text</value>
    <comment>Function_parameter - First argument of the PlainText function - the text to have its HTML and XML tags removed.</comment>
  </data>
  <data name="AboutPlainText_text" xml:space="preserve">
    <value>The text to have its HTML and XML tags removed.</value>
  </data>
  <data name="ErrFilterFunctionBahaviorAsPredicate" xml:space="preserve">
    <value>Filter functions don't allow behavior functions as predicates.</value>
    <comment>When a filter function (like LookUp) contains a function as predicate that will trigger a side effect.</comment>
  </data>
  <data name="ErrFilterFunction_OnlyTwoArgs" xml:space="preserve">
    <value>Use the And operator to combine multiple predicates into the second argument.</value>
    <comment>{Locked=And} Limiting the Filter funciton to just two arguments, like the LookUp function, allowing us to add a third argument later also like LookUp.</comment>
  </data>
  <data name="ErrSetVariableWithRelationshipNotAllowTable" xml:space="preserve">
    <value>This table cannot be copied. Instead, create an inline table using the ForAll function and {...} notation to copy the individual columns desired.</value>
  </data>
  <data name="ErrSetVariableWithRelationshipNotAllowRecord" xml:space="preserve">
    <value>This record cannot be copied. Instead, create an inline record using {...} notation to copy the individual fields desired.</value>
  </data>
  <data name="ErrNotSupportedFormat_Func" xml:space="preserve">
    <value>The second argument of the '{0}' function is only supported for numeric and date/time values.</value>
    <comment>Error message when function use the second argument for non numeric or date/time value.</comment>
  </data>
  <data name="WrnSetExpandableType" xml:space="preserve">
    <value>Set a variable with an online datasource value (table or record) can cause multiple requests to the server. Soon this will be blocked.</value>
    <comment>Warning for makers that a certain capability should be avoided.</comment>
  </data>
  <data name="ErrTypeLiteral_InvalidTypeDefinition" xml:space="preserve">
    <value>Type literal declaration was invalid</value>
    <comment>Error message when type binding is invalid</comment>
  </data>
<<<<<<< HEAD
  <data name="ErrNonFiniteNumber" xml:space="preserve">
    <value>The function '{0}' returned a non-finite number.</value>
    <comment>Error message when number overflows max capacity</comment>
=======
  <data name="ErrExpectedRVExtraFields" xml:space="preserve">
    <value>Type mismatch between source and target record types. Given type has extra fields: {0}.</value>
    <comment>Error Message.</comment>
  </data>
  <data name="ErrExpectedRVMissingFields" xml:space="preserve">
    <value>Type mismatch between source and target record types. Given type has missing fields: {0}.</value>
    <comment>Error Message.</comment>
  </data>
  <data name="ErrExpectedRVFieldNotFound" xml:space="preserve">
    <value>Type mismatch between source and target record types. Field name: {0} not found.</value>
    <comment>Error Message.</comment>
  </data>
  <data name="ErrExpectedRVFieldTypeMismatch" xml:space="preserve">
    <value>Type mismatch between source and target record types. Field name: {0} Expected {1}; Found {2}.</value>
    <comment>Error Message.</comment>
  </data>
  <data name="ErrExpectedRVCannotCoerceType" xml:space="preserve">
    <value>Given {0} type cannot be coerced to source type {1}.</value>
    <comment>Error Message.</comment>
  </data>
  <data name="ErrExpectedRVTypeMismatch" xml:space="preserve">
    <value>Type mismatch between source and target types. Expected {0}; Found {1}.</value>
    <comment>Error Message.</comment>
  </data>
  <data name="AboutJSON" xml:space="preserve">
    <value>Generates a JSON text string for a table, record, or value.</value>
    <comment>Description of the 'JSON' function.</comment>
  </data>
  <data name="JSONArg1" xml:space="preserve">
    <value>data</value>
    <comment>function_parameter - First argument to the JSON function - the data (table, record or value) to be converted to the JSON format.</comment>
  </data>
  <data name="AboutJSON_data" xml:space="preserve">
    <value>The data structure to be converted to JSON. Tables, records, and primitive values are supported, arbitrarily nested.</value>
    <comment>Tooltip for the first argument of the JSON function.</comment>
  </data>
  <data name="JSONArg2" xml:space="preserve">
    <value>format</value>
    <comment>function_parameter - Second argument to the JSON function - The format for the JSON conversion. Member of the JSONFormat enum value.</comment>
  </data>
  <data name="AboutJSON_format" xml:space="preserve">
    <value>The format to be used in the JSON conversion. The value will be a member of the JSONFormat enumeration.</value>
    <comment>{Locked=JSONFormat} Tooltip for the second argument of the JSON function.</comment>
  </data>
  <data name="AboutTrace" xml:space="preserve">
    <value>Logs information to Application Insights when enabled, and logs in a test studio session that will be available in the test results.</value>
    <comment>Description of 'Trace' function.</comment>
  </data>
  <data name="TraceArg1" xml:space="preserve">
    <value>message</value>
    <comment>function_parameter - First argument to the Trace function - the message that will be logged to the test results and/or Application Insights.</comment>
  </data>
  <data name="TraceArg2" xml:space="preserve">
    <value>severity</value>
    <comment>Trace severity - a value that goes to an Application Insights TrackTrace API SeverityLevel </comment>
  </data>
  <data name="TraceArg3" xml:space="preserve">
    <value>custom_record</value>
    <comment>Custom dimensions - key value pairs that go to Application Insights. 'Record' is used as a noun in this string, not as a verb. Translate this string. Maintain as a single word (do not add spaces).</comment>
  </data>
  <data name="TraceArg4" xml:space="preserve">
    <value>trace_options</value>
    <comment>Trace options - additional options passed to the Trace function. 'Trace' is used as an adjective in this string, not as a verb (options for the trace function). Translate this string. Maintain as a single word (do not add spaces).</comment>
  </data>
  <data name="AboutTrace_message" xml:space="preserve">
    <value>The information to be traced.</value>
    <comment>Description of the first parameter to the 'Trace' function.</comment>
  </data>
  <data name="AboutTrace_severity" xml:space="preserve">
    <value>The severity level to be traced to Application Insights.</value>
    <comment>Description of the second parameter to the 'Trace' function.</comment>
  </data>
  <data name="AboutTrace_custom_record" xml:space="preserve">
    <value>A record containing custom data that will be traced to Application Insights.</value>
    <comment>Description of the third parameter to the 'Trace' function.</comment>
  </data>
  <data name="AboutTrace_trace_options" xml:space="preserve">
    <value>Additional options to the Trace function.</value>
    <comment>{Locked=Trace} Description of the fourth parameter to the 'Trace' function.</comment>
  </data>
  <data name="ErrFunctionArg2ParamMustBeConstant" xml:space="preserve">
    <value>The '{1}' parameter to the {0} function must be a constant value.</value>
    <comment>Error message shown to the user if they use a non-constant value for the a function that requires a constant value. The first parameter is the function name, and the second parameter is the function parameter name.</comment>
  </data>
 <data name="ErrJSONArg2IncompatibleOptions" xml:space="preserve">
    <value>The JSONFormat values '{0}' and '{1}' cannot be used together.</value>
    <comment>{Locked=JSONFormat} Error message shown to the user if they try to use incompatible values from the JSONFormat enumeration. The parameters are string values, members of that enumeration. For example: The JSONFormat values 'IgnoreBinaryData' and 'IncludeBinaryData' cannot be used together.</comment>
  </data>
  <data name="ErrJSONArg1ContainsUnsupportedMedia" xml:space="preserve">
    <value>The value passed to the JSON function contains media, and it is not supported by default. To allow JSON serialization of media values, make sure to use the IncludeBinaryData option in the 'format' parameter.</value>
    <comment>{Locked=JSON}{Locked=IncludeBinaryData}. Error message shown to the user if they try to serialize an object that contains media values, without specifying the flag that would allow that operation to happen. Media values are any form of media (audio, images, video) that are included as part of a record or a table. The term 'format' should be translated like the term 'JSONArg2' in this same file.</comment>
  </data>
  <data name="ErrJSONArg1UnsupportedType" xml:space="preserve">
    <value>The JSON function cannot serialize objects of type '{0}'.</value>
    <comment>{Locked=JSON}. Error message shown to the user if they try to serialize an object which is not supported in the JSON function.</comment>
  </data>
  <data name="ErrJSONArg1UnsupportedNestedType" xml:space="preserve">
    <value>The JSON function cannot serialize tables / objects with a nested property called '{0}' of type '{1}'.</value>
    <comment>{Locked=JSON}. Error message shown to the user if they try to serialize an object which contain a nested property of a type which is not supported in the JSON function. Both parameters are strings. E.g.: The JSON function cannot serialize tables / objects with a nested property called 'value' of type 'Polymorphic'.</comment>
  </data>
  <data name="ErrJSONArg1UnsupportedTypeWithNonBehavioral" xml:space="preserve">
    <value>The JSON function cannot serialize binary data in non-behavioral expression.</value>    
  </data>
  <data name="ErrTraceInvalidCustomRecordType" xml:space="preserve">
    <value>The parameter {0} contains a property of type {1} which is not supported.</value>
    <comment>Error shown to the user when they try to use a custom record with an unsupported type. The first argument is the name of the parameter, the second argument is the type name.</comment>
  </data>
  <data name="ErrRecordContainsInvalidFields_Arg" xml:space="preserve">
    <value>The specified column is read-only and can't be modified: {0}.</value>
    <comment>Error shown to the user when they try to change the value of a read-only field.</comment>
>>>>>>> dce024a2
  </data>
</root><|MERGE_RESOLUTION|>--- conflicted
+++ resolved
@@ -5317,121 +5317,119 @@
     <value>Type literal declaration was invalid</value>
     <comment>Error message when type binding is invalid</comment>
   </data>
-<<<<<<< HEAD
+  <data name="ErrExpectedRVExtraFields" xml:space="preserve">
+    <value>Type mismatch between source and target record types. Given type has extra fields: {0}.</value>
+    <comment>Error Message.</comment>
+  </data>
+  <data name="ErrExpectedRVMissingFields" xml:space="preserve">
+    <value>Type mismatch between source and target record types. Given type has missing fields: {0}.</value>
+    <comment>Error Message.</comment>
+  </data>
+  <data name="ErrExpectedRVFieldNotFound" xml:space="preserve">
+    <value>Type mismatch between source and target record types. Field name: {0} not found.</value>
+    <comment>Error Message.</comment>
+  </data>
+  <data name="ErrExpectedRVFieldTypeMismatch" xml:space="preserve">
+    <value>Type mismatch between source and target record types. Field name: {0} Expected {1}; Found {2}.</value>
+    <comment>Error Message.</comment>
+  </data>
+  <data name="ErrExpectedRVCannotCoerceType" xml:space="preserve">
+    <value>Given {0} type cannot be coerced to source type {1}.</value>
+    <comment>Error Message.</comment>
+  </data>
+  <data name="ErrExpectedRVTypeMismatch" xml:space="preserve">
+    <value>Type mismatch between source and target types. Expected {0}; Found {1}.</value>
+    <comment>Error Message.</comment>
+  </data>
+  <data name="AboutJSON" xml:space="preserve">
+    <value>Generates a JSON text string for a table, record, or value.</value>
+    <comment>Description of the 'JSON' function.</comment>
+  </data>
+  <data name="JSONArg1" xml:space="preserve">
+    <value>data</value>
+    <comment>function_parameter - First argument to the JSON function - the data (table, record or value) to be converted to the JSON format.</comment>
+  </data>
+  <data name="AboutJSON_data" xml:space="preserve">
+    <value>The data structure to be converted to JSON. Tables, records, and primitive values are supported, arbitrarily nested.</value>
+    <comment>Tooltip for the first argument of the JSON function.</comment>
+  </data>
+  <data name="JSONArg2" xml:space="preserve">
+    <value>format</value>
+    <comment>function_parameter - Second argument to the JSON function - The format for the JSON conversion. Member of the JSONFormat enum value.</comment>
+  </data>
+  <data name="AboutJSON_format" xml:space="preserve">
+    <value>The format to be used in the JSON conversion. The value will be a member of the JSONFormat enumeration.</value>
+    <comment>{Locked=JSONFormat} Tooltip for the second argument of the JSON function.</comment>
+  </data>
+  <data name="AboutTrace" xml:space="preserve">
+    <value>Logs information to Application Insights when enabled, and logs in a test studio session that will be available in the test results.</value>
+    <comment>Description of 'Trace' function.</comment>
+  </data>
+  <data name="TraceArg1" xml:space="preserve">
+    <value>message</value>
+    <comment>function_parameter - First argument to the Trace function - the message that will be logged to the test results and/or Application Insights.</comment>
+  </data>
+  <data name="TraceArg2" xml:space="preserve">
+    <value>severity</value>
+    <comment>Trace severity - a value that goes to an Application Insights TrackTrace API SeverityLevel </comment>
+  </data>
+  <data name="TraceArg3" xml:space="preserve">
+    <value>custom_record</value>
+    <comment>Custom dimensions - key value pairs that go to Application Insights. 'Record' is used as a noun in this string, not as a verb. Translate this string. Maintain as a single word (do not add spaces).</comment>
+  </data>
+  <data name="TraceArg4" xml:space="preserve">
+    <value>trace_options</value>
+    <comment>Trace options - additional options passed to the Trace function. 'Trace' is used as an adjective in this string, not as a verb (options for the trace function). Translate this string. Maintain as a single word (do not add spaces).</comment>
+  </data>
+  <data name="AboutTrace_message" xml:space="preserve">
+    <value>The information to be traced.</value>
+    <comment>Description of the first parameter to the 'Trace' function.</comment>
+  </data>
+  <data name="AboutTrace_severity" xml:space="preserve">
+    <value>The severity level to be traced to Application Insights.</value>
+    <comment>Description of the second parameter to the 'Trace' function.</comment>
+  </data>
+  <data name="AboutTrace_custom_record" xml:space="preserve">
+    <value>A record containing custom data that will be traced to Application Insights.</value>
+    <comment>Description of the third parameter to the 'Trace' function.</comment>
+  </data>
+  <data name="AboutTrace_trace_options" xml:space="preserve">
+    <value>Additional options to the Trace function.</value>
+    <comment>{Locked=Trace} Description of the fourth parameter to the 'Trace' function.</comment>
+  </data>
+  <data name="ErrFunctionArg2ParamMustBeConstant" xml:space="preserve">
+    <value>The '{1}' parameter to the {0} function must be a constant value.</value>
+    <comment>Error message shown to the user if they use a non-constant value for the a function that requires a constant value. The first parameter is the function name, and the second parameter is the function parameter name.</comment>
+  </data>
+ <data name="ErrJSONArg2IncompatibleOptions" xml:space="preserve">
+    <value>The JSONFormat values '{0}' and '{1}' cannot be used together.</value>
+    <comment>{Locked=JSONFormat} Error message shown to the user if they try to use incompatible values from the JSONFormat enumeration. The parameters are string values, members of that enumeration. For example: The JSONFormat values 'IgnoreBinaryData' and 'IncludeBinaryData' cannot be used together.</comment>
+  </data>
+  <data name="ErrJSONArg1ContainsUnsupportedMedia" xml:space="preserve">
+    <value>The value passed to the JSON function contains media, and it is not supported by default. To allow JSON serialization of media values, make sure to use the IncludeBinaryData option in the 'format' parameter.</value>
+    <comment>{Locked=JSON}{Locked=IncludeBinaryData}. Error message shown to the user if they try to serialize an object that contains media values, without specifying the flag that would allow that operation to happen. Media values are any form of media (audio, images, video) that are included as part of a record or a table. The term 'format' should be translated like the term 'JSONArg2' in this same file.</comment>
+  </data>
+  <data name="ErrJSONArg1UnsupportedType" xml:space="preserve">
+    <value>The JSON function cannot serialize objects of type '{0}'.</value>
+    <comment>{Locked=JSON}. Error message shown to the user if they try to serialize an object which is not supported in the JSON function.</comment>
+  </data>
+  <data name="ErrJSONArg1UnsupportedNestedType" xml:space="preserve">
+    <value>The JSON function cannot serialize tables / objects with a nested property called '{0}' of type '{1}'.</value>
+    <comment>{Locked=JSON}. Error message shown to the user if they try to serialize an object which contain a nested property of a type which is not supported in the JSON function. Both parameters are strings. E.g.: The JSON function cannot serialize tables / objects with a nested property called 'value' of type 'Polymorphic'.</comment>
+  </data>
+  <data name="ErrJSONArg1UnsupportedTypeWithNonBehavioral" xml:space="preserve">
+    <value>The JSON function cannot serialize binary data in non-behavioral expression.</value>    
+  </data>
+  <data name="ErrTraceInvalidCustomRecordType" xml:space="preserve">
+    <value>The parameter {0} contains a property of type {1} which is not supported.</value>
+    <comment>Error shown to the user when they try to use a custom record with an unsupported type. The first argument is the name of the parameter, the second argument is the type name.</comment>
+  </data>
+  <data name="ErrRecordContainsInvalidFields_Arg" xml:space="preserve">
+    <value>The specified column is read-only and can't be modified: {0}.</value>
+    <comment>Error shown to the user when they try to change the value of a read-only field.</comment>
+  </data>
   <data name="ErrNonFiniteNumber" xml:space="preserve">
     <value>The function '{0}' returned a non-finite number.</value>
     <comment>Error message when number overflows max capacity</comment>
-=======
-  <data name="ErrExpectedRVExtraFields" xml:space="preserve">
-    <value>Type mismatch between source and target record types. Given type has extra fields: {0}.</value>
-    <comment>Error Message.</comment>
-  </data>
-  <data name="ErrExpectedRVMissingFields" xml:space="preserve">
-    <value>Type mismatch between source and target record types. Given type has missing fields: {0}.</value>
-    <comment>Error Message.</comment>
-  </data>
-  <data name="ErrExpectedRVFieldNotFound" xml:space="preserve">
-    <value>Type mismatch between source and target record types. Field name: {0} not found.</value>
-    <comment>Error Message.</comment>
-  </data>
-  <data name="ErrExpectedRVFieldTypeMismatch" xml:space="preserve">
-    <value>Type mismatch between source and target record types. Field name: {0} Expected {1}; Found {2}.</value>
-    <comment>Error Message.</comment>
-  </data>
-  <data name="ErrExpectedRVCannotCoerceType" xml:space="preserve">
-    <value>Given {0} type cannot be coerced to source type {1}.</value>
-    <comment>Error Message.</comment>
-  </data>
-  <data name="ErrExpectedRVTypeMismatch" xml:space="preserve">
-    <value>Type mismatch between source and target types. Expected {0}; Found {1}.</value>
-    <comment>Error Message.</comment>
-  </data>
-  <data name="AboutJSON" xml:space="preserve">
-    <value>Generates a JSON text string for a table, record, or value.</value>
-    <comment>Description of the 'JSON' function.</comment>
-  </data>
-  <data name="JSONArg1" xml:space="preserve">
-    <value>data</value>
-    <comment>function_parameter - First argument to the JSON function - the data (table, record or value) to be converted to the JSON format.</comment>
-  </data>
-  <data name="AboutJSON_data" xml:space="preserve">
-    <value>The data structure to be converted to JSON. Tables, records, and primitive values are supported, arbitrarily nested.</value>
-    <comment>Tooltip for the first argument of the JSON function.</comment>
-  </data>
-  <data name="JSONArg2" xml:space="preserve">
-    <value>format</value>
-    <comment>function_parameter - Second argument to the JSON function - The format for the JSON conversion. Member of the JSONFormat enum value.</comment>
-  </data>
-  <data name="AboutJSON_format" xml:space="preserve">
-    <value>The format to be used in the JSON conversion. The value will be a member of the JSONFormat enumeration.</value>
-    <comment>{Locked=JSONFormat} Tooltip for the second argument of the JSON function.</comment>
-  </data>
-  <data name="AboutTrace" xml:space="preserve">
-    <value>Logs information to Application Insights when enabled, and logs in a test studio session that will be available in the test results.</value>
-    <comment>Description of 'Trace' function.</comment>
-  </data>
-  <data name="TraceArg1" xml:space="preserve">
-    <value>message</value>
-    <comment>function_parameter - First argument to the Trace function - the message that will be logged to the test results and/or Application Insights.</comment>
-  </data>
-  <data name="TraceArg2" xml:space="preserve">
-    <value>severity</value>
-    <comment>Trace severity - a value that goes to an Application Insights TrackTrace API SeverityLevel </comment>
-  </data>
-  <data name="TraceArg3" xml:space="preserve">
-    <value>custom_record</value>
-    <comment>Custom dimensions - key value pairs that go to Application Insights. 'Record' is used as a noun in this string, not as a verb. Translate this string. Maintain as a single word (do not add spaces).</comment>
-  </data>
-  <data name="TraceArg4" xml:space="preserve">
-    <value>trace_options</value>
-    <comment>Trace options - additional options passed to the Trace function. 'Trace' is used as an adjective in this string, not as a verb (options for the trace function). Translate this string. Maintain as a single word (do not add spaces).</comment>
-  </data>
-  <data name="AboutTrace_message" xml:space="preserve">
-    <value>The information to be traced.</value>
-    <comment>Description of the first parameter to the 'Trace' function.</comment>
-  </data>
-  <data name="AboutTrace_severity" xml:space="preserve">
-    <value>The severity level to be traced to Application Insights.</value>
-    <comment>Description of the second parameter to the 'Trace' function.</comment>
-  </data>
-  <data name="AboutTrace_custom_record" xml:space="preserve">
-    <value>A record containing custom data that will be traced to Application Insights.</value>
-    <comment>Description of the third parameter to the 'Trace' function.</comment>
-  </data>
-  <data name="AboutTrace_trace_options" xml:space="preserve">
-    <value>Additional options to the Trace function.</value>
-    <comment>{Locked=Trace} Description of the fourth parameter to the 'Trace' function.</comment>
-  </data>
-  <data name="ErrFunctionArg2ParamMustBeConstant" xml:space="preserve">
-    <value>The '{1}' parameter to the {0} function must be a constant value.</value>
-    <comment>Error message shown to the user if they use a non-constant value for the a function that requires a constant value. The first parameter is the function name, and the second parameter is the function parameter name.</comment>
-  </data>
- <data name="ErrJSONArg2IncompatibleOptions" xml:space="preserve">
-    <value>The JSONFormat values '{0}' and '{1}' cannot be used together.</value>
-    <comment>{Locked=JSONFormat} Error message shown to the user if they try to use incompatible values from the JSONFormat enumeration. The parameters are string values, members of that enumeration. For example: The JSONFormat values 'IgnoreBinaryData' and 'IncludeBinaryData' cannot be used together.</comment>
-  </data>
-  <data name="ErrJSONArg1ContainsUnsupportedMedia" xml:space="preserve">
-    <value>The value passed to the JSON function contains media, and it is not supported by default. To allow JSON serialization of media values, make sure to use the IncludeBinaryData option in the 'format' parameter.</value>
-    <comment>{Locked=JSON}{Locked=IncludeBinaryData}. Error message shown to the user if they try to serialize an object that contains media values, without specifying the flag that would allow that operation to happen. Media values are any form of media (audio, images, video) that are included as part of a record or a table. The term 'format' should be translated like the term 'JSONArg2' in this same file.</comment>
-  </data>
-  <data name="ErrJSONArg1UnsupportedType" xml:space="preserve">
-    <value>The JSON function cannot serialize objects of type '{0}'.</value>
-    <comment>{Locked=JSON}. Error message shown to the user if they try to serialize an object which is not supported in the JSON function.</comment>
-  </data>
-  <data name="ErrJSONArg1UnsupportedNestedType" xml:space="preserve">
-    <value>The JSON function cannot serialize tables / objects with a nested property called '{0}' of type '{1}'.</value>
-    <comment>{Locked=JSON}. Error message shown to the user if they try to serialize an object which contain a nested property of a type which is not supported in the JSON function. Both parameters are strings. E.g.: The JSON function cannot serialize tables / objects with a nested property called 'value' of type 'Polymorphic'.</comment>
-  </data>
-  <data name="ErrJSONArg1UnsupportedTypeWithNonBehavioral" xml:space="preserve">
-    <value>The JSON function cannot serialize binary data in non-behavioral expression.</value>    
-  </data>
-  <data name="ErrTraceInvalidCustomRecordType" xml:space="preserve">
-    <value>The parameter {0} contains a property of type {1} which is not supported.</value>
-    <comment>Error shown to the user when they try to use a custom record with an unsupported type. The first argument is the name of the parameter, the second argument is the type name.</comment>
-  </data>
-  <data name="ErrRecordContainsInvalidFields_Arg" xml:space="preserve">
-    <value>The specified column is read-only and can't be modified: {0}.</value>
-    <comment>Error shown to the user when they try to change the value of a read-only field.</comment>
->>>>>>> dce024a2
   </data>
 </root>