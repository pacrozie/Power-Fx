--- conflicted
+++ resolved
@@ -364,16 +364,6 @@
                 }
 
                 FormulaValue[] parameters = callNode.Args.Children.Where(texlNode => NoErrorInTexlNode(texlNode))
-<<<<<<< HEAD
-                                                                  .Select(texlNode => texlNode switch
-                {
-                    BoolLitNode boolLitNode => FormulaValue.New(boolLitNode.Value),
-                    DecLitNode decNode => FormulaValue.New(decNode.ActualDecValue),
-                    NumLitNode numNode => FormulaValue.New(numNode.ActualNumValue),
-                    StrLitNode strNode => FormulaValue.New(strNode.Value),
-                    _ => null as FormulaValue
-                }).ToArray();
-=======
                     .Select(texlNode => texlNode switch
                     {
                         BoolLitNode boolLitNode => FormulaValue.New(boolLitNode.Value),
@@ -382,7 +372,6 @@
                         StrLitNode strNode => FormulaValue.New(strNode.Value),
                         _ => null as FormulaValue
                     }).ToArray();
->>>>>>> 1c8dbdd2
 
                 if (parameters.Any(p => p == null))
                 {
