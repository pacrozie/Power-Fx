--- conflicted
+++ resolved
@@ -19,13 +19,8 @@
         {
             "Assert", "Back", "Choices", "ClearData", "Concurrent", "Confirm", "Copy", "DataSourceInfo", "Defaults", "Disable", "Distinct", "Download", "EditForm", "Enable", "Errors", "Exit", "GUID",
             "GroupBy", "HashTags", "IsMatch", "IsType", "JSON", "Launch", "LoadData", "Match", "MatchAll", "Navigate", "NewForm", "Notify", "PDF", "Param", "Pending", "Print", "ReadNFC",
-<<<<<<< HEAD
             "RecordInfo", "Relate", "RemoveAll", "RemoveIf", "RequestHide", "Reset", "ResetForm", "Revert", "SaveData", "ScanBarcode", "Search", "Select", "SetFocus",
-            "SetProperty", "ShowColumns", "State", "SubmitForm", "Trace", "TraceValue", "Ungroup", "Unrelate", "Update", "UpdateContext", "UpdateIf", "User", "Validate", "ValidateRecord", "ViewForm"
-=======
-            "RecordInfo", "Relate", "RemoveAll", "RemoveIf", "RenameColumns", "RequestHide", "Reset", "ResetForm", "Revert", "SaveData", "ScanBarcode", "Search", "Select", "SetFocus",
             "SetProperty", "ShowColumns", "State", "SubmitForm", "TraceValue", "Ungroup", "Unrelate", "Update", "UpdateContext", "UpdateIf", "User", "Validate", "ValidateRecord", "ViewForm"
->>>>>>> 6deed89b
         };
 
         // Functions in this list are shared and may show up in other hosts by default.
@@ -54,10 +49,10 @@
         public static readonly TexlFunction Boolean_T = _library.Add(new BooleanFunction_T());
         public static readonly TexlFunction Boolean_UO = _library.Add(new BooleanFunction_UO());
         public static readonly TexlFunction BooleanB = _library.Add(new BooleanBFunction());
-        public static readonly TexlFunction BooleanB_T = _library.Add(new BooleanBFunction_T());
-        public static readonly TexlFunction BooleanN = _library.Add(new BooleanNFunction());
-        public static readonly TexlFunction BooleanN_T = _library.Add(new BooleanNFunction_T());
-        public static readonly TexlFunction BooleanW = _library.Add(new BooleanWFunction());
+        public static readonly TexlFunction BooleanB_T = _library.Add(new BooleanBFunction_T());
+        public static readonly TexlFunction BooleanN = _library.Add(new BooleanNFunction());
+        public static readonly TexlFunction BooleanN_T = _library.Add(new BooleanNFunction_T());
+        public static readonly TexlFunction BooleanW = _library.Add(new BooleanWFunction());
         public static readonly TexlFunction BooleanW_T = _library.Add(new BooleanWFunction_T());
         public static readonly TexlFunction Char = _library.Add(new CharFunction());
         public static readonly TexlFunction CharT = _library.Add(new CharTFunction());
@@ -95,8 +90,8 @@
         public static readonly TexlFunction Degrees = _library.Add(new DegreesFunction());
         public static readonly TexlFunction DegreesT = _library.Add(new DegreesTableFunction());
         public static readonly TexlFunction DropColumns = _library.Add(new DropColumnsFunction());
-        public static readonly TexlFunction EDate = _library.Add(new EDateFunction());
-        public static readonly TexlFunction EOMonth = _library.Add(new EOMonthFunction());
+        public static readonly TexlFunction EDate = _library.Add(new EDateFunction());
+        public static readonly TexlFunction EOMonth = _library.Add(new EOMonthFunction());
         public static readonly TexlFunction EncodeUrl = _library.Add(new EncodeUrlFunction());
         public static readonly TexlFunction EndsWith = _library.Add(new EndsWithFunction());
         public static readonly TexlFunction Error = _library.Add(new ErrorFunction());
@@ -110,7 +105,7 @@
         public static readonly TexlFunction FirstN = _library.Add(new FirstLastNFunction(isFirst: true));
         public static readonly TexlFunction FirstN_UO = _library.Add(new FirstLastNFunction_UO(isFirst: true));
         public static readonly TexlFunction ForAll = _library.Add(new ForAllFunction());
-        public static readonly TexlFunction ForAll_UO = _library.Add(new ForAllFunction_UO());
+        public static readonly TexlFunction ForAll_UO = _library.Add(new ForAllFunction_UO());
         public static readonly TexlFunction GUID_UO = _library.Add(new GUIDPureFunction_UO());
         public static readonly TexlFunction GUIDNoArg = _library.Add(new GUIDNoArgFunction());
         public static readonly TexlFunction GUIDPure = _library.Add(new GUIDPureFunction());
@@ -166,7 +161,7 @@
         public static readonly TexlFunction Now = _library.Add(new NowFunction());
         public static readonly TexlFunction Or = _library.Add(new VariadicLogicalFunction(isAnd: false));
         public static readonly TexlFunction ParseJSON = _library.Add(new ParseJSONFunction());
-        public static readonly TexlFunction Pi = _library.Add(new PiFunction());
+        public static readonly TexlFunction Pi = _library.Add(new PiFunction());
         public static readonly TexlFunction PlainText = _library.Add(new PlainTextFunction());
         public static readonly TexlFunction Power = _library.Add(new PowerFunction());
         public static readonly TexlFunction PowerT = _library.Add(new PowerTFunction());
@@ -192,7 +187,7 @@
         public static readonly TexlFunction RoundUp = _library.Add(new RoundUpScalarFunction());
         public static readonly TexlFunction RoundUpT = _library.Add(new RoundUpTableFunction());
         public static readonly TexlFunction Second = _library.Add(new SecondFunction());
-        public static readonly TexlFunction Sequence = _library.Add(new SequenceFunction());
+        public static readonly TexlFunction Sequence = _library.Add(new SequenceFunction());
         public static readonly TexlFunction ShowColumns = _library.Add(new ShowColumnsFunction());
         public static readonly TexlFunction Shuffle = _library.Add(new ShuffleFunction());
         public static readonly TexlFunction Sin = _library.Add(new SinFunction());
@@ -221,7 +216,7 @@
         public static readonly TexlFunction TimeValue = _library.Add(new TimeValueFunction());
         public static readonly TexlFunction TimeValue_UO = _library.Add(new TimeValueFunction_UO());
         public static readonly TexlFunction TimeZoneOffset = _library.Add(new TimeZoneOffsetFunction());
-        public static readonly TexlFunction Today = _library.Add(new TodayFunction());
+        public static readonly TexlFunction Today = _library.Add(new TodayFunction());
         public static readonly TexlFunction Trace = _library.Add(new TraceFunction());
         public static readonly TexlFunction Trim = _library.Add(new TrimFunction());
         public static readonly TexlFunction TrimEnds = _library.Add(new TrimEndsFunction());
@@ -242,24 +237,24 @@
         public static readonly TexlFunction With = _library.Add(new WithFunction());
         public static readonly TexlFunction Year = _library.Add(new YearFunction());
 
-        // Don't add new functions here, follow alpha order
-
-        // _featureGateFunctions functions, not present in all platforms
-        internal static readonly TexlFunctionSet _featureGateFunctions = new TexlFunctionSet();
-
-        public static readonly TexlFunction Decimal = _featureGateFunctions.Add(new DecimalFunction());
-        public static readonly TexlFunction Decimal_UO = _featureGateFunctions.Add(new DecimalFunction_UO());
-        public static readonly TexlFunction Float = _featureGateFunctions.Add(new FloatFunction());
+        // Don't add new functions here, follow alpha order
+
+        // _featureGateFunctions functions, not present in all platforms
+        internal static readonly TexlFunctionSet _featureGateFunctions = new TexlFunctionSet();
+
+        public static readonly TexlFunction Decimal = _featureGateFunctions.Add(new DecimalFunction());
+        public static readonly TexlFunction Decimal_UO = _featureGateFunctions.Add(new DecimalFunction_UO());
+        public static readonly TexlFunction Float = _featureGateFunctions.Add(new FloatFunction());
         public static readonly TexlFunction Float_UO = _featureGateFunctions.Add(new FloatFunction_UO());
-        public static readonly TexlFunction IsUTCToday = _featureGateFunctions.Add(new IsUTCTodayFunction());
-        public static readonly TexlFunction OptionsSetInfo = _featureGateFunctions.Add(new OptionSetInfoFunction());
-        public static readonly TexlFunction UTCNow = _featureGateFunctions.Add(new UTCNowFunction());
+        public static readonly TexlFunction IsUTCToday = _featureGateFunctions.Add(new IsUTCTodayFunction());
+        public static readonly TexlFunction OptionsSetInfo = _featureGateFunctions.Add(new OptionSetInfoFunction());
+        public static readonly TexlFunction UTCNow = _featureGateFunctions.Add(new UTCNowFunction());
         public static readonly TexlFunction UTCToday = _featureGateFunctions.Add(new UTCTodayFunction());
 
         // Slow API, only use for backward compatibility
 #pragma warning disable CS0618 // Type or member is obsolete        
         public static IEnumerable<TexlFunction> BuiltinFunctionsLibrary => _library.Functions;
-
+
         private static readonly TexlFunctionSet _testOnlyLibrary = new TexlFunctionSet(_library.Functions).Add(_featureGateFunctions);
 
         // Slow API, only use for backward compatibility
