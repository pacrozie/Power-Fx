﻿// Copyright (c) Microsoft Corporation.
// Licensed under the MIT license.

using System;
using System.Collections.Generic;
using System.Linq;
using System.Text;
using Microsoft.PowerFx.Core.App.ErrorContainers;
using Microsoft.PowerFx.Core.Entities;
using Microsoft.PowerFx.Core.Errors;
using Microsoft.PowerFx.Core.Functions.Delegation;
using Microsoft.PowerFx.Core.Localization;
using Microsoft.PowerFx.Core.Types.Enums;
using Microsoft.PowerFx.Core.Utils;
using Microsoft.PowerFx.Syntax;
using Conditional = System.Diagnostics.ConditionalAttribute;

namespace Microsoft.PowerFx.Core.Types
{
    [ThreadSafeImmutable]
    internal class DType : ICheckable
    {
        public const char EnumPrefix = '%';
        public const string MetaFieldName = "meta-6de62757-ecb6-4be6-bb85-349b3c7938a9";

        public static readonly DType Unknown = new DType(DKind.Unknown);
        public static readonly DType Boolean = new DType(DKind.Boolean);
        public static readonly DType Number = new DType(DKind.Number);
        public static readonly DType String = new DType(DKind.String);
        public static readonly DType DateTimeNoTimeZone = new DType(DKind.DateTimeNoTimeZone);
        public static readonly DType DateTime = new DType(DKind.DateTime);
        public static readonly DType Date = new DType(DKind.Date);
        public static readonly DType Time = new DType(DKind.Time);
        public static readonly DType Hyperlink = new DType(DKind.Hyperlink);
        public static readonly DType Currency = new DType(DKind.Currency);
        public static readonly DType Image = new DType(DKind.Image);
        public static readonly DType PenImage = new DType(DKind.PenImage);
        public static readonly DType Media = new DType(DKind.Media);
        public static readonly DType Color = new DType(DKind.Color);
        public static readonly DType Blob = new DType(DKind.Blob);
        public static readonly DType Guid = new DType(DKind.Guid);
        public static readonly DType OptionSet = new DType(DKind.OptionSet);
        public static readonly DType OptionSetValue = new DType(DKind.OptionSetValue);
        public static readonly DType ObjNull = new DType(DKind.ObjNull);
        public static readonly DType Error = new DType(DKind.Error);
        public static readonly DType EmptyRecord = new DType(DKind.Record);
        public static readonly DType EmptyTable = new DType(DKind.Table);
        public static readonly DType EmptyEnum = new DType(DKind.Unknown, default(ValueTree));
        public static readonly DType Polymorphic = new DType(DKind.Polymorphic);
        public static readonly DType View = new DType(DKind.View);
        public static readonly DType ViewValue = new DType(DKind.ViewValue);
        public static readonly DType NamedValue = new DType(DKind.NamedValue);
        public static readonly DType MinimalLargeImage = CreateMinimalLargeImageType();
        public static readonly DType UntypedObject = new DType(DKind.UntypedObject);
        public static readonly DType Deferred = new DType(DKind.Deferred);

        public static readonly DType Invalid = new DType();

        public static IEnumerable<DType> GetPrimitiveTypes()
        {
            yield return Boolean;
            yield return Number;
            yield return String;
            yield return DateTimeNoTimeZone;
            yield return DateTime;
            yield return Date;
            yield return Time;
            yield return Hyperlink;
            yield return Currency;
            yield return Image;
            yield return PenImage;
            yield return Media;
            yield return Color;
            yield return Blob;
        }

        private static readonly Lazy<Dictionary<DKind, DKind>> _kindToSuperkindMapping =
            new Lazy<Dictionary<DKind, DKind>>(
                () => new Dictionary<DKind, DKind>
            {
                { DKind.DateTimeNoTimeZone, DKind.DateTime },
                { DKind.Date, DKind.DateTime },
                { DKind.Time, DKind.DateTime },
                { DKind.Image, DKind.Hyperlink },
                { DKind.Media, DKind.Hyperlink },
                { DKind.Blob, DKind.Hyperlink },
                { DKind.PenImage, DKind.Image },
                { DKind.Boolean, DKind.Error },
                { DKind.Number, DKind.Error },
                { DKind.String, DKind.Error },
                { DKind.DateTime, DKind.Error },
                { DKind.Hyperlink, DKind.String },
                { DKind.Guid, DKind.Error },
                { DKind.Currency, DKind.Number },
                { DKind.Color, DKind.Error },
                { DKind.Control, DKind.Error },
                { DKind.DataEntity, DKind.Error },
                { DKind.Metadata, DKind.Error },
                { DKind.File, DKind.Error },
                { DKind.LargeImage, DKind.Error },
                { DKind.OptionSet, DKind.Error },
                { DKind.OptionSetValue, DKind.Error },
                { DKind.Polymorphic, DKind.Error },
                { DKind.Record, DKind.Error },
                { DKind.Table, DKind.Error },
                { DKind.ObjNull, DKind.Error },
                { DKind.View, DKind.Error },
                { DKind.ViewValue, DKind.Error },
                { DKind.NamedValue, DKind.Error },
                { DKind.UntypedObject, DKind.Error },
            }, isThreadSafe: true);

        public static Dictionary<DKind, DKind> KindToSuperkindMapping => _kindToSuperkindMapping.Value;

        #region Core fields 
        public DKind Kind { get; }

        // Fields of an aggregate type (Record/table).  Just logical names. 
        // Immutable tree. 
        public TypeTree TypeTree { get; }

        // These are default values except for Enums.
        public DKind EnumSuperkind { get; }

        // Don't use this. Use option sets instead. 
        // Special case for old enums. 
        public ValueTree ValueTree { get; }

        #endregion 

        #region New Generic versions of legacy features. 

        /// <summary>
        /// Intended future home of all lazy type expansion (Control, Relationship, Other).
        /// </summary>
        internal readonly LazyTypeProvider LazyTypeProvider;

        /// <summary>
        /// Provides a logical / display name mapping. 
        /// Eventually, all display names should come from this centralized source.
        /// We should not be using individual DataSource/OptionSet/View references.
        /// </summary>
        internal DisplayNameProvider DisplayNameProvider { get; set; }

        /// <summary>
        /// NamedValueKind is used only for values of kind NamedValue
        /// It is a restriction on what variety of named value it actually is
        /// Semantically, NamedValues of a given kind only interact with other ones of the same Kind
        /// Null for non-named value DTypes.
        /// </summary>
        internal string NamedValueKind { get; }

        /// <summary>
        /// Describes OptionSets. Includes display names and naming info. 
        /// Can create <see cref="OptionSetValue"/>s. 
        /// </summary>
        internal IExternalOptionSet OptionSetInfo { get; set; }

        #endregion

        #region Fields for Dataverse Support 

        // These are legacy implementation that are special cases for dataverse concepts. 
        // We're trying to move away from these to the more generic versions. 

        // External data source for a tabular connection, like a Dataverse Entity or Sharepoint.
        // Can also provide Display Names.
        internal HashSet<IExternalTabularDataSource> AssociatedDataSources { get; }

        // Describes a relationships on tabular connections. 
        // This is a "placeholder" field that can expand to another entity (ala a TypeRef). 
        // Can also provide Display Names.
        // Should eventually be subsumed by LazyTypeProvider
        public IExpandInfo ExpandInfo { get; }

        // This is very similar interface to OptionSets, could potentially unify. 
        internal IExternalViewInfo ViewInfo { get; }

        public IPolymorphicInfo PolymorphicInfo { get; }

        public IDataColumnMetadata Metadata { get; }

        #endregion

        #region Bad Fields

        // These fields are extra state for hacks that should be removed. 

        private readonly bool _isFile;

        private readonly bool _isLargeImage;

        private bool? _isActivityPointer;

        /// <summary>
        /// Hack for binding Service Function optional parameters. 
        /// The last parameter type of service functions is a record.  The fields of this argument do not have to
        /// be defined in order for an invocation to correctly type check.  The individual field types must match
        /// the expected type exactly, however, so it is necessary to set this value for a single aggregate DType
        /// and not for the individual field types within.
        /// </summary>
        public bool AreFieldsOptional { get; set; } = false;

        #endregion 

        /// <summary>
        ///  Whether this type is a subtype of all possible types, meaning that it can be placed in
        ///  any location without coercion.
        /// </summary>
        internal bool IsUniversal => Kind == DKind.Error || Kind == DKind.ObjNull;

        // Constructor for the single invalid DType sentinel value.
        private DType()
        {
        }

        internal DType(DKind kind)
        {
            Contracts.Assert(kind >= DKind._Min && kind < DKind._Lim);

            Kind = kind;
            TypeTree = default;
            EnumSuperkind = default;
            ValueTree = default;
            ExpandInfo = null;
            PolymorphicInfo = null;
            Metadata = null;
            AssociatedDataSources = new HashSet<IExternalTabularDataSource>();
            OptionSetInfo = null;
            ViewInfo = null;
            NamedValueKind = null;
            AssertValid();
        }

        internal DType(DKind kind, TypeTree tree, HashSet<IExternalTabularDataSource> dataSourceInfo, DisplayNameProvider displayNameProvider = null)
            : this(kind, tree)
        {
            Contracts.AssertValueOrNull(dataSourceInfo);

            if (dataSourceInfo == null)
            {
                dataSourceInfo = new HashSet<IExternalTabularDataSource>();
            }

            AssociatedDataSources = dataSourceInfo;
            DisplayNameProvider = displayNameProvider;
        }

        public virtual DType Clone()
        {
            AssertValid();

            return new DType(
                Kind,
                TypeTree,
                EnumSuperkind,
                ValueTree,
                ExpandInfo,
                PolymorphicInfo,
                Metadata,
                IsFile,
                IsLargeImage,
                new HashSet<IExternalTabularDataSource>(AssociatedDataSources),
                OptionSetInfo,
                ViewInfo,
                NamedValueKind,
                DisplayNameProvider,
                LazyTypeProvider);
        }

        // Constructor for aggregate types (record, table)
        public DType(DKind kind, TypeTree tree, bool isFile = false, bool isLargeImage = false)
        {
            Contracts.Assert(kind >= DKind._Min && kind < DKind._Lim);
            tree.AssertValid();
            Contracts.Assert(tree.IsEmpty || kind == DKind.Table || kind == DKind.Record);

            Kind = kind;
            TypeTree = tree;
            EnumSuperkind = default;
            ValueTree = default;
            ExpandInfo = null;
            PolymorphicInfo = null;
            Metadata = null;
            AssociatedDataSources = new HashSet<IExternalTabularDataSource>();
            OptionSetInfo = null;
            ViewInfo = null;
            NamedValueKind = null;
            _isFile = isFile;
            _isLargeImage = isLargeImage;
            AssertValid();
        }

        // Constructor for enum types
        public DType(DKind superkind, ValueTree enumTree)
        {
            Contracts.Assert(superkind >= DKind._Min && superkind < DKind._Lim);

            Kind = DKind.Enum;
            TypeTree = default;
            EnumSuperkind = superkind;
            ValueTree = enumTree;
            ExpandInfo = null;
            PolymorphicInfo = null;
            Metadata = null;
            AssociatedDataSources = new HashSet<IExternalTabularDataSource>();
            OptionSetInfo = null;
            ViewInfo = null;
            NamedValueKind = null;
            AssertValid();
        }

        // Constructor for control types
        protected DType(TypeTree outputTypeTree)
        {
            outputTypeTree.AssertValid();

            Kind = DKind.Control;
            TypeTree = outputTypeTree;
            EnumSuperkind = default;
            ValueTree = default;
            ExpandInfo = null;
            PolymorphicInfo = null;
            Metadata = null;
            AssociatedDataSources = new HashSet<IExternalTabularDataSource>();
            OptionSetInfo = null;
            ViewInfo = null;
            NamedValueKind = null;
            AssertValid();
        }

        // Constructor for Entity types
        private DType(DKind kind, IExpandInfo info, TypeTree outputTypeTree, HashSet<IExternalTabularDataSource> associatedDataSources = null)
        {
            Contracts.AssertValue(info);
            outputTypeTree.AssertValid();

            Kind = kind;
            TypeTree = outputTypeTree;
            EnumSuperkind = default;
            ValueTree = default;
            ExpandInfo = info;
            PolymorphicInfo = null;
            Metadata = null;
            AssociatedDataSources = associatedDataSources ?? new HashSet<IExternalTabularDataSource>();
            OptionSetInfo = null;
            ViewInfo = null;
            AssertValid();
        }

        // Constructor for Polymorphic types
        private DType(DKind kind, IPolymorphicInfo info, TypeTree outputTypeTree, HashSet<IExternalTabularDataSource> associatedDataSources = null)
        {
            Contracts.AssertValue(info);
            outputTypeTree.AssertValid();

            Kind = kind;
            TypeTree = outputTypeTree;
            EnumSuperkind = default;
            ValueTree = default;
            ExpandInfo = null;
            PolymorphicInfo = info;
            Metadata = null;
            AssociatedDataSources = associatedDataSources ?? new HashSet<IExternalTabularDataSource>();
            OptionSetInfo = null;
            ViewInfo = null;
            NamedValueKind = null;
            AssertValid();
        }

        // Constructor for Metadata type
        private DType(DKind kind, IDataColumnMetadata metadata, TypeTree outputTypeTree)
        {
            Contracts.Assert(kind == DKind.Metadata);
            Contracts.AssertValue(metadata);
            outputTypeTree.AssertValid();

            Kind = kind;
            TypeTree = outputTypeTree;
            EnumSuperkind = default;
            ValueTree = default;
            ExpandInfo = metadata.IsExpandEntity ? metadata.Type.ExpandInfo : null;
            PolymorphicInfo = null;
            Metadata = metadata;
            AssociatedDataSources = new HashSet<IExternalTabularDataSource>();
            OptionSetInfo = null;
            ViewInfo = null;
            NamedValueKind = null;
            AssertValid();
        }

        // Constructor for File or large image type
        private DType(DKind kind, DType complexType)
        {
            Contracts.AssertValid(complexType);
            Contracts.Assert(kind == DKind.File || kind == DKind.LargeImage);

            Kind = kind;
            TypeTree = complexType.TypeTree;
            EnumSuperkind = default;
            ValueTree = default;
            ExpandInfo = null;
            PolymorphicInfo = null;
            Metadata = null;
            _isFile = kind == DKind.File;
            _isLargeImage = kind == DKind.LargeImage;
            AssociatedDataSources = new HashSet<IExternalTabularDataSource>();
            OptionSetInfo = null;
            ViewInfo = null;
            NamedValueKind = null;
            AssertValid();
        }

        // Constructor for OptionSet type
        private DType(DKind kind, TypeTree outputTypeTree, IExternalOptionSet info)
        {
            Contracts.Assert(kind == DKind.OptionSet);
            Contracts.AssertValue(info);
            outputTypeTree.AssertValid();

            Kind = kind;
            TypeTree = outputTypeTree;
            EnumSuperkind = default;
            ValueTree = default;
            ExpandInfo = null;
            PolymorphicInfo = null;
            Metadata = null;
            AssociatedDataSources = new HashSet<IExternalTabularDataSource>();
            OptionSetInfo = info;
            ViewInfo = null;
            NamedValueKind = null;
            DisplayNameProvider = info.DisplayNameProvider;
            AssertValid();
        }

        // Constructor for OptionSetValue type
        private DType(DKind kind, IExternalOptionSet info)
        {
            Contracts.Assert(kind == DKind.OptionSetValue);
            Contracts.AssertValue(info);

            Kind = kind;
            TypeTree = default;
            EnumSuperkind = default;
            ValueTree = default;
            ExpandInfo = null;
            PolymorphicInfo = null;
            Metadata = null;
            AssociatedDataSources = new HashSet<IExternalTabularDataSource>();
            OptionSetInfo = info;
            ViewInfo = null;
            NamedValueKind = null;
            DisplayNameProvider = info.DisplayNameProvider;
            AssertValid();
        }

        // Constructor for View type
        private DType(DKind kind, TypeTree outputTypeTree, IExternalViewInfo info)
        {
            Contracts.Assert(kind == DKind.View);
            Contracts.AssertValue(info);
            outputTypeTree.AssertValid();

            Kind = kind;
            TypeTree = outputTypeTree;
            EnumSuperkind = default;
            ValueTree = default;
            ExpandInfo = null;
            PolymorphicInfo = null;
            Metadata = null;
            AssociatedDataSources = new HashSet<IExternalTabularDataSource>();
            OptionSetInfo = null;
            ViewInfo = info;
            NamedValueKind = null;
            DisplayNameProvider = info.DisplayNameProvider;
            AssertValid();
        }

        // Constructor for ViewValue type
        private DType(DKind kind, IExternalViewInfo info)
        {
            Contracts.Assert(kind == DKind.ViewValue);
            Contracts.AssertValue(info);

            Kind = kind;
            TypeTree = default;
            EnumSuperkind = default;
            ValueTree = default;
            ExpandInfo = null;
            PolymorphicInfo = null;
            Metadata = null;
            AssociatedDataSources = new HashSet<IExternalTabularDataSource>();
            OptionSetInfo = null;
            ViewInfo = info;
            NamedValueKind = null;
            DisplayNameProvider = info.DisplayNameProvider;
            AssertValid();
        }

        // Constructor for NamedValue type
        private DType(DKind kind, string namedValueKind)
        {
            Contracts.Assert(kind == DKind.NamedValue);
            Contracts.AssertNonEmptyOrNull(namedValueKind);

            Kind = kind;
            TypeTree = default;
            EnumSuperkind = default;
            ValueTree = default;
            ExpandInfo = null;
            Metadata = null;
            AssociatedDataSources = new HashSet<IExternalTabularDataSource>();
            OptionSetInfo = null;
            ViewInfo = null;
            NamedValueKind = namedValueKind;
            AssertValid();
        }

        internal DType(LazyTypeProvider provider, bool isTable, DisplayNameProvider displayNameProvider = null)
        {
            Contracts.AssertValue(provider);

            LazyTypeProvider = provider;
            Kind = isTable ? DKind.LazyTable : DKind.LazyRecord;

            TypeTree = default;
            EnumSuperkind = default;
            ValueTree = default;
            ExpandInfo = null;
            PolymorphicInfo = null;
            Metadata = null;
            AssociatedDataSources = new HashSet<IExternalTabularDataSource>();
            OptionSetInfo = null;
            ViewInfo = null;
            NamedValueKind = null;
            DisplayNameProvider = displayNameProvider;

            AssertValid();
        }

        [Conditional("DEBUG")]
        internal void AssertValid()
        {
            Contracts.Assert(Kind >= DKind._Min && Kind < DKind._Lim);
#if DEBUG
            TypeTree.AssertValid();
#endif
            Contracts.Assert(TypeTree.IsEmpty || Kind == DKind.Table || Kind == DKind.Record || Kind == DKind.Control || Kind == DKind.DataEntity || Kind == DKind.File || Kind == DKind.LargeImage || Kind == DKind.OptionSet || Kind == DKind.OptionSetValue || Kind == DKind.View || Kind == DKind.ViewValue);
            Contracts.Assert(ValueTree.IsEmpty || Kind == DKind.Enum);
            Contracts.Assert(Kind != DKind.Enum || (EnumSuperkind >= DKind._Min && EnumSuperkind < DKind._Lim && EnumSuperkind != DKind.Enum));
            Contracts.Assert((Metadata != null) == (Kind == DKind.Metadata));
            Contracts.Assert((LazyTypeProvider != null) == (Kind == DKind.LazyRecord || Kind == DKind.LazyTable));

#if DEBUG
            if (ExpandInfo != null)
            {
                Contracts.Assert((Kind == DKind.Table) || (Kind == DKind.Record) || (Kind == DKind.DataEntity) || (Kind == DKind.Metadata));
            }

            if (ValueTree.Count > 1)
            {
                var pairs = ValueTree.GetPairs();
                var firstObjType = pairs.First().Value.Object.GetType();
                Contracts.Assert(pairs.All(kvp => kvp.Value.Object.GetType() == firstObjType));
            }
#endif
        }

        public bool IsValid => Kind >= DKind._Min && Kind < DKind._Lim;

        public bool IsUnknown => Kind == DKind.Unknown;

        public bool IsDeferred => Kind == DKind.Deferred;

        public bool IsError => Kind == DKind.Error;

        public bool IsRecord => Kind == DKind.Record || Kind == DKind.ObjNull || Kind == DKind.LazyRecord;

        public bool IsTable => Kind == DKind.Table || Kind == DKind.ObjNull || Kind == DKind.LazyTable;

        public bool IsEnum => Kind == DKind.Enum || Kind == DKind.ObjNull;

        public bool IsColumn => IsTable && ChildCount == 1;

        public bool IsControl => Kind == DKind.Control;

        public bool IsExpandEntity => Kind == DKind.DataEntity;

        public bool IsMetadata => Kind == DKind.Metadata;

        public bool IsAttachment => IsLazyType && LazyTypeProvider.BackingFormulaType is BuiltInLazyTypes.AttachmentType;

        public bool IsPolymorphic => Kind == DKind.Polymorphic;

        public bool IsOptionSet => Kind == DKind.OptionSet || Kind == DKind.OptionSetValue;

        public bool IsView => Kind == DKind.View || Kind == DKind.ViewValue;

        public bool IsAggregate => IsRecord || IsTable;

        public bool IsPrimitive => (Kind >= DKind._MinPrimitive && Kind < DKind._LimPrimitive) || Kind == DKind.ObjNull;

        public bool IsUntypedObject => Kind == DKind.UntypedObject;

        public bool IsFile => _isFile || Kind == DKind.File;

        public bool IsLargeImage => _isLargeImage || Kind == DKind.LargeImage;

        public bool IsActivityPointer
        {
            get
            {
                if (_isActivityPointer.HasValue)
                {
                    return _isActivityPointer.Value;
                }

                TryGetType(new DName("activity_pointer_fax"), out var activityReferenceType);
                _isActivityPointer = IsRecord && activityReferenceType != Invalid;
                return _isActivityPointer.Value;
            }
        }

        public DType AttachmentType => IsAttachment ? LazyTypeProvider.GetExpandedType(IsTable) : DType.Invalid;

        public bool HasExpandInfo => ExpandInfo != null;

        public bool IsLazyType => Kind == DKind.LazyRecord || Kind == DKind.LazyTable;

        public bool HasPolymorphicInfo => PolymorphicInfo != null;

        public int ChildCount
        {
            get
            {
                if (IsAggregate)
                {
                    return TypeTree.Count;
                }

                return 0;
            }
        }

        public bool IsNamedValue => Kind == DKind.NamedValue;

        public bool IsNamedValueOfKind(string kind)
        {
            return Kind == DKind.NamedValue && NamedValueKind == kind;
        }

        // REVIEW ragru: investigate how we can compute this on construction.
        public int MaxDepth => IsAggregate
                    ? 1 +
                      (ChildCount == 0
                          ? 0
                          : GetAllNames(DPath.Root)
                              .Max(tn => tn.Type.MaxDepth))
                    : 0;

        public bool HasErrors => IsAggregate
                    ? GetNames(DPath.Root).Any(tn => tn.Type.IsError || tn.Type.HasErrors)
                    : IsError;

        public bool Contains(DName fieldName)
        {
            Contracts.AssertValid(fieldName);

            return IsAggregate && TypeTree.Contains(fieldName);
        }

        public bool Contains(DPath fieldPath)
        {
            Contracts.AssertValid(fieldPath);

            return IsAggregate && TryGetType(fieldPath, out var _);
        }

        public static DType AttachDataSourceInfo(DType type, IExternalTabularDataSource dsInfo, bool attachToNestedType = true)
        {
            type.AssertValid();
            Contracts.AssertValue(dsInfo);

            var returnType = type.Clone();
            returnType.AssociatedDataSources.Add(dsInfo);

            if (!attachToNestedType || type.IsLazyType)
            {
                return returnType;
            }

            var fError = false;
            foreach (var typedName in returnType.GetNames(DPath.Root))
            {
                returnType = returnType.SetType(ref fError, DPath.Root.Append(typedName.Name), AttachDataSourceInfo(typedName.Type, dsInfo, false), skipCompare: true);
            }

            return returnType;
        }

        /// <summary>
        /// This should only be used when constructing DTypes from the public surface to replace an existing display name provider.
        /// </summary>
        public static DType ReplaceDisplayNameProvider(DType type, DisplayNameProvider displayNames)
        {
            type.AssertValid();
            Contracts.AssertValue(displayNames);

            var returnType = type.Clone();
            returnType.DisplayNameProvider = displayNames;
            return returnType;
        }

        /// <summary>
        /// This should be used by internal operations to update the set of display name providers associated with a type, i.e. during Union operations.
        /// Display name providers are disabled if there's a conflict with an existing provider.
        /// </summary>
        public static DType AttachOrDisableDisplayNameProvider(DType type, DisplayNameProvider displayNames)
        {
            type.AssertValid();
            Contracts.AssertValue(displayNames);

            var returnType = type.Clone();
            if (returnType.DisplayNameProvider == null)
            {
                returnType.DisplayNameProvider = displayNames;
            }
            else if (!ReferenceEquals(type.DisplayNameProvider, displayNames))
            {
                returnType.DisplayNameProvider = DisabledDisplayNameProvider.Instance;
            }

            return returnType;
        }

        public DType ExpandEntityType(DType expandedType, HashSet<IExternalTabularDataSource> associatedDatasources)
        {
            Contracts.AssertValid(expandedType);
            Contracts.Assert(HasExpandInfo);

            // expandedType is always a table as that's what runtime registers it.
            // But EntityInfo.IsTable defines whether it's a table or record.
            if (!ExpandInfo.IsTable && expandedType.IsTable)
            {
                expandedType = expandedType.ToRecord();
            }

            Contracts.AssertValid(expandedType);
            return new DType(expandedType.Kind, ExpandInfo.Clone(), expandedType.TypeTree, associatedDatasources);
        }

        public DType ExpandPolymorphic(DType expandedType, IExpandInfo expandInfo)
        {
            Contracts.AssertValid(expandedType);
            Contracts.AssertValue(expandInfo);
            Contracts.Assert(HasPolymorphicInfo);

            if (!PolymorphicInfo.IsTable && expandedType.IsTable)
            {
                expandedType = expandedType.ToRecord();
            }

            Contracts.AssertValid(expandedType);
            return new DType(expandedType.Kind, expandInfo, expandedType.TypeTree, expandedType.AssociatedDataSources);
        }

        // Use for keeping Entity Info in expando properties
        public static DType CopyExpandInfo(DType to, DType from)
        {
            Contracts.AssertValid(to);
            Contracts.AssertValid(from);
            Contracts.Assert(from.HasExpandInfo);

            return new DType(to.Kind, from.ExpandInfo.Clone(), to.TypeTree, to.AssociatedDataSources);
        }

        public static DType CreateRecord(params TypedName[] typedNames)
        {
            return CreateRecordOrTable(DKind.Record, typedNames);
        }

        public static DType CreateRecord(IEnumerable<TypedName> typedNames)
        {
            return CreateRecordOrTable(DKind.Record, typedNames);
        }

        public static DType CreateTable(params TypedName[] typedNames)
        {
            return CreateRecordOrTable(DKind.Table, typedNames);
        }

        public static DType CreateTable(IEnumerable<TypedName> typedNames)
        {
            return CreateRecordOrTable(DKind.Table, typedNames);
        }

        public static DType CreateFile(params TypedName[] typedNames)
        {
            return CreateRecordOrTable(DKind.Record, typedNames, true);
        }

        public static DType CreateLargeImage(params TypedName[] typedNames)
        {
            return CreateRecordOrTable(DKind.Record, typedNames, isLargeImage: true);
        }

        private static DType CreateRecordOrTable(DKind kind, IEnumerable<TypedName> typedNames, bool isFile = false, bool isLargeImage = false)
        {
            Contracts.Assert(kind == DKind.Record || kind == DKind.Table);
            Contracts.AssertValue(typedNames);

            return new DType(kind, TypeTree.Create(typedNames.Select(typedName => new KeyValuePair<string, DType>(typedName.Name, typedName.Type))), isFile, isLargeImage);
        }

        public static DType CreateExpandType(IExpandInfo info)
        {
            Contracts.AssertValue(info);

            return new DType(DKind.DataEntity, info, Unknown.TypeTree);
        }

        public static DType CreatePolymorphicType(IPolymorphicInfo info)
        {
            Contracts.AssertValue(info);

            return new DType(DKind.Polymorphic, info, Unknown.TypeTree);
        }

        public static DType CreateMetadataType(IDataColumnMetadata metadata)
        {
            Contracts.AssertValue(metadata);

            return new DType(DKind.Metadata, metadata, Unknown.TypeTree);
        }

        /// <summary>
        /// Attachment types can be either tables or records, and are represented using a LazyTable/Record type.
        /// </summary>
        public static DType CreateAttachmentType(DType attachmentType)
        {
            Contracts.AssertValid(attachmentType);
            Contracts.Assert(attachmentType.IsAggregate);

            var attachmentRecord = new BuiltInLazyTypes.AttachmentType(attachmentType.ToRecord());

            return attachmentType.IsTable ? attachmentRecord.ToTable()._type : attachmentRecord._type;
        }

        public static DType CreateFileType(DType fileType)
        {
            Contracts.AssertValid(fileType);

            return new DType(DKind.File, fileType);
        }

        public static DType CreateLargeImageType(DType imageType)
        {
            Contracts.AssertValid(imageType);

            return new DType(DKind.LargeImage, imageType);
        }

        public static DType CreateOptionSetType(IExternalOptionSet info)
        {
            Contracts.AssertValue(info);
<<<<<<< HEAD
            
            var osType = new DType(DKind.OptionSetValue, info);
            return new DType(DKind.OptionSet, TypeTree.Create(info.OptionNames.ToDictionary(on => on.Value, on => osType)), info);
=======
            Contracts.Assert(info.BackingKind is DKind.String or DKind.Number or DKind.Boolean or DKind.Color);

            var typedNames = new List<TypedName>();

            foreach (var name in info.OptionNames)
            {
                var type = new DType(DKind.OptionSetValue, info);
                typedNames.Add(new TypedName(type, name));
            }

            return new DType(DKind.OptionSet, TypeTree.Create(typedNames.Select(TypedNameToKVP)), info);
>>>>>>> 5753cac2
        }

        public static DType CreateViewType(IExternalViewInfo info)
        {
            Contracts.AssertValue(info);

            var typedNames = new List<TypedName>();

            foreach (var name in info.ViewNames)
            {
                var type = new DType(DKind.ViewValue, info);
                typedNames.Add(new TypedName(type, name));
            }

            return new DType(DKind.View, TypeTree.Create(typedNames.Select(TypedNameToKVP)), info);
        }

        public static DType CreateNamedValueType(string namedValueKind)
        {
            Contracts.AssertNonEmptyOrNull(namedValueKind);

            return new DType(DKind.NamedValue, namedValueKind);
        }

        public static DType CreateMinimalLargeImageType()
        {
            var minTypeTree = new List<KeyValuePair<string, DType>>
            {
                new KeyValuePair<string, DType>("Value", Image)
            };
            return new DType(DKind.Record, TypeTree.Create(minTypeTree));
        }

        public static DType CreateOptionSetValueType(IExternalOptionSet info)
        {
            return new DType(DKind.OptionSetValue, info);
        }

        public static DType CreateViewValue(IExternalViewInfo info)
        {
            return new DType(DKind.ViewValue, info);
        }

        private static KeyValuePair<string, DType> TypedNameToKVP(TypedName typedName)
        {
            Contracts.Assert(typedName.IsValid);
            return new KeyValuePair<string, DType>(typedName.Name, typedName.Type);
        }

        public static DType CreateEnum(DType supertype, ValueTree valueTree)
        {
            Contracts.Assert(supertype.IsValid);

            return new DType(supertype.Kind, valueTree);
        }

        public static DType CreateEnum(DType supertype, params KeyValuePair<DName, object>[] pairs)
        {
            return CreateEnum(supertype, (IEnumerable<KeyValuePair<DName, object>>)pairs);
        }

        public static DType CreateEnum(DType supertype, IEnumerable<KeyValuePair<DName, object>> pairs)
        {
            Contracts.Assert(supertype.IsValid);
            Contracts.AssertValue(pairs);

            return new DType(supertype.Kind, ValueTree.Create(pairs.Select(NamedObjectToKVP)));
        }

        // Efficient API
        public static DType CreateEnum(DType enumType, Dictionary<string, EquatableObject> values)
        {            
            Contracts.Assert(enumType.IsValid);
            Contracts.AssertValue(values);

            return new DType(enumType.Kind, ValueTree.Create(values));
        }

        private static KeyValuePair<string, EquatableObject> NamedObjectToKVP(KeyValuePair<DName, object> pair)
        {
            Contracts.Assert(pair.Key.IsValid);
            Contracts.AssertValue(pair.Value);

            // Coercing all numerics to double to avoid mismatches between 1.0 vs. 1, and such.
            var value = pair.Value;
            if (value is int || value is uint)
            {
                value = (double)((int)value);
            }
            else if (value is long || value is ulong)
            {
                value = (double)((long)value);
            }

            return new KeyValuePair<string, EquatableObject>(pair.Key.Value, new EquatableObject(value));
        }

        /// <summary>
        /// Get the string form representation for the Kind to be displayed in the UI.
        /// </summary>
        /// <returns>String representation of DType.Kind.</returns>
        public string GetKindString()
        {
            if (Kind == DKind._MinPrimitive)
            {
                return "Boolean";
            }

            if (Kind == DKind.String)
            {
                return "Text";
            }

            if (Kind == DKind._LimPrimitive)
            {
                return "Control";
            }

            if (IsLazyType)
            {
                Contracts.AssertValue(LazyTypeProvider);

                var typeSuffix = string.IsNullOrEmpty(LazyTypeProvider.UserVisibleTypeName) ? string.Empty : $" ({LazyTypeProvider.UserVisibleTypeName})";
                return (IsTable ? DKind.Table : DKind.Record) + typeSuffix;
            }

            if (IsOptionSet)
            {
                var typeSuffix = string.IsNullOrEmpty(OptionSetInfo?.EntityName) ? string.Empty : $" ({OptionSetInfo.EntityName})";
                var kind = OptionSetInfo is EnumSymbol ? DKind.Enum : Kind;
                return kind.ToString() + typeSuffix;
            }

            if (IsView)
            {
                var typeSuffix = string.IsNullOrEmpty(ViewInfo?.EntityName) ? string.Empty : $" ({ViewInfo.EntityName})";
                return Kind.ToString() + typeSuffix;
            }

            return Kind.ToString();
        }

        public IEnumerable<IExpandInfo> GetExpands()
        {
            AssertValid();

            var expands = new List<IExpandInfo>();
            foreach (var typedName in GetNames(DPath.Root))
            {
                if (typedName.Type.IsExpandEntity)
                {
                    expands.Add(typedName.Type.ExpandInfo.VerifyValue());
                }
                else if (typedName.Type.IsPolymorphic && typedName.Type.HasPolymorphicInfo)
                {
                    foreach (var expand in typedName.Type.PolymorphicInfo.Expands)
                    {
                        expands.Add(expand);
                    }
                }
            }

            return expands;
        }

        public DType ToRecord()
        {
            var fError = false;
            var type = ToRecord(ref fError);

            if (fError)
            {
                Contracts.Assert(false, "Bad source kind for ToRecord");
            }

            return type;
        }

        public DType ToRecord(ref bool fError)
        {
            AssertValid();

            switch (Kind)
            {
                case DKind.LazyRecord:
                case DKind.Record:
                    return this;
                case DKind.LazyTable:
                    return new DType(LazyTypeProvider, isTable: false, DisplayNameProvider);
                case DKind.Table:
                case DKind.DataEntity:
                case DKind.Control:
                    if (ExpandInfo != null)
                    {
                        return new DType(DKind.Record, ExpandInfo, TypeTree);
                    }
                    else
                    {
                        return new DType(DKind.Record, TypeTree, AssociatedDataSources, DisplayNameProvider);
                    }

                case DKind.ObjNull:
                    return EmptyRecord;
                default:
                    fError = true;
                    return EmptyRecord;
            }
        }

        public DType ToTable()
        {
            var fError = false;
            var type = ToTable(ref fError);

            if (fError)
            {
                Contracts.Assert(false, "Bad source kind for ToTable");
            }

            return type;
        }

        public DType ToTable(ref bool fError)
        {
            AssertValid();

            switch (Kind)
            {
                case DKind.LazyTable:
                case DKind.Table:
                    return this;
                case DKind.LazyRecord:
                    return new DType(LazyTypeProvider, isTable: true, DisplayNameProvider);
                case DKind.Record:
                case DKind.DataEntity:
                case DKind.Control:
                    if (ExpandInfo != null)
                    {
                        return new DType(DKind.Table, ExpandInfo, TypeTree);
                    }
                    else
                    {
                        return new DType(DKind.Table, TypeTree, AssociatedDataSources, DisplayNameProvider);
                    }

                case DKind.ObjNull:
                    return EmptyTable;
                default:
                    fError = true;
                    return EmptyTable;
            }
        }

        // Get the underlying value associated with the specified enum value.
        public bool TryGetEnumValue(DName name, out object value)
        {
            AssertValid();

            if (!name.IsValid || Kind != DKind.Enum)
            {
                value = default;
                return false;
            }

            var result = ValueTree.TryGetValue(name.Value, out var obj);
            value = obj.Object;
            return result;
        }

        // The type this enum derives from.
        public DType GetEnumSupertype()
        {
            AssertValid();
            Contracts.Assert(IsEnum);

            return new DType(EnumSuperkind);
        }

        public bool TryGetEntityDelegationMetadata(out IDelegationMetadata metadata)
        {
            if (!HasExpandInfo)
            {
                metadata = null;
                return false;
            }

            Contracts.CheckValue(ExpandInfo.ParentDataSource, nameof(ExpandInfo.ParentDataSource));
            Contracts.CheckValue(ExpandInfo.ParentDataSource.DataEntityMetadataProvider, nameof(ExpandInfo.ParentDataSource.DataEntityMetadataProvider));

            var metadataProvider = ExpandInfo.ParentDataSource.DataEntityMetadataProvider;
            if (!metadataProvider.TryGetEntityMetadata(ExpandInfo.Identity, out var entityMetadata))
            {
                metadata = null;
                return false;
            }

            Contracts.CheckValue(entityMetadata, nameof(entityMetadata));

            metadata = entityMetadata.DelegationMetadata;
            return true;
        }

        // Get the type of the specified member field (name).
        // name.Value can be null
        public bool TryGetType(DName name, out DType type)
        {
            AssertValid();

            if (!name.IsValid)
            {
                type = Invalid;
                return false;
            }

            return TryGetTypeCore(name, out type);
        }

        // Get the type of the specified member field (name).
        public DType GetType(DName name)
        {
            AssertValid();
            Contracts.Assert(name.IsValid);

            Contracts.Verify(TryGetTypeCore(name, out var type));
            return type;
        }

        private bool TryGetTypeCore(DName name, out DType type)
        {
            AssertValid();
            Contracts.Assert(name.IsValid);

            switch (Kind)
            {
                case DKind.Record:
                case DKind.Table:
                case DKind.OptionSet:
                case DKind.View:
                    return TypeTree.TryGetValue(name, out type);

                case DKind.LazyRecord:
                case DKind.LazyTable:
                    return LazyTypeProvider.TryGetFieldType(name, out type);
                case DKind.Enum:
                    if (ValueTree.Contains(name.Value))
                    {
                        type = GetEnumSupertype();
                        return true;
                    }

                    goto default;
                default:
                    type = Invalid;
                    return false;
            }
        }

        // Get the type of a member field specified by path.
        public bool TryGetType(DPath path, out DType type)
        {
            AssertValid();

            if (path.IsRoot)
            {
                type = this;
                return true;
            }

            var fRet = TryGetType(path.Parent, out type);

            if (type.IsEnum)
            {
                type = type.GetEnumSupertype();
                return true;
            }

            return type.TryGetTypeCore(path.Name, out type);
        }

        // Get the type of a member field specified by path.
        public DType GetType(DPath path)
        {
            AssertValid();

            Contracts.Verify(TryGetType(path, out var type));
            return type;
        }

        // Return a new type based on this, with the member field (path) of a specified type.
        public DType SetType(ref bool fError, DPath path, DType type, bool skipCompare = false)
        {
            AssertValid();
            type.AssertValid();

            var fullType = this;
            if (IsLazyType)
            {
                fullType = LazyTypeProvider.GetExpandedType(IsTable);
            }

            for (; path.Length > 0; path = path.Parent)
            {
                fError |= !fullType.TryGetType(path.Parent, out var typeCur);
                if (!typeCur.IsAggregate)
                {
                    fError = true;
                    return this;
                }

                Contracts.Assert(typeCur.IsRecord || typeCur.IsTable);
                var tree = typeCur.TypeTree.SetItem(path.Name, type, skipCompare);
                type = new DType(typeCur.Kind, tree, typeCur.AssociatedDataSources, typeCur.DisplayNameProvider);

                if (typeCur.HasExpandInfo)
                {
                    type = CopyExpandInfo(type, typeCur);
                }
            }

            // Don't lose the top level entity info either.
            if (HasExpandInfo)
            {
                type = CopyExpandInfo(type, fullType);
            }

            return type;
        }

        // Return a new type based on this, with an additional named member field of a specified type.
        public DType Add(ref bool fError, DPath path, DName name, DType type)
        {
            AssertValid();
            Contracts.Assert(name.IsValid);
            type.AssertValid();

            var fullType = this;
            if (IsLazyType)
            {
                fullType = LazyTypeProvider.GetExpandedType(IsTable);
            }

            fError |= !fullType.TryGetType(path, out var typeOuter);
            if (!typeOuter.IsAggregate)
            {
                fError = true;
                return this;
            }

            Contracts.Assert(typeOuter.IsRecord || typeOuter.IsTable);

            if (typeOuter.TypeTree.TryGetValue(name, out var typeCur))
            {
                fError = true;
            }

            var tree = typeOuter.TypeTree.SetItem(name, type);
            var updatedTypeOuter = new DType(typeOuter.Kind, tree, AssociatedDataSources, typeOuter.DisplayNameProvider);

            if (typeOuter.HasExpandInfo)
            {
                updatedTypeOuter = CopyExpandInfo(updatedTypeOuter, typeOuter);
            }

            return fullType.SetType(ref fError, path, updatedTypeOuter);
        }

        // Return a new type based on this, with an additional named member field (name) of a specified type.
        public DType Add(DName name, DType type)
        {
            AssertValid();
            Contracts.Assert(IsAggregate);
            Contracts.Assert(name.IsValid);
            type.AssertValid();

            var fullType = this;
            if (IsLazyType)
            {
                fullType = LazyTypeProvider.GetExpandedType(IsTable);
            }

            Contracts.Assert(!TypeTree.Contains(name));
            var tree = TypeTree.SetItem(name, type);
            var newType = new DType(Kind, tree, AssociatedDataSources, DisplayNameProvider);

            return newType;
        }

        // Return a new type based on this, with an additional named member field of a specified type.
        public DType Add(TypedName typedName)
        {
            AssertValid();
            Contracts.Assert(IsAggregate);
            Contracts.Assert(typedName.IsValid);

            // We don't want to allow building aggregate types around deferred type.
            if (typedName.Type.IsDeferred)
            {
                throw new NotSupportedException();
            }

            return Add(typedName.Name, typedName.Type);
        }

        // Drop the specified name/field from path's type, and return the resulting type.
        public DType Drop(ref bool fError, DPath path, DName name)
        {
            AssertValid();
            Contracts.Assert(name.IsValid);

            var fullType = this;
            if (IsLazyType)
            {
                fullType = LazyTypeProvider.GetExpandedType(IsTable);
            }

            fError |= !fullType.TryGetType(path, out var typeOuter);
            if (!typeOuter.IsAggregate)
            {
                fError = true;
                return this;
            }

            Contracts.Assert(typeOuter.IsRecord || typeOuter.IsTable);

            var tree = typeOuter.TypeTree.RemoveItem(ref fError, name);
            if (fError)
            {
                return this;
            }

            return fullType.SetType(ref fError, path, new DType(typeOuter.Kind, tree, AssociatedDataSources, DisplayNameProvider));
        }

        // Drop fields of specified kind.
        public DType DropAllOfKind(ref bool fError, DPath path, DKind kind)
        {
            return DropAllMatching(ref fError, path, type => type.Kind == kind);
        }

        public DType DropAllMatching(ref bool fError, DPath path, Func<DType, bool> matchFunc)
        {
            AssertValid();
            Contracts.AssertValue(matchFunc);

            var fullType = this;
            if (IsLazyType)
            {
                fullType = LazyTypeProvider.GetExpandedType(IsTable);
            }

            fError |= !fullType.TryGetType(path, out var typeOuter);
            if (!typeOuter.IsAggregate)
            {
                fError = true;
                return this;
            }

            var tree = typeOuter.TypeTree;
            foreach (var typedName in fullType.GetNames(path))
            {
                if (matchFunc(typedName.Type))
                {
                    tree = tree.RemoveItem(ref fError, typedName.Name);
                }
            }

            if (tree == typeOuter.TypeTree)
            {
                return this;
            }

            return fullType.SetType(ref fError, path, new DType(typeOuter.Kind, tree, AssociatedDataSources, DisplayNameProvider));
        }

        public DType DropAllOfTableRelationships(ref bool fError, DPath path)
        {
            AssertValid();

            var fullType = this;
            if (IsLazyType)
            {
                fullType = LazyTypeProvider.GetExpandedType(IsTable);
            }

            fError |= !fullType.TryGetType(path, out var typeOuter);
            if (!typeOuter.IsAggregate)
            {
                fError = true;
                return this;
            }

            var tree = typeOuter.TypeTree;
            foreach (var typedName in fullType.GetNames(path))
            {
                if (typedName.Type.Kind == DKind.DataEntity && (typedName.Type.ExpandInfo?.IsTable ?? false))
                {
                    tree = tree.RemoveItem(ref fError, typedName.Name);
                }
                else if (typedName.Type.IsAggregate)
                {
                    var typeInner = typedName.Type.DropAllOfTableRelationships(ref fError, DPath.Root);
                    if (fError)
                    {
                        return fullType;
                    }

                    if (typeInner.TypeTree != tree)
                    {
                        tree = tree.SetItem(typedName.Name.ToString(), typeInner);
                    }
                }
            }

            return fullType.SetType(ref fError, path, new DType(typeOuter.Kind, tree, AssociatedDataSources, DisplayNameProvider));
        }

        public DType DropAllOfKindNested(ref bool fError, DPath path, DKind kind)
        {
            return DropAllMatchingNested(ref fError, path, type => type.Kind == kind);
        }

        // Drop fields of specified kind from all nested types
        public DType DropAllMatchingNested(ref bool fError, DPath path, Func<DType, bool> matchFunc)
        {
            AssertValid();
            Contracts.AssertValue(matchFunc);

            var fullType = this;
            if (IsLazyType)
            {
                // This probably should throw (or be eliminated)
                // It's not safe to do an unbounded recursive operation
                // on Lazy types that expands subtypes
                return DropAllMatching(ref fError, path, matchFunc);
            }

            fError |= !fullType.TryGetType(path, out var typeOuter);
            if (!typeOuter.IsAggregate)
            {
                fError = true;
                return this;
            }

            var tree = typeOuter.TypeTree;
            foreach (var typedName in fullType.GetNames(path))
            {
                if (matchFunc(typedName.Type))
                {
                    tree = tree.RemoveItem(ref fError, typedName.Name);
                }
                else if (typedName.Type.IsAggregate)
                {
                    var typeInner = typedName.Type.DropAllMatchingNested(ref fError, DPath.Root, matchFunc);
                    if (fError)
                    {
                        return this;
                    }

                    if (typeInner.TypeTree != tree)
                    {
                        tree = tree.SetItem(typedName.Name.ToString(), typeInner);
                    }
                }
            }

            return fullType.SetType(ref fError, path, new DType(typeOuter.Kind, tree, AssociatedDataSources, DisplayNameProvider));
        }

        // Drop the specified names/fields from path's type, and return the resulting type.
        // Note that if some of the names/fields were missing, we are returning a new type with
        // as many fields removed as possible (and fError == true).
        public DType DropMulti(ref bool fError, DPath path, params DName[] rgname)
        {
            AssertValid();
            Contracts.AssertNonEmpty(rgname);
            Contracts.AssertAllValid(rgname);

            fError |= !TryGetType(path, out var typeOuter);
            if (!typeOuter.IsAggregate)
            {
                fError = true;
                return this;
            }

            var fullType = this;
            if (IsLazyType)
            {
                fullType = LazyTypeProvider.GetExpandedType(IsTable);
            }

            Contracts.Assert(typeOuter.IsRecord || typeOuter.IsTable);

            var tree = typeOuter.TypeTree.RemoveItems(ref fError, rgname);

            return SetType(ref fError, path, new DType(typeOuter.Kind, tree, AssociatedDataSources, DisplayNameProvider));
        }

        public bool ContainsKindNested(DPath path, DKind kind)
        {
            AssertValid();
            Contracts.Assert(kind >= DKind._Min && kind < DKind._Lim);

            TryGetType(path, out var typeOuter);
            if (!typeOuter.IsAggregate)
            {
                return typeOuter.Kind == kind;
            }

            var tree = typeOuter.TypeTree;
            foreach (var typedName in GetNames(path))
            {
                if (typedName.Type.Kind == kind)
                {
                    return true;
                }
                else if (typedName.Type.IsAggregate && !IsLazyType)
                {
                    var containsInner = typedName.Type.ContainsKindNested(DPath.Root, kind);
                    if (containsInner)
                    {
                        return true;
                    }
                }
            }

            return false;
        }

        // Get ALL the fields/names at the specified path, including hidden meta fields
        // and other special fields.
        public IEnumerable<TypedName> GetAllNames(DPath path)
        {
            AssertValid();

            var fError = false;
            return GetAllNames(ref fError, path);
        }

        public IEnumerable<TypedName> GetNames(DPath path)
        {
            return GetAllNames(path).Where(kvp => kvp.Name != MetaFieldName);
        }

        public IEnumerable<DName> GetRootFieldNames()
        {
            if (IsLazyType)
            {
                return LazyTypeProvider.FieldNames;
            }

            return GetAllNames(DPath.Root).Where(kvp => kvp.Name != MetaFieldName).Select(kvp => kvp.Name);
        }

        /// <summary>
        /// Returns true if type contains a entity type.
        /// </summary>
        public bool ContainsDataEntityType(DPath path)
        {
            AssertValid();
            Contracts.AssertValid(path);

            return GetNames(path).Any(n => n.Type.IsExpandEntity ||
                (n.Type.IsAggregate && n.Type.ContainsDataEntityType(DPath.Root)));
        }

        /// <summary>
        /// Returns true if type contains an attachment type.
        /// </summary>
        public bool ContainsAttachmentType(DPath path)
        {
            AssertValid();
            Contracts.AssertValid(path);

            return GetNames(path).Any(n => n.Type.IsAttachment ||
                (n.Type.IsAggregate && n.Type.ContainsAttachmentType(DPath.Root)));
        }

        /// <summary>
        /// Returns true if type contains an OptionSet type.
        /// </summary>
        /// <returns></returns>
        public bool IsMultiSelectOptionSet()
        {
            if (TypeTree.Count != 1)
            {
                return false;
            }

            var columnType = TypeTree.GetPairs().First();
            return columnType.Value.Kind == DKind.OptionSetValue;
        }

        // Get the fields/names at the specified path.
        private IEnumerable<TypedName> GetAllNames(ref bool fError, DPath path)
        {
            AssertValid();

            fError |= !TryGetType(path, out var type);

            if (!type.IsAggregate && !type.IsEnum)
            {
                fError = true;
            }

            switch (type.Kind)
            {
                case DKind.Record:
                case DKind.Table:
                case DKind.OptionSet:
                case DKind.View:
                case DKind.File:
                case DKind.LargeImage:
                    return type.TypeTree.GetPairs().Select(kvp => new TypedName(kvp.Value, new DName(kvp.Key)));
                case DKind.Enum:
                    var supertype = new DType(type.EnumSuperkind);
                    return type.ValueTree.GetPairs().Select(kvp => new TypedName(supertype, new DName(kvp.Key)));
                case DKind.LazyRecord:
                case DKind.LazyTable:
                    return type.GetRootFieldNames().Select(name => new TypedName(type.GetType(name), name));
                default:
                    return Enumerable.Empty<TypedName>();
            }
        }

        internal bool TryGetExpandedEntityType(out DType type)
        {
            if (!TryGetEntityDelegationMetadata(out var metadata))
            {
                type = Unknown;
                return false;
            }

            type = ExpandEntityType(metadata.Schema, metadata.Schema.AssociatedDataSources);
            return true;
        }

        // For patching entities, we expand the type and drop entities and attachments for the purpose of comparison.
        // This allows entity types to be compared against values from Set/Collect/UpdateContext,
        // As those functions drop collections/attachments from the type, but at runtime do not change the data
        // The risk here is that the user could attempt to construct a record that matches the entity type but does not exit in the other table
        // This will cause an runtime error instead of being caught by our type system
        internal bool TryGetExpandedEntityTypeWithoutDataSourceSpecificColumns(out DType type)
        {
            if (!TryGetExpandedEntityType(out type))
            {
                return false;
            }

            var fValid = true;
            if (type.ContainsDataEntityType(DPath.Root))
            {
                var fError = false;
                type = type.DropAllOfKindNested(ref fError, DPath.Root, DKind.DataEntity);
                fValid &= !fError;
            }

            if (!fValid)
            {
                type = Unknown;
            }

            return fValid;
        }

        /// <summary>
        /// Covers Lazy.Accepts(other) scenarios.
        /// </summary>
        private bool LazyTypeAccepts(DType other, bool exact)
        {
            Contracts.AssertValid(other);
            Contracts.Assert(IsLazyType);

            switch (other.Kind)
            {
                case DKind.LazyRecord:
                case DKind.LazyTable:
                    Contracts.AssertValue(LazyTypeProvider);
                    return other.LazyTypeProvider.BackingFormulaType.Equals(LazyTypeProvider.BackingFormulaType) && IsTable == other.IsTable;
                case DKind.Record:
                case DKind.Table:
                    return LazyTypeProvider.GetExpandedType(IsTable).Accepts(other, exact);
                default:
                    return other.Kind == DKind.Unknown || other.Kind == DKind.Deferred;
            }
        }

        /// <summary>
        /// Covers Known.Accepts(Lazy) scenarios.
        /// </summary>
        private bool AcceptsLazyType(DType lazy, bool exact)
        {
            Contracts.Assert(IsAggregate);
            Contracts.Assert(lazy.IsLazyType);

            if (IsTable != lazy.IsTable)
            {
                return false;
            }

            foreach (var namedType in GetNames(DPath.Root))
            {
                if (!lazy.TryGetType(namedType.Name, out var otherField) || !namedType.Type.Accepts(otherField, exact))
                {
                    return false;
                }
            }

            return true;
        }

        private bool AcceptsEntityType(DType type)
        {
            Contracts.AssertValid(type);
            Contracts.Assert(Kind == DKind.DataEntity);

            switch (type.Kind)
            {
                case DKind.DataEntity:
                    Contracts.AssertValue(ExpandInfo);
                    return type.ExpandInfo.Identity == ExpandInfo.Identity;
                case DKind.LazyRecord:
                case DKind.LazyTable:
                case DKind.Table:
                case DKind.Record:
                    if (type.ExpandInfo != null && type.ExpandInfo.Identity != ExpandInfo.Identity)
                    {
                        return false;
                    }

                    DType expandedEntityType;
                    if (!TryGetExpandedEntityType(out expandedEntityType))
                    {
                        return false;
                    }

                    return expandedEntityType.Accepts(type, true);
                default:
                    return type.Kind == DKind.Unknown || type.Kind == DKind.Deferred;
            }
        }

        /// <summary>
        /// Returns whether this type can accept a value of "type".
        /// For example, a table type can accept a table type containing extra fields.
        /// <br/> - type1.Accepts(type2) is the same as asking whether type2==type1 or type2 is a sub-type of type1.
        /// <br/> - Error accepts any type.
        /// <br/> - Any type accepts Unknown.
        /// <br/> If not in 'exact' mode (i.e. if exact=false), we permit downcasting as well; for
        /// example a table type will accept a table with less fields.
        /// </summary>
        /// <param name="type">
        /// Type of questionable acceptance.
        /// </param>
        /// <param name="exact">
        /// Whether or not <see cref="DType"/>'s absense of columns that are defined in <paramref name="type"/>
        /// should affect acceptance.
        /// </param>
        /// <param name="useLegacyDateTimeAccepts"></param>
        /// <returns>
        /// True if <see cref="DType"/> accepts <paramref name="type"/>, false otherwise.
        /// </returns>
        public bool Accepts(DType type, bool exact = true, bool useLegacyDateTimeAccepts = false)
        {
            return Accepts(type, out _, out _, exact, useLegacyDateTimeAccepts);
        }

        /// <summary>
        /// Returns whether this type can accept a value of "type".
        /// For example, a table type can accept a table type containing extra fields.
        /// <br/> - type1.Accepts(type2) is the same as asking whether type2==type1 or type2 is a sub-type of type1.
        /// <br/> - Error accepts any type.
        /// <br/> - Any type accepts Unknown.
        /// <br/> If not in 'exact' mode (i.e. if exact=false), we permit downcasting as well; for
        /// example a table type will accept a table with less fields.
        /// </summary>
        /// <param name="type">
        /// Type of questionable acceptance.
        /// </param>
        /// <param name="schemaDifference">
        /// Holds the expected type of a type mismatch as well as a field name if the mismatch is aggregate.
        /// If the mismatch is top level, the key of this kvp will be set to null.
        /// </param>
        /// <param name="schemaDifferenceType">
        /// Holds the actual type of a type mismatch.
        /// </param>
        /// <param name="exact">
        /// Whether or not <see cref="DType"/>'s absense of columns that are defined in <paramref name="type"/>
        /// should affect acceptance.
        /// </param>
        /// <param name="useLegacyDateTimeAccepts"></param>
        /// <returns>
        /// True if <see cref="DType"/> accepts <paramref name="type"/>, false otherwise.
        /// </returns>
        public virtual bool Accepts(DType type, out KeyValuePair<string, DType> schemaDifference, out DType schemaDifferenceType, bool exact = true, bool useLegacyDateTimeAccepts = false)
        {
            AssertValid();
            type.AssertValid();

            schemaDifference = new KeyValuePair<string, DType>(null, Invalid);
            schemaDifferenceType = Invalid;

            // We accept ObjNull as any DType (but subtypes can override).
            if (type.Kind == DKind.ObjNull)
            {
                return true;
            }

            bool DefaultReturnValue(DType targetType) =>
                    targetType.Kind == Kind ||
                    targetType.Kind == DKind.Unknown ||
                    targetType.Kind == DKind.Deferred ||
                    (targetType.Kind == DKind.Enum && Accepts(targetType.GetEnumSupertype()));

            bool accepts;
            switch (Kind)
            {
                case DKind.Error:
                    accepts = true;
                    break;

                case DKind.Polymorphic:
                    accepts = type.Kind == DKind.Polymorphic || type.Kind == DKind.Record || type.Kind == DKind.Unknown || type.Kind == DKind.Deferred;
                    break;

                case DKind.Record:
                case DKind.File:
                case DKind.LargeImage:
                    if (type.IsLazyType)
                    {
                        return AcceptsLazyType(type, exact);
                    }

                    if (Kind == type.Kind)
                    {
                        return TreeAccepts(this, TypeTree, type.TypeTree, out schemaDifference, out schemaDifferenceType, exact, useLegacyDateTimeAccepts);
                    }

                    accepts = type.Kind == DKind.Unknown || type.Kind == DKind.Deferred;
                    break;

                case DKind.Table:
                    if (type.IsLazyType)
                    {
                        return AcceptsLazyType(type, exact);
                    }

                    if (Kind == type.Kind || type.IsExpandEntity)
                    {
                        return TreeAccepts(this, TypeTree, type.TypeTree, out schemaDifference, out schemaDifferenceType, exact, useLegacyDateTimeAccepts);
                    }

                    accepts = (IsMultiSelectOptionSet() && TypeTree.GetPairs().First().Value.OptionSetInfo == type.OptionSetInfo) || type.Kind == DKind.Unknown || type.Kind == DKind.Deferred;
                    break;

                case DKind.Enum:
                    accepts = (Kind != type.Kind && (type.Kind == DKind.Unknown || type.Kind == DKind.Deferred)) ||
                              (EnumSuperkind == type.EnumSuperkind && EnumTreeAccepts(ValueTree, type.ValueTree, exact));
                    break;

                case DKind.Unknown:
                    accepts = type.Kind == DKind.Unknown;
                    break;
                case DKind.Deferred:
                    accepts = type.Kind == DKind.Deferred || type.Kind == DKind.Unknown;
                    break;
                case DKind.String:
                    accepts =
                        type.Kind == Kind ||
                        type.Kind == DKind.Hyperlink ||
                        type.Kind == DKind.Image ||
                        type.Kind == DKind.PenImage ||
                        type.Kind == DKind.Media ||
                        type.Kind == DKind.Blob ||
                        type.Kind == DKind.Unknown ||
                        type.Kind == DKind.Deferred ||
                        type.Kind == DKind.Guid ||
                        (type.Kind == DKind.Enum && Accepts(type.GetEnumSupertype()));
                    break;

                case DKind.Number:
                    accepts =
                        type.Kind == Kind ||
                        type.Kind == DKind.Currency ||
                        type.Kind == DKind.Unknown ||
                        type.Kind == DKind.Deferred ||
                        (useLegacyDateTimeAccepts &&
                            (type.Kind == DKind.DateTime ||
                            type.Kind == DKind.Date ||
                            type.Kind == DKind.Time ||
                            type.Kind == DKind.DateTimeNoTimeZone)) ||
                        (type.Kind == DKind.Enum && Accepts(type.GetEnumSupertype()));
                    break;

                case DKind.Color:
                case DKind.Boolean:
                case DKind.PenImage:
                case DKind.ObjNull:
                case DKind.Guid:
                    accepts = DefaultReturnValue(type);
                    break;

                case DKind.Hyperlink:
                    accepts = (!exact && type.Kind == DKind.String) ||
                              type.Kind == DKind.Media ||
                              type.Kind == DKind.Blob ||
                              type.Kind == DKind.Image ||
                              type.Kind == DKind.PenImage ||
                              DefaultReturnValue(type);

                    break;
                case DKind.Image:
                    accepts =
                        type.Kind == DKind.PenImage || type.Kind == DKind.Blob || (!exact && (type.Kind == DKind.String || type.Kind == DKind.Hyperlink)) || DefaultReturnValue(type);
                    break;
                case DKind.Media:
                    accepts =
                        type.Kind == DKind.Blob || (!exact && (type.Kind == DKind.String || type.Kind == DKind.Hyperlink)) || DefaultReturnValue(type);
                    break;
                case DKind.Blob:
                    accepts = (!exact && (type.Kind == DKind.String || type.Kind == DKind.Hyperlink)) || DefaultReturnValue(type);
                    break;
                case DKind.Currency:
                    accepts = (!exact && type.Kind == DKind.Number) || DefaultReturnValue(type);
                    break;
                case DKind.DateTime:
                    accepts = (type.Kind == DKind.Date || type.Kind == DKind.Time || type.Kind == DKind.DateTimeNoTimeZone || (useLegacyDateTimeAccepts && !exact && type.Kind == DKind.Number)) || DefaultReturnValue(type);
                    break;
                case DKind.DateTimeNoTimeZone:
                    accepts = (type.Kind == DKind.Date || type.Kind == DKind.Time || (useLegacyDateTimeAccepts && !exact && type.Kind == DKind.Number)) ||
                              DefaultReturnValue(type);
                    break;
                case DKind.Date:
                case DKind.Time:
                    accepts = (!exact && (type.Kind == DKind.DateTime || type.Kind == DKind.DateTimeNoTimeZone || (useLegacyDateTimeAccepts && type.Kind == DKind.Number))) ||
                              DefaultReturnValue(type);
                    break;
                case DKind.Control:
                    throw new NotImplementedException("This should be overriden");
                case DKind.DataEntity:
                    accepts = AcceptsEntityType(type);
                    break;
                case DKind.Metadata:
                    accepts = (type.Kind == Kind &&
                                type.Metadata.Name == Metadata.Name &&
                                type.Metadata.Type == Metadata.Type &&
                                type.Metadata.ParentTableMetadata.Name == Metadata.ParentTableMetadata.Name) || type.Kind == DKind.Unknown || type.Kind == DKind.Deferred;
                    break;
                case DKind.OptionSet:
                case DKind.OptionSetValue:
                    accepts = (type.Kind == Kind &&
                                (OptionSetInfo == null || type.OptionSetInfo == null || type.OptionSetInfo.Equals(OptionSetInfo))) ||
                               type.Kind == DKind.Unknown || type.Kind == DKind.Deferred;
                    break;
                case DKind.View:
                case DKind.ViewValue:
                    accepts = (type.Kind == Kind &&
                                (ViewInfo == null || type.ViewInfo == null || type.ViewInfo == ViewInfo)) ||
                               type.Kind == DKind.Unknown || type.Kind == DKind.Deferred;
                    break;

                case DKind.NamedValue:
                    accepts = (type.Kind == Kind && NamedValueKind == type.NamedValueKind) ||
                              type.Kind == DKind.Unknown || type.Kind == DKind.Deferred;
                    break;
                case DKind.UntypedObject:
                    accepts = type.Kind == DKind.UntypedObject || type.Kind == DKind.Unknown || type.Kind == DKind.Deferred;
                    break;

                case DKind.LazyTable:
                case DKind.LazyRecord:
                    accepts = LazyTypeAccepts(type, exact);
                    break;
                default:
                    Contracts.Assert(false);
                    accepts = DefaultReturnValue(type);
                    break;
            }

            // If the type is accepted we consider the difference invalid.  Otherwise, the type difference is the
            // unaccepting type
            var typeDifference = accepts ? this : Invalid;
            schemaDifference = new KeyValuePair<string, DType>(null, typeDifference);

            return accepts;
        }

        // Implements Accepts for Record and Table types.
        private static bool TreeAccepts(DType parentType, TypeTree treeDst, TypeTree treeSrc, out KeyValuePair<string, DType> schemaDifference, out DType treeSrcSchemaDifferenceType, bool exact = true, bool useLegacyDateTimeAccepts = false)
        {
            treeDst.AssertValid();
            treeSrc.AssertValid();

            schemaDifference = new KeyValuePair<string, DType>(null, Invalid);
            treeSrcSchemaDifferenceType = Invalid;

            if (treeDst == treeSrc)
            {
                return true;
            }

            foreach (var pairDst in treeDst.GetPairs())
            {
                Contracts.Assert(pairDst.Value.IsValid);

                // If a field has type Error, it doesn't matter whether treeSrc
                // has the same field.
                if (pairDst.Value.IsError)
                {
                    continue;
                }

                if (!treeSrc.TryGetValue(pairDst.Key, out var type))
                {
                    if (!exact || parentType.AreFieldsOptional)
                    {
                        continue;
                    }

                    if (!TryGetDisplayNameForColumn(parentType, pairDst.Key, out var colName))
                    {
                        colName = pairDst.Key;
                    }

                    schemaDifference = new KeyValuePair<string, DType>(colName, pairDst.Value);
                    return false;
                }

                if (!pairDst.Value.Accepts(type, out var recursiveSchemaDifference, out var recursiveSchemaDifferenceType, exact, useLegacyDateTimeAccepts))
                {
                    if (!TryGetDisplayNameForColumn(parentType, pairDst.Key, out var colName))
                    {
                        colName = pairDst.Key;
                    }

                    if (!string.IsNullOrEmpty(recursiveSchemaDifference.Key))
                    {
                        schemaDifference = new KeyValuePair<string, DType>(colName + TexlLexer.PunctuatorDot + recursiveSchemaDifference.Key, recursiveSchemaDifference.Value);
                        treeSrcSchemaDifferenceType = recursiveSchemaDifferenceType;
                    }
                    else
                    {
                        schemaDifference = new KeyValuePair<string, DType>(colName, pairDst.Value);
                        treeSrcSchemaDifferenceType = type;
                    }

                    return false;
                }
            }

            return true;
        }

        // Implements Accepts for Enum types.
        private static bool EnumTreeAccepts(ValueTree treeDst, ValueTree treeSrc, bool exact = true)
        {
            treeDst.AssertValid();
            treeSrc.AssertValid();

            if (treeDst == treeSrc)
            {
                return true;
            }

            foreach (var pairSrc in treeSrc.GetPairs())
            {
                Contracts.AssertValue(pairSrc.Value.Object);

                if (!treeDst.TryGetValue(pairSrc.Key, out var obj))
                {
                    if (exact)
                    {
                        return false;
                    }

                    continue;
                }

                if (pairSrc.Value != obj)
                {
                    return false;
                }
            }

            return true;
        }

        private static bool IsSuperKind(DKind baseKind, DKind kind)
        {
            Contracts.Assert(baseKind >= DKind._Min && baseKind < DKind._Lim);
            Contracts.Assert(kind >= DKind._Min && kind < DKind._Lim);

            if (baseKind == kind)
            {
                return false;
            }

            if (baseKind == DKind.Error)
            {
                return true;
            }

            if (kind == DKind.Error)
            {
                return false;
            }

            DKind kind2Superkind;

            while (KindToSuperkindMapping.TryGetValue(kind, out kind2Superkind) && kind2Superkind != baseKind)
            {
                kind = kind2Superkind;
            }

            return kind2Superkind == baseKind;
        }

        // Some types require explicit conversion to their parents/children types.
        // This method returns true if this type requires such explicit conversion.
        // This method assumes that this type and the destination type are in the
        // same path in the type hierarchy (one is the ancestor of the other).
        public bool RequiresExplicitCast(DType destType)
        {
            Contracts.Assert(destType.IsValid);
            Contracts.Assert(destType.Accepts(this, exact: false));

            switch (destType.Kind)
            {
                case DKind.String:
                case DKind.Hyperlink:
                    if (Kind == DKind.Blob || Kind == DKind.Image || Kind == DKind.Media)
                    {
                        return true;
                    }

                    break;
                default:
                    break;
            }

            return false;
        }

        // Produces the least common supertype of the two specified types.
        public static DType Supertype(DType type1, DType type2, bool useLegacyDateTimeAccepts = false)
        {
            type1.AssertValid();
            type2.AssertValid();

            if (type1.IsAggregate && type2.IsAggregate && !(type1.IsLazyType || type2.IsLazyType))
            {
                if (type1.Kind != type2.Kind)
                {
                    return Error;
                }

                return SupertypeAggregateCore(type1, type2, useLegacyDateTimeAccepts);
            }

            return SupertypeCore(type1, type2, useLegacyDateTimeAccepts);
        }

        private static DType SupertypeCore(DType type1, DType type2, bool useLegacyDateTimeAccepts)
        {
            type1.AssertValid();
            type2.AssertValid();

            if (type1.Accepts(type2, useLegacyDateTimeAccepts: useLegacyDateTimeAccepts))
            {
                return CreateDTypeWithConnectedDataSourceInfoMetadata(type1, type2.AssociatedDataSources, type2.DisplayNameProvider);
            }

            if (type2.Accepts(type1, useLegacyDateTimeAccepts: useLegacyDateTimeAccepts))
            {
                return CreateDTypeWithConnectedDataSourceInfoMetadata(type2, type1.AssociatedDataSources, type1.DisplayNameProvider);
            }

            if (!KindToSuperkindMapping.TryGetValue(type1.Kind, out var type1Superkind) || type1Superkind == DKind.Error)
            {
                return Error;
            }

            while (!IsSuperKind(type1Superkind, type2.Kind))
            {
                if (!KindToSuperkindMapping.TryGetValue(type1Superkind, out type1Superkind) || type1Superkind == DKind.Error)
                {
                    return Error;
                }
            }

            Contracts.Assert(type1Superkind != DKind.Enum && type1Superkind >= DKind._MinPrimitive && type1Superkind < DKind._LimPrimitive);

            var type = new DType(type1Superkind);

            foreach (var cds in UnionDataSourceInfoMetadata(type1, type2))
            {
                type = AttachDataSourceInfo(type, cds);
            }

            return type;
        }

        private static DType SupertypeAggregateCore(DType type1, DType type2, bool useLegacyDateTimeAccepts)
        {
            type1.AssertValid();
            type2.AssertValid();
            Contracts.Assert(type1.IsAggregate);
            Contracts.Assert(type2.IsAggregate);
            Contracts.Assert(type1.Kind == type2.Kind);

            if (type1.ChildCount > type2.ChildCount)
            {
                CollectionUtils.Swap(ref type1, ref type2);
            }

            var fError = false;
            var treeRes = type1.TypeTree;
            using (var ator1 = type1.TypeTree.GetPairs().GetEnumerator())
            using (var ator2 = type2.TypeTree.GetPairs().GetEnumerator())
            {
                var fAtor1 = ator1.MoveNext();
                var fAtor2 = ator2.MoveNext();

                while (fAtor1 && fAtor2)
                {
                    var cmp = string.CompareOrdinal(ator1.Current.Key, ator2.Current.Key);
                    if (cmp == 0)
                    {
                        var innerType = Supertype(ator1.Current.Value, ator2.Current.Value, useLegacyDateTimeAccepts);
                        if (innerType.IsError)
                        {
                            treeRes = treeRes.RemoveItem(ref fError, ator1.Current.Key);
                        }
                        else if (innerType != ator1.Current.Value)
                        {
                            treeRes = treeRes.SetItem(ator1.Current.Key, innerType);
                        }

                        fAtor1 = ator1.MoveNext();
                        fAtor2 = ator2.MoveNext();
                    }
                    else if (cmp < 0)
                    {
                        treeRes = treeRes.RemoveItem(ref fError, ator1.Current.Key);
                        fAtor1 = ator1.MoveNext();
                    }
                    else
                    {
                        fAtor2 = ator2.MoveNext();
                    }
                }

                // If we still have fields in ator1, they need to be removed from treeRes.
                while (fAtor1)
                {
                    treeRes = treeRes.RemoveItem(ref fError, ator1.Current.Key);
                    fAtor1 = ator1.MoveNext();
                }
            }

            Contracts.Assert(!fError);
            var returnType = new DType(type1.Kind, treeRes, UnionDataSourceInfoMetadata(type1, type2), type1.DisplayNameProvider);

            returnType = type2.DisplayNameProvider == null ?
                returnType :
                AttachOrDisableDisplayNameProvider(returnType, type2.DisplayNameProvider);
            return returnType;
        }

        // Produces the union of the two given types.
        // For primitive types, this is the same as the least common supertype.
        // For aggregates, the union is a common subtype that includes fields from both types, assuming no errors.
        public static DType Union(DType type1, DType type2, bool useLegacyDateTimeAccepts = false)
        {
            var fError = false;
            return Union(ref fError, type1, type2, useLegacyDateTimeAccepts);
        }

        public bool CanUnionWith(DType type, bool useLegacyDateTimeAccepts = false)
        {
            AssertValid();
            type.AssertValid();

            var fError = false;
            Union(ref fError, this, type, useLegacyDateTimeAccepts);

            return !fError;
        }

        private static HashSet<IExternalTabularDataSource> UnionDataSourceInfoMetadata(DType type1, DType type2)
        {
            type1.AssertValid();
            type2.AssertValid();

            if (type2.AssociatedDataSources == null && type1.AssociatedDataSources == null)
            {
                return new HashSet<IExternalTabularDataSource>();
            }

            if (type2.AssociatedDataSources == null)
            {
                return type1.AssociatedDataSources;
            }

            if (type1.AssociatedDataSources == null)
            {
                return type2.AssociatedDataSources;
            }

            var set = type1.AssociatedDataSources.Union(type2.AssociatedDataSources);
            return new HashSet<IExternalTabularDataSource>(set);
        }

        private static bool TryGetEntityMetadataForDisplayNames(DType type, out IDataEntityMetadata metadata)
        {
            if (!type.HasExpandInfo)
            {
                metadata = null;
                return false;
            }

            Contracts.AssertValue(type.ExpandInfo.ParentDataSource);
            Contracts.AssertValue(type.ExpandInfo.ParentDataSource.DataEntityMetadataProvider);

            var metadataProvider = type.ExpandInfo.ParentDataSource.DataEntityMetadataProvider;
            if (!metadataProvider.TryGetEntityMetadata(type.ExpandInfo.Identity, out metadata))
            {
                metadata = null;
                return false;
            }

            return true;
        }

        internal static DType CreateDTypeWithConnectedDataSourceInfoMetadata(DType type, HashSet<IExternalTabularDataSource> connectedDataSourceInfoSet, DisplayNameProvider displayNameProvider)
        {
            type.AssertValid();
            Contracts.AssertValueOrNull(connectedDataSourceInfoSet);

            var returnType = type;
            foreach (var cds in connectedDataSourceInfoSet ?? Enumerable.Empty<IExternalTabularDataSource>())
            {
                returnType = AttachDataSourceInfo(returnType, cds);
            }

            if (displayNameProvider != null)
            {
                returnType = AttachOrDisableDisplayNameProvider(returnType, displayNameProvider);
            }

            return returnType;
        }

        internal static bool TryGetDisplayNameForColumn(DType type, string logicalName, out string displayName)
        {
            // If we are accessing an entity, then the entity info contains the mapping
            if (TryGetEntityMetadataForDisplayNames(type, out var entityMetadata))
            {
                if (entityMetadata.DisplayNameMapping.TryGetFromFirst(logicalName, out displayName))
                {
                    return true;
                }

                return false;
            }

            // If there are multiple data sources associated with the type, we may have name conflicts
            // In that case, we block the use of display names from the type
            if (type != null && type.AssociatedDataSources != null && type.AssociatedDataSources.Count == 1)
            {
                var dataSourceInfo = type.AssociatedDataSources.FirstOrDefault();
                if (dataSourceInfo != null && dataSourceInfo.DisplayNameMapping.TryGetFromFirst(logicalName, out displayName))
                {
                    return true;
                }
            }

            // Use the DisplayNameProvider here
            if (type != null && type.DisplayNameProvider != null)
            {
                if (type.DisplayNameProvider.TryGetDisplayName(new DName(logicalName), out var displayDName))
                {
                    displayName = displayDName.Value;
                    return true;
                }
            }

            displayName = null;
            return false;
        }

        internal static bool TryGetLogicalNameForColumn(DType type, string displayName, out string logicalName, bool isThisItem = false)
        {
            // If we are accessing an entity, then the entity info contains the mapping
            if (TryGetEntityMetadataForDisplayNames(type, out var entityMetadata))
            {
                if (entityMetadata.DisplayNameMapping.TryGetFromSecond(displayName, out logicalName))
                {
                    return true;
                }

                return false;
            }

            // If there are multiple data sources associated with the type, we may have name conflicts
            // In that case, we block the use of display names from the type
            if (type != null && type.AssociatedDataSources != null && type.AssociatedDataSources.Count == 1)
            {
                var dataSourceInfo = type.AssociatedDataSources.FirstOrDefault();
                if (dataSourceInfo != null && dataSourceInfo.DisplayNameMapping.TryGetFromSecond(displayName, out logicalName))
                {
                    return true;
                }
            }

            // Use the DisplayNameProvider here
            if (type != null && type.DisplayNameProvider != null && !isThisItem)
            {
                if (type.DisplayNameProvider.TryGetLogicalName(new DName(displayName), out var logicalDName))
                {
                    logicalName = logicalDName.Value;
                    return true;
                }
            }

            logicalName = null;
            return false;
        }

        /// <summary>
        /// This API is very specific for Canvas. Don't call it unless you know exactly what you're doing. 
        /// Returns true iff <paramref name="displayName"/> was found within <paramref name="type"/>'s old display
        /// name mapping and sets <paramref name="logicalName"/> and <paramref name="newDisplayName"/>
        /// according to the new mapping.
        /// </summary>
        /// <param name="type">
        /// Type the mapping within which to search for old display name and from which to produce new
        /// display name.
        /// </param>
        /// <param name="displayName">
        /// Display name used to search.
        /// </param>
        /// <param name="logicalName">
        /// Will be set to <paramref name="displayName"/>'s corresponding logical name if
        /// <paramref name="displayName"/> exists within <paramref name="type"/>'s old mapping.
        /// </param>
        /// <param name="newDisplayName">
        /// Will be set to <paramref name="logicalName"/>'s new display name if
        /// <paramref name="displayName"/> exists within <paramref name="type"/>'s old mapping.
        /// </param>
        /// <returns>
        /// Whether <paramref name="displayName"/> exists within <paramref name="type"/>'s previous display name map.
        /// </returns>
        internal static bool TryGetConvertedDisplayNameAndLogicalNameForColumn(DType type, string displayName, out string logicalName, out string newDisplayName)
        {
            // If we are accessing an entity, then the entity info contains the mapping
            if (TryGetEntityMetadataForDisplayNames(type, out var entityMetadata))
            {
                if (entityMetadata.IsConvertingDisplayNameMapping &&
                    entityMetadata.PreviousDisplayNameMapping != null &&
                    entityMetadata.PreviousDisplayNameMapping.TryGetFromSecond(displayName, out logicalName))
                {
                    if (entityMetadata.DisplayNameMapping.TryGetFromFirst(logicalName, out newDisplayName))
                    {
                        return true;
                    }

                    // Converting and no new mapping exists for this column, so the display name is also the logical name
                    newDisplayName = logicalName;
                    return true;
                }

                logicalName = null;
                newDisplayName = null;
                return false;
            }

            // If there are multiple data sources associated with the type, we may have name conflicts
            // In that case, we block the use of display names from the type
            if (type != null && type.AssociatedDataSources != null && type.AssociatedDataSources.Count == 1)
            {
                var dataSourceInfo = type.AssociatedDataSources.FirstOrDefault();
                if (dataSourceInfo != null &&
                    dataSourceInfo.IsConvertingDisplayNameMapping &&
                    dataSourceInfo.PreviousDisplayNameMapping != null &&
                    dataSourceInfo.PreviousDisplayNameMapping.TryGetFromSecond(displayName, out logicalName))
                {
                    if (dataSourceInfo.DisplayNameMapping.TryGetFromFirst(logicalName, out newDisplayName))
                    {
                        return true;
                    }

                    // Converting and no new mapping exists for this column, so the display name is also the logical name
                    newDisplayName = logicalName;
                    return true;
                }
            }

            if (type != null && type.DisplayNameProvider != null)
            {
                if (type.DisplayNameProvider.TryRemapLogicalAndDisplayNames(new DName(displayName), out var logicalDName, out var newDisplayDName))
                {
                    logicalName = logicalDName.Value;
                    newDisplayName = newDisplayDName;
                    return true;
                }
            }

            logicalName = null;
            newDisplayName = null;
            return false;
        }

        public static DType Union(ref bool fError, DType type1, DType type2, bool useLegacyDateTimeAccepts = false)
        {
            type1.AssertValid();
            type2.AssertValid();

            // For Lazy Types, union operations must expand the current depth
            if (type1.IsLazyType)
            {
                if (type1 == type2)
                {
                    return type1;
                }

                type1 = type1.LazyTypeProvider.GetExpandedType(type1.IsTable);
            }

            if (type2.IsLazyType)
            {
                type2 = type2.LazyTypeProvider.GetExpandedType(type2.IsTable);
            }

            if (type1.IsAggregate && type2.IsAggregate)
            {
                if (type1 == ObjNull)
                {
                    return CreateDTypeWithConnectedDataSourceInfoMetadata(type2, type1.AssociatedDataSources, type1.DisplayNameProvider);
                }

                if (type2 == ObjNull)
                {
                    return CreateDTypeWithConnectedDataSourceInfoMetadata(type1, type2.AssociatedDataSources, type2.DisplayNameProvider);
                }

                if (type1.Kind != type2.Kind)
                {
                    fError = true;
                    return Error;
                }

                return CreateDTypeWithConnectedDataSourceInfoMetadata(UnionCore(ref fError, type1, type2, useLegacyDateTimeAccepts), type2.AssociatedDataSources, type2.DisplayNameProvider);
            }

            if (type1.Accepts(type2, useLegacyDateTimeAccepts: useLegacyDateTimeAccepts))
            {
                fError |= type1.IsError;
                return CreateDTypeWithConnectedDataSourceInfoMetadata(type1, type2.AssociatedDataSources, type2.DisplayNameProvider);
            }

            if (type2.Accepts(type1, useLegacyDateTimeAccepts: useLegacyDateTimeAccepts))
            {
                fError |= type2.IsError;
                return CreateDTypeWithConnectedDataSourceInfoMetadata(type2, type1.AssociatedDataSources, type1.DisplayNameProvider);
            }

            var result = Supertype(type1, type2, useLegacyDateTimeAccepts);
            fError = result == Error;
            return result;
        }

        private static DType UnionCore(ref bool fError, DType type1, DType type2, bool useLegacyDateTimeAccepts = false)
        {
            type1.AssertValid();
            Contracts.Assert(type1.IsAggregate);
            type2.AssertValid();
            Contracts.Assert(type2.IsAggregate);

            var result = type1;

            foreach (var pair in type2.GetNames(DPath.Root))
            {
                var field2Name = pair.Name;

                if (!type1.TryGetType(field2Name, out var field1Type))
                {
                    result = result.Add(pair);
                    continue;
                }

                var field2Type = pair.Type;
                if (field1Type == field2Type)
                {
                    continue;
                }

                DType fieldType;
                if (field1Type == ObjNull || field2Type == ObjNull)
                {
                    fieldType = field1Type == ObjNull ? field2Type : field1Type;
                }
                else if (field1Type.IsAggregate && field2Type.IsAggregate)
                {
                    fieldType = Union(ref fError, field1Type, field2Type, useLegacyDateTimeAccepts);
                }
                else if (field1Type.IsAggregate || field2Type.IsAggregate)
                {
                    var isMatchingExpandType = false;
                    var expandType = Unknown;
                    if (field1Type.HasExpandInfo && field2Type.IsAggregate)
                    {
                        isMatchingExpandType = IsMatchingExpandType(field1Type, field2Type);
                        expandType = field1Type;
                    }
                    else if (field2Type.HasExpandInfo && field1Type.IsAggregate)
                    {
                        isMatchingExpandType = IsMatchingExpandType(field2Type, field1Type);
                        expandType = field2Type;
                    }

                    if (!isMatchingExpandType)
                    {
                        fieldType = Error;
                        fError = true;
                    }
                    else
                    {
                        fieldType = expandType;
                    }
                }
                else
                {
                    fieldType = Union(ref fError, field1Type, field2Type, useLegacyDateTimeAccepts);
                }

                result = result.SetType(ref fError, DPath.Root.Append(field2Name), fieldType);
            }

            return result;
        }

        /// <summary>
        /// Checks whether actualColumnType in table is matching related entity type in expectedColumnType.
        /// E.g. Collection definition rule => Collect(newCollection, Accounts);
        /// Above rule will define new collection with schema from Accounts datasource
        /// Adding new rule that populates collection with lookup data like below
        /// Collection populatin rule => Collect(newCollection, {'Primary Contact':First(Contacts)});
        /// Above rule is collecting new data record with data in lookup fields.
        /// </summary>
        /// <param name="expectedColumnType">expected type in collection definition for 'Primary Contact' column is entity of expand type.</param>
        /// <param name="actualColumnType">actual column provide in data collection rule is record of entity matching expand type.</param>
        /// <returns>true if actual column type is Entity type matching Expand entity, false O.W.</returns>
        internal static bool IsMatchingExpandType(DType expectedColumnType, DType actualColumnType)
        {
            expectedColumnType.AssertValid();
            actualColumnType.AssertValid();

            var isExpectedType = false;
            foreach (var actualTypeAssociatedDS in actualColumnType.AssociatedDataSources)
            {
                if (expectedColumnType.ExpandInfo.ParentDataSource.DataEntityMetadataProvider.TryGetEntityMetadata(expectedColumnType.ExpandInfo.Identity, out var metadata)
                    && metadata.EntityName == actualTypeAssociatedDS.EntityName)
                {
                    isExpectedType = true;
                    break;
                }
            }

            return isExpectedType;
        }

        // Produces the intersection of the two given types.
        // For primitive types, this is only if the types match.
        // For aggregates, the union is all fields that have matching types.
        public static DType Intersection(DType type1, DType type2)
        {
            type1.AssertValid();
            type2.AssertValid();

            var fError = false;
            return Intersection(ref fError, type1, type2);
        }

        public static DType Intersection(ref bool fError, DType type1, DType type2)
        {
            type1.AssertValid();
            type2.AssertValid();

            if (type1.IsAggregate && type2.IsAggregate)
            {
                if (type1.Kind != type2.Kind)
                {
                    fError = true;
                    return Error;
                }

                return IntersectionCore(ref fError, type1, type2);
            }

            if (type1.Kind == type2.Kind)
            {
                return type1;
            }

            fError = true;
            return Error;
        }

        private static DType IntersectionCore(ref bool fError, DType type1, DType type2)
        {
            type1.AssertValid();
            Contracts.Assert(type1.IsAggregate);
            type2.AssertValid();
            Contracts.Assert(type2.IsAggregate);

            var result = CreateRecordOrTable(type1.Kind, Enumerable.Empty<TypedName>());

            foreach (var pair in type2.GetNames(DPath.Root))
            {
                var field2Name = pair.Name;

                if (!type1.TryGetType(field2Name, out var field1Type))
                {
                    continue;
                }

                var field2Type = pair.Type;
                DType fieldType;

                if (field1Type.IsAggregate && field2Type.IsAggregate)
                {
                    fieldType = Intersection(ref fError, field1Type, field2Type);
                }
                else if (field1Type.Kind == field2Type.Kind)
                {
                    fieldType = field1Type;
                }
                else
                {
                    continue;
                }

                result = result.Add(field2Name, fieldType);
            }

            return result;
        }

        public bool Intersects(DType other)
        {
            other.AssertValid();

            if (!IsAggregate || !other.IsAggregate || Kind != other.Kind)
            {
                return false;
            }

            foreach (var pair in GetNames(DPath.Root))
            {
                if (other.TryGetType(pair.Name, out var f2Type) && f2Type == pair.Type)
                {
                    return true;
                }
            }

            return false;
        }

        public static bool operator ==(DType type1, DType type2)
        {
            var null1 = ReferenceEquals(type1, null);
            var null2 = ReferenceEquals(type2, null);
            if (null1 && null2)
            {
                return true;
            }

            if (null1 || null2)
            {
                return false;
            }

            return type1.Equals(type2);
        }

        public static bool operator !=(DType type1, DType type2)
        {
            var null1 = ReferenceEquals(type1, null);
            var null2 = ReferenceEquals(type2, null);
            if (null1 && null2)
            {
                return false;
            }

            if (null1 || null2)
            {
                return true;
            }

            return !type1.Equals(type2);
        }

        public override int GetHashCode()
        {
            return Hashing.CombineHash(
                Hashing.HashInt((int)Kind),
                Hashing.HashInt((int)EnumSuperkind),
                TypeTree.GetHashCode(),
                ValueTree.GetHashCode(),
                LazyTypeProvider?.GetHashCode() ?? 0);
        }

        public override bool Equals(object obj)
        {
            return obj is DType other &&
               Kind == other.Kind &&
               TypeTree == other.TypeTree &&
               EnumSuperkind == other.EnumSuperkind &&
               ValueTree == other.ValueTree &&
               HasExpandInfo == other.HasExpandInfo &&
               NamedValueKind == other.NamedValueKind &&
               (LazyTypeProvider?.BackingFormulaType.Equals(other.LazyTypeProvider?.BackingFormulaType) ?? other.LazyTypeProvider == null);
        }

        // Viewing DType.Invalid in the debugger should be allowed
        // so this code doesn't assert if the kind is invalid.
        public override string ToString()
        {
            var sb = new StringBuilder();
            AppendTo(sb);
            return sb.ToString();
        }

        protected DType(
            DKind kind,
            TypeTree typeTree,
            DKind enumSuperkind,
            ValueTree valueTree,
            IExpandInfo expandInfo,
            IPolymorphicInfo polymorphicInfo,
            IDataColumnMetadata metadata,
            bool isFile,
            bool isLargeImage,
            HashSet<IExternalTabularDataSource> associatedDataSources,
            IExternalOptionSet optionSetInfo,
            IExternalViewInfo viewInfo,
            string namedValueKind,
            DisplayNameProvider displayNameProvider,
            LazyTypeProvider lazyTypeProvider)
        {
            Kind = kind;
            TypeTree = typeTree;
            EnumSuperkind = enumSuperkind;
            ValueTree = valueTree;
            ExpandInfo = expandInfo;
            PolymorphicInfo = polymorphicInfo;
            Metadata = metadata;
            _isFile = isFile;
            _isLargeImage = isLargeImage;
            AssociatedDataSources = associatedDataSources;
            OptionSetInfo = optionSetInfo;
            ViewInfo = viewInfo;
            NamedValueKind = namedValueKind;
            DisplayNameProvider = displayNameProvider;
            LazyTypeProvider = lazyTypeProvider;
        }

        public void AppendTo(StringBuilder sb)
        {
            Contracts.AssertValue(sb);
            sb.Append(MapKindToStr(Kind));

            switch (Kind)
            {
                case DKind.Record:
                case DKind.Table:
                    AppendAggregateType(sb, TypeTree);
                    break;
                case DKind.OptionSet:
                case DKind.View:
                    AppendOptionSetOrViewType(sb, TypeTree);
                    break;
                case DKind.Enum:
                    AppendEnumType(sb, ValueTree, EnumSuperkind);
                    break;
            }
        }

        /// <summary>
        /// Returns true if type contains a control type.
        /// </summary>
        public bool ContainsControlType(DPath path)
        {
            AssertValid();
            Contracts.AssertValid(path);

            return GetNames(path).Any(n => n.Type.IsControl ||
                (n.Type.IsAggregate && n.Type.ContainsControlType(DPath.Root)));
        }

        public bool CoercesTo(DType typeDest, bool aggregateCoercion = true, bool isTopLevelCoercion = false)
        {
            return CoercesTo(typeDest, out _, aggregateCoercion, isTopLevelCoercion);
        }

        public bool CoercesTo(DType typeDest, out bool isSafe, bool aggregateCoercion = true, bool isTopLevelCoercion = false)
        {
            return CoercesTo(typeDest, out isSafe, out _, out _, out _, aggregateCoercion, isTopLevelCoercion);
        }

        public bool AggregateCoercesTo(DType typeDest, out bool isSafe, out DType coercionType, out KeyValuePair<string, DType> schemaDifference, out DType schemaDifferenceType, bool aggregateCoercion = true)
        {
            Contracts.Assert(IsAggregate);

            schemaDifference = new KeyValuePair<string, DType>(null, Invalid);
            schemaDifferenceType = Invalid;

            if ((typeDest.Kind == DKind.Image && IsLargeImage) || (typeDest.IsLargeImage && this == MinimalLargeImage))
            {
                isSafe = true;
                coercionType = typeDest;
                return true;
            }

            // Can't coerce scalar->aggregate, or viceversa.
            if (!typeDest.IsAggregate)
            {
                isSafe = false;
                coercionType = this;
                return false;
            }

            if (typeDest.IsLazyType)
            {
                if (IsLazyType)
                {
                    // Coercion from lazy -> lazy is not supported
                    isSafe = false;
                    coercionType = this;
                    return false;
                }

                typeDest = typeDest.LazyTypeProvider.GetExpandedType(typeDest.IsTable);
            }

            if (Kind != typeDest.Kind && Kind == DKind.Record && aggregateCoercion)
            {
                return ToTable().CoercesTo(typeDest, out isSafe, out coercionType, out schemaDifference, out schemaDifferenceType);
            }

            if (Kind != typeDest.Kind)
            {
                isSafe = false;
                coercionType = this;
                return false;
            }

            var fieldIsSafe = true;
            var isValid = true;
            if (IsRecord)
            {
                coercionType = EmptyRecord;
            }
            else
            {
                coercionType = EmptyTable;
            }

            isSafe = true;
            foreach (var typedName in typeDest.GetNames(DPath.Root))
            {
                // If the name exists on the type, it is valid if it is coercible to the target type
                if (TryGetType(typedName.Name, out var thisFieldType))
                {
                    var isFieldValid = thisFieldType.CoercesTo(
                        typedName.Type,
                        out fieldIsSafe,
                        out var fieldCoercionType,
                        out var fieldSchemaDifference,
                        out var fieldSchemaDifferenceType,
                        aggregateCoercion);

                    // This is the attempted coercion type.  If we fail, we need to know this for error handling
                    coercionType = coercionType.Add(typedName.Name, fieldCoercionType);

                    // If this is the first field that invalidates the type, we set schema difference. We only report
                    // the first type mismatch.
                    if (!isFieldValid && isValid)
                    {
                        var fieldName = string.IsNullOrEmpty(fieldSchemaDifference.Key) ? typedName.Name : fieldSchemaDifference.Key;
                        schemaDifference = new KeyValuePair<string, DType>(fieldName, fieldSchemaDifference.Value);
                        schemaDifferenceType = fieldSchemaDifferenceType;
                    }

                    isValid &= isFieldValid;
                }
                else if (!typeDest.AreFieldsOptional)
                {
                    isValid = false; // If the name doesn't exist, it is valid only if it is optional
                }

                isSafe &= fieldIsSafe;
            }

            return isValid;
        }

        // Returns true if values of this type may be coerced to the specified type.
        // isSafe is marked false if the resultant coercion could have undesireable results
        // such as returning null or returning an unintuitive outcome.
        public virtual bool CoercesTo(DType typeDest, out bool isSafe, out DType coercionType, out KeyValuePair<string, DType> schemaDifference, out DType schemaDifferenceType, bool aggregateCoercion = true, bool isTopLevelCoercion = false)
        {
            AssertValid();
            Contracts.Assert(typeDest.IsValid);

            schemaDifference = new KeyValuePair<string, DType>(null, Invalid);
            schemaDifferenceType = Invalid;

            isSafe = true;

            if (typeDest.Accepts(this))
            {
                coercionType = typeDest;
                return true;
            }

            if (Kind == DKind.UntypedObject)
            {
                isSafe = false;
                if (typeDest.Kind == DKind.String ||
                    typeDest.Kind == DKind.Number ||
                    typeDest.Kind == DKind.Boolean ||
                    typeDest.Kind == DKind.Date ||
                    typeDest.Kind == DKind.Time ||
                    typeDest.Kind == DKind.DateTime ||
                    typeDest.Kind == DKind.Color ||
                    typeDest.Kind == DKind.Guid)
                {
                    coercionType = typeDest;
                    return true;
                }
                else
                {
                    coercionType = this;
                    return false;
                }
            }

            if (Kind == DKind.Error)
            {
                isSafe = false;
                coercionType = this;
                return false;
            }

            if (IsAggregate)
            {
                return AggregateCoercesTo(typeDest, out isSafe, out coercionType, out schemaDifference, out schemaDifferenceType, aggregateCoercion);
            }

            var subtypeCoerces = SubtypeCoercesTo(typeDest, ref isSafe, out coercionType, ref schemaDifference, ref schemaDifferenceType);
            if (subtypeCoerces.HasValue)
            {
                return subtypeCoerces.Value;
            }

            // For now, named values are never valid as a coerce target or source
            if (typeDest.Kind == DKind.NamedValue || Kind == DKind.NamedValue)
            {
                coercionType = this;
                return false;
            }

            if (Kind == DKind.Enum)
            {
                if (!typeDest.IsControl &&
                    !typeDest.IsExpandEntity &&
                    !typeDest.IsAttachment &&
                    !typeDest.IsMetadata &&
                    !typeDest.IsAggregate &&
                    typeDest.Accepts(GetEnumSupertype()))
                {
                    coercionType = typeDest;
                    return true;
                }
                else
                {
                    coercionType = this;
                    return false;
                }
            }

            if (typeDest.IsLargeImage && Kind == DKind.Image)
            {
                coercionType = typeDest;
                return true;
            }

            var doesCoerce = false;
            switch (typeDest.Kind)
            {
                case DKind.Boolean:
                    isSafe = Kind != DKind.String;
                    doesCoerce = Kind == DKind.String ||
                                 Number.Accepts(this) ||
                                 (Kind == DKind.OptionSetValue && OptionSetInfo != null && OptionSetInfo.IsBooleanValued());
                    break;
                case DKind.DateTime:
                case DKind.Date:
                case DKind.Time:
                case DKind.DateTimeNoTimeZone:
                    // String to boolean results in an unintuitive coercion
                    // (eg "Robert" -> false), unless it is "true" or "false" exactly.
                    // String to DateTime isn't safe for ill-formatted strings.
                    isSafe = Kind != DKind.String;
                    doesCoerce = Kind == DKind.String ||
                                 Number.Accepts(this) ||
                                 DateTime.Accepts(this);
                    break;
                case DKind.Number:
                    // Ill-formatted strings coerce to null; unsafe.
                    isSafe = Kind != DKind.String;
                    doesCoerce = Kind == DKind.String ||
                                 Number.Accepts(this) ||
                                 Boolean.Accepts(this) ||
                                 DateTime.Accepts(this) ||
                                 (Kind == DKind.OptionSetValue && OptionSetInfo != null && OptionSetInfo.BackingKind == DKind.Number);
                    break;
                case DKind.Currency:
                    // Ill-formatted strings coerce to null; unsafe.
                    isSafe = Kind != DKind.String;
                    doesCoerce = Kind == DKind.String ||
                                 Kind == DKind.Number ||
                                 Boolean.Accepts(this);
                    break;
                case DKind.String:
                    doesCoerce = Kind != DKind.Color && Kind != DKind.Control && Kind != DKind.DataEntity && Kind != DKind.OptionSet && Kind != DKind.View && Kind != DKind.Polymorphic && Kind != DKind.File && Kind != DKind.LargeImage;
                    break;
                case DKind.Hyperlink:
                    doesCoerce = Kind != DKind.Guid && String.Accepts(this);
                    break;
                case DKind.Image:
                    doesCoerce = Kind != DKind.Media && Kind != DKind.Blob && Kind != DKind.Guid && String.Accepts(this);
                    break;
                case DKind.Media:
                    doesCoerce = Kind != DKind.Image && Kind != DKind.PenImage && Kind != DKind.Blob && Kind != DKind.Guid && String.Accepts(this);
                    break;
                case DKind.Blob:
                    doesCoerce = Kind != DKind.Guid && String.Accepts(this);
                    break;
                case DKind.Color:
                    doesCoerce = Kind == DKind.OptionSetValue && OptionSetInfo != null && OptionSetInfo.BackingKind == DKind.Color;
                    break;
                case DKind.Enum:
                    return CoercesTo(typeDest.GetEnumSupertype(), out isSafe, out coercionType, out schemaDifference, out schemaDifferenceType);
                case DKind.OptionSetValue:
                    doesCoerce = (typeDest.OptionSetInfo?.IsBooleanValued() ?? false) && Kind == DKind.Boolean && !isTopLevelCoercion;
                    break;
            }

            if (doesCoerce)
            {
                coercionType = typeDest;
            }
            else
            {
                coercionType = this;
            }

            return doesCoerce;
        }

        protected virtual bool? SubtypeCoercesTo(DType typeDest, ref bool isSafe, out DType coercionType, ref KeyValuePair<string, DType> schemaDifference, ref DType schemaDifferenceType)
        {
            coercionType = null;
            return null;
        }

        // Gets the subtype of aggregate type expectedType that this type can coerce to.
        // Checks whether the fields of this type can be coerced to the fields of expectedType
        // and returns the type it should be coerced to in order to be compatible.
        public bool TryGetCoercionSubType(DType expectedType, out DType coercionType, out bool coercionNeeded, bool safeCoercionRequired = false, bool aggregateCoercion = true)
        {
            Contracts.Assert(expectedType.IsValid);

            // Primitive case
            if (!expectedType.IsAggregate || expectedType.IsLargeImage)
            {
                coercionType = expectedType;
                coercionNeeded = !expectedType.Accepts(this);
                if (!coercionNeeded)
                {
                    return true;
                }

                if (expectedType.TryGetExpandedEntityTypeWithoutDataSourceSpecificColumns(out var expandedType) && expandedType.Accepts(this))
                {
                    coercionNeeded = false;
                    return true;
                }

                return CoercesTo(expectedType, out var coercionIsSafe, aggregateCoercion) && (!safeCoercionRequired || coercionIsSafe);
            }

            // LazyTable/Record case
            if (expectedType.IsLazyType)
            {
                coercionType = expectedType;
                coercionNeeded = !expectedType.Accepts(this);
                if (!coercionNeeded)
                {
                    return true;
                }

                if (expectedType.LazyTypeProvider.GetExpandedType(expectedType.IsTable).Accepts(this))
                {
                    coercionNeeded = false;
                    return true;
                }

                // Lazy type coercion not supported
                return false;
            }

            coercionType = IsRecord ? EmptyRecord : EmptyTable;
            coercionNeeded = false;

            if (!IsAggregate)
            {
                return false;
            }

            if (IsTable != expectedType.IsTable && !aggregateCoercion)
            {
                return false;
            }

            foreach (var typedName in expectedType.GetNames(DPath.Root))
            {
                if (TryGetType(typedName.Name, out var thisFieldType))
                {
                    if (!thisFieldType.TryGetCoercionSubType(typedName.Type, out var thisFieldCoercionType, out var thisFieldCoercionNeeded, safeCoercionRequired, aggregateCoercion))
                    {
                        return false;
                    }

                    coercionNeeded |= thisFieldCoercionNeeded;
                    coercionType = coercionType.Add(typedName.Name, thisFieldCoercionType);
                }
            }

            return true;
        }

        public DType GetColumnTypeFromSingleColumnTable()
        {
            Contracts.Assert(IsTable);
            Contracts.Assert(IsColumn);

            return TypeTree.First().Value;
        }

        internal static bool AreCompatibleTypes(DType type1, DType type2)
        {
            Contracts.Assert(type1.IsValid);
            Contracts.Assert(type2.IsValid);

            return type1.Accepts(type2) || type2.Accepts(type1);
        }

        internal static string MapKindToStr(DKind kind)
        {
            switch (kind)
            {
                default:
                    return "x";
                case DKind.Unknown:
                    return "?";
                case DKind.Deferred:
                    return "X";
                case DKind.Error:
                    return "e";
                case DKind.Boolean:
                    return "b";
                case DKind.Number:
                    return "n";
                case DKind.String:
                    return "s";
                case DKind.Hyperlink:
                    return "h";
                case DKind.DateTime:
                    return "d";
                case DKind.Date:
                    return "D";
                case DKind.Time:
                    return "T";
                case DKind.DateTimeNoTimeZone:
                    return "Z";
                case DKind.Image:
                    return "i";
                case DKind.PenImage:
                    return "p";
                case DKind.Currency:
                    return "$";
                case DKind.Color:
                    return "c";
                case DKind.Record:
                    return "!";
                case DKind.LazyRecord:
                    return "r!";
                case DKind.Table:
                    return "*";
                case DKind.LazyTable:
                    return "r*";
                case DKind.Enum:
                    return "%";
                case DKind.Media:
                    return "m";
                case DKind.Blob:
                    return "o";
                case DKind.LegacyBlob:
                    return "a";
                case DKind.Guid:
                    return "g";
                case DKind.Control:
                    return "v";
                case DKind.DataEntity:
                    return "E";
                case DKind.Metadata:
                    return "M";
                case DKind.ObjNull:
                    return "N";
                case DKind.OptionSet:
                    return "L";
                case DKind.OptionSetValue:
                    return "l";
                case DKind.Polymorphic:
                    return "P";
                case DKind.View:
                    return "Q";
                case DKind.ViewValue:
                    return "q";
                case DKind.File:
                    return "F";
                case DKind.LargeImage:
                    return "I";
                case DKind.NamedValue:
                    return "V";
                case DKind.UntypedObject:
                    return "O";
            }
        }

        private static void AppendAggregateType(StringBuilder sb, TypeTree tree)
        {
            Contracts.AssertValue(sb);

            sb.Append("[");

            var strPre = string.Empty;
            foreach (var kvp in tree.GetPairs())
            {
                Contracts.Assert(kvp.Value.IsValid);
                sb.Append(strPre);
                sb.Append(TexlLexer.EscapeName(kvp.Key));
                sb.Append(":");
                kvp.Value.AppendTo(sb);
                strPre = ", ";
            }

            sb.Append("]");
        }

        private static void AppendOptionSetOrViewType(StringBuilder sb, TypeTree tree)
        {
            Contracts.AssertValue(sb);

            sb.Append("{");

            var strPre = string.Empty;
            foreach (var kvp in tree.GetPairs())
            {
                Contracts.Assert(kvp.Value.IsValid);
                sb.Append(strPre);
                sb.Append(TexlLexer.EscapeName(kvp.Key));
                sb.Append(":");
                kvp.Value.AppendTo(sb);
                strPre = ", ";
            }

            sb.Append("}");
        }

        private static void AppendEnumType(StringBuilder sb, ValueTree tree, DKind enumSuperkind)
        {
            Contracts.AssertValue(sb);

            sb.Append(MapKindToStr(enumSuperkind));
            sb.Append("[");

            var strPre = string.Empty;
            foreach (var kvp in tree.GetPairs())
            {
                Contracts.AssertNonEmpty(kvp.Key);
                Contracts.AssertValue(kvp.Value.Object);
                sb.Append(strPre);
                sb.Append(TexlLexer.EscapeName(kvp.Key));
                sb.Append(":");
                kvp.Value.AppendTo(sb);
                strPre = ", ";
            }

            sb.Append("]");
        }

        // Produces a DType from a string representation in our reduced type algebra language.
        internal static bool TryParse(string typeSpec, out DType type)
        {
            Contracts.AssertNonEmpty(typeSpec);

            return DTypeSpecParser.TryParse(new DTypeSpecLexer(typeSpec), out type);
        }

        // Fetch the meta field for this DType, if there is one.
        public bool TryGetMetaField(out IExternalControlType metaFieldType)
        {
            if (!IsAggregate ||
                !TryGetType(new DName(MetaFieldName), out var field) ||
                !(field is IExternalControlType control) ||
                !control.ControlTemplate.IsMetaLoc)
            {
                metaFieldType = null;
                return false;
            }

            metaFieldType = control;
            return true;
        }

        public void ReportNonExistingName(FieldNameKind fieldNameKind, IErrorContainer errors, DName name, TexlNode location, DocumentErrorSeverity severity = DocumentErrorSeverity.Severe)
        {
            if (TryGetSimilarName(name, fieldNameKind, out var similar))
            {
                errors.EnsureError(severity, location, TexlStrings.ErrColumnDoesNotExist_Name_Similar, name, similar);
            }
            else
            {
                errors.EnsureError(severity, location, TexlStrings.ErrColDNE_Name, name);
            }
        }

        public bool TryGetSimilarName(DName name, FieldNameKind fieldNameKind, out string similar)
        {
            var maxLength = 2000;
            similar = null;
            if (name.Value.Length > maxLength)
            {
                return false;
            }

            var comparer = new StringDistanceComparer(name.Value, maxLength);
            similar = GetNames(DPath.Root).Select(k =>
            {
                var result = k.Name.Value;
                if (fieldNameKind == FieldNameKind.Display && TryGetDisplayNameForColumn(this, result, out var colName))
                {
                    result = colName;
                }

                return result;
            }).OrderBy(x => x, comparer).FirstOrDefault();

            // We also want to have a heuristic maximum distance so that we don't give ridiculous
            // suggestions.
            return similar != null &&
                   comparer.Distance(similar) < (name.Value.Length / 3) + 3;
        }
    }
}<|MERGE_RESOLUTION|>--- conflicted
+++ resolved
@@ -863,11 +863,6 @@
         public static DType CreateOptionSetType(IExternalOptionSet info)
         {
             Contracts.AssertValue(info);
-<<<<<<< HEAD
-            
-            var osType = new DType(DKind.OptionSetValue, info);
-            return new DType(DKind.OptionSet, TypeTree.Create(info.OptionNames.ToDictionary(on => on.Value, on => osType)), info);
-=======
             Contracts.Assert(info.BackingKind is DKind.String or DKind.Number or DKind.Boolean or DKind.Color);
 
             var typedNames = new List<TypedName>();
@@ -877,10 +872,6 @@
                 var type = new DType(DKind.OptionSetValue, info);
                 typedNames.Add(new TypedName(type, name));
             }
-
-            return new DType(DKind.OptionSet, TypeTree.Create(typedNames.Select(TypedNameToKVP)), info);
->>>>>>> 5753cac2
-        }
 
         public static DType CreateViewType(IExternalViewInfo info)
         {
