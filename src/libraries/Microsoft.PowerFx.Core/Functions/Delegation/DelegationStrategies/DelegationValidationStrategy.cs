﻿// Copyright (c) Microsoft Corporation.
// Licensed under the MIT license.

using System.Globalization;
using System.Security.Authentication.ExtendedProtection;
using Microsoft.PowerFx.Core.Binding;
using Microsoft.PowerFx.Core.Binding.BindInfo;
using Microsoft.PowerFx.Core.Errors;
using Microsoft.PowerFx.Core.Localization;
using Microsoft.PowerFx.Core.Logging.Trackers;
using Microsoft.PowerFx.Core.Texl.Builtins;
using Microsoft.PowerFx.Core.Types;
using Microsoft.PowerFx.Core.Utils;
using Microsoft.PowerFx.Syntax;

namespace Microsoft.PowerFx.Core.Functions.Delegation.DelegationStrategies
{
    internal interface ICallNodeDelegatableNodeValidationStrategy
    {
        bool IsValidCallNode(CallNode node, TexlBinding binding, OperationCapabilityMetadata metadata, TexlFunction trackingFunction = null);
    }

    internal interface IDottedNameNodeDelegatableNodeValidationStrategy
    {
        bool IsValidDottedNameNode(DottedNameNode node, TexlBinding binding, OperationCapabilityMetadata metadata, IOpDelegationStrategy opDelStrategy);
    }

    internal interface IFirstNameNodeDelegatableNodeValidationStrategy
    {
        bool IsValidFirstNameNode(FirstNameNode node, TexlBinding binding, IOpDelegationStrategy opDelStrategy);
    }

    internal class DelegationValidationStrategy
        : ICallNodeDelegatableNodeValidationStrategy, IDottedNameNodeDelegatableNodeValidationStrategy, IFirstNameNodeDelegatableNodeValidationStrategy
    {
        public DelegationValidationStrategy(TexlFunction function)
        {
            Contracts.AssertValue(function);

            Function = function;
        }

        protected TexlFunction Function { get; }

        protected void AddSuggestionMessageToTelemetry(string telemetryMessage, TexlNode node, TexlBinding binding)
        {
            Contracts.AssertNonEmpty(telemetryMessage);
            Contracts.AssertValue(node);
            Contracts.AssertValue(binding);

            var message = string.Format(CultureInfo.InvariantCulture, "Function:{0}, Message:{1}", Function.Name, telemetryMessage);
            TrackingProvider.Instance.AddSuggestionMessage(message, node, binding);
        }

        protected void SuggestDelegationHintAndAddTelemetryMessage(TexlNode node, TexlBinding binding, string telemetryMessage, ErrorResourceKey? suggestionKey = null, params object[] args)
        {
            Contracts.Assert(suggestionKey == null || suggestionKey?.Key != string.Empty);

            SuggestDelegationHint(node, binding, suggestionKey, args);
            AddSuggestionMessageToTelemetry(telemetryMessage, node, binding);
        }

        // Helper used to provide hints when we detect non-delegable parts of the expression due to server restrictions.
        protected void SuggestDelegationHint(TexlNode node, TexlBinding binding, ErrorResourceKey? suggestionKey, params object[] args)
        {
            Contracts.AssertValue(node);
            Contracts.AssertValue(binding);
            Contracts.Assert(suggestionKey == null || suggestionKey?.Key != string.Empty);

            if (suggestionKey == null)
            {
                suggestionKey = TexlStrings.SuggestRemoteExecutionHint;
            }

            if (args == null || args.Length == 0)
            {
                binding.ErrorContainer.EnsureError(DocumentErrorSeverity.Warning, node, (ErrorResourceKey)suggestionKey, Function.Name);
            }
            else
            {
                binding.ErrorContainer.EnsureError(DocumentErrorSeverity.Warning, node, (ErrorResourceKey)suggestionKey, args);
            }
        }

        protected void SuggestDelegationHint(TexlNode node, TexlBinding binding)
        {
            Contracts.AssertValue(node);
            Contracts.AssertValue(binding);

            SuggestDelegationHint(node, binding, null);
        }

        private bool IsValidRowScopedDottedNameNode(DottedNameNode node, TexlBinding binding, OperationCapabilityMetadata metadata, out bool isRowScopedDelegationExempted)
        {
            Contracts.AssertValue(node);
            Contracts.AssertValue(binding);

            isRowScopedDelegationExempted = false;
            if (node.Left.Kind == NodeKind.FirstName
                && binding.IsDelegationExempted(node.Left as FirstNameNode)
                && binding.IsLambdaScoped(node.Left as FirstNameNode))
            {
                isRowScopedDelegationExempted = true;

                return true;
            }

            if (node.Left.Kind == NodeKind.Call)
            {
                return IsValidCallNode(node.Left as CallNode, binding, metadata);
            }

            if (node.Left.Kind == NodeKind.DottedName)
            {
                return IsValidRowScopedDottedNameNode(node.Left.AsDottedName(), binding, metadata, out isRowScopedDelegationExempted);
            }

            return node.Left.Kind == NodeKind.FirstName;
        }

        private bool IsValidNonRowScopedDottedNameNode(DottedNameNode node, TexlBinding binding, OperationCapabilityMetadata metadata, IOpDelegationStrategy opDelStrategy)
        {
            Contracts.AssertValue(node);
            Contracts.AssertValue(binding);
            Contracts.AssertValueOrNull(opDelStrategy);

            if (node.Left.Kind == NodeKind.Call)
            {
                return IsValidCallNode(node.Left as CallNode, binding, metadata);
            }

            if (node.Left.Kind == NodeKind.DottedName)
            {
                return IsValidDottedNameNode(node.Left.AsDottedName(), binding, metadata, opDelStrategy);
            }

            if (node.Left.Kind == NodeKind.FirstName)
            {
                return true;
            }

            return IsValidOptionSetOrViewDottedNameNode(node, binding)
                       || IsValidAsyncOrImpureNode(node, binding);
        }

        private bool IsValidOptionSetOrViewDottedNameNode(DottedNameNode node, TexlBinding binding)
        {
            var leftType = binding.GetType(node.Left);
            var nodeType = binding.GetType(node);

            if (leftType == null || nodeType == null)
            {
                return false;
            }

            // OptionSet and View Access are delegable despite being async
            return (leftType.Kind == DKind.OptionSet && nodeType.Kind == DKind.OptionSetValue) || (leftType.Kind == DKind.View && nodeType.Kind == DKind.ViewValue);
        }

        private OperationCapabilityMetadata GetScopedOperationCapabilityMetadata(IDelegationMetadata delegationMetadata)
        {
            if (Function.FunctionDelegationCapability.HasCapability(DelegationCapability.Sort) ||
                Function.FunctionDelegationCapability.HasCapability(DelegationCapability.SortAscendingOnly))
            {
                return delegationMetadata.SortDelegationMetadata;
            }

            return delegationMetadata.FilterDelegationMetadata;
        }

        public bool IsValidDottedNameNode(DottedNameNode node, TexlBinding binding, OperationCapabilityMetadata metadata, IOpDelegationStrategy opDelStrategy)
        {
            Contracts.AssertValue(node);
            Contracts.AssertValue(binding);
            Contracts.AssertValueOrNull(opDelStrategy);

            var isRowScoped = binding.IsRowScope(node);
            if (!isRowScoped)
            {
                return IsValidNonRowScopedDottedNameNode(node, binding, metadata, opDelStrategy);
            }

            if (!IsValidRowScopedDottedNameNode(node, binding, metadata, out var isRowScopedDelegationExempted))
            {
                var telemetryMessage = string.Format(CultureInfo.InvariantCulture, "Kind:{0}, isRowScoped:{1}", node.Kind, isRowScoped);

                SuggestDelegationHintAndAddTelemetryMessage(node, binding, telemetryMessage);
                return false;
            }

            if (isRowScopedDelegationExempted)
            {
                binding.SetBlockScopedConstantNode(node);
                return true;
            }

            if (binding.TryGetFullRecordRowScopeAccessInfo(node, out var firstNameInfo))
            {
                // This means that this row scoped field is from some parent scope which is non-delegatable. That should deny delegation at that point.
                // For this scope, this means that value will be provided from some other source.
                // For example, AddColumns(CDS As Left, "Column1", LookUp(CDS1, Left.Name in FirstName))
                // CDS - *[Name:s], CDS1 - *[FirstName:s]
                if (GetCapabilityMetadata(firstNameInfo) == null)
                {
                    return true;
                }
            }

            if (!binding.GetType(node.Left).HasExpandInfo)
            {
                if (!BinderUtils.TryConvertNodeToDPath(binding, node, out var columnPath) || !metadata.IsDelegationSupportedByColumn(columnPath, Function.FunctionDelegationCapability))
                {
                    var safeColumnName = CharacterUtils.MakeSafeForFormatString(columnPath.ToDottedSyntax());
                    var message = string.Format(CultureInfo.InvariantCulture, StringResources.Get(TexlStrings.OpNotSupportedByColumnSuggestionMessage_OpNotSupportedByColumn), safeColumnName);
                    SuggestDelegationHintAndAddTelemetryMessage(node, binding, message, TexlStrings.OpNotSupportedByColumnSuggestionMessage_OpNotSupportedByColumn, safeColumnName);
                    TrackingProvider.Instance.SetDelegationTrackerStatus(DelegationStatus.NoDelSupportByColumn, node, binding, Function, DelegationTelemetryInfo.CreateNoDelSupportByColumnTelemetryInfo(columnPath.ToDottedSyntax()));
                    return false;
                }

                // If there is any operator applied on this node then check if column supports operation.
                return opDelStrategy?.IsOpSupportedByColumn(metadata, node, columnPath, binding) ?? true;
            }

            // If there is an entity reference then we need to do additional verification.
            var info = binding.GetType(node.Left).ExpandInfo.VerifyValue();
            var dataSourceInfo = info.ParentDataSource;

            if (!dataSourceInfo.DataEntityMetadataProvider.TryGetEntityMetadata(info.Identity, out var entityMetadata))
            {
                var telemetryMessage = string.Format(CultureInfo.InvariantCulture, "Kind:{0}, isRowScoped:{1}, no metadata found for entity {2}", node.Kind, isRowScoped, CharacterUtils.MakeSafeForFormatString(info.Identity));

                SuggestDelegationHintAndAddTelemetryMessage(node, binding, telemetryMessage);
                return false;
            }

            var entityCapabilityMetadata = GetScopedOperationCapabilityMetadata(entityMetadata.DelegationMetadata);
            var columnName = node.Right.Name;
            if (entityMetadata.DisplayNameMapping.TryGetFromSecond(node.Right.Name.Value, out var maybeLogicalName))
            {
                columnName = new DName(maybeLogicalName);
            }

            var entityColumnPath = DPath.Root.Append(columnName);

            if (!entityCapabilityMetadata.IsDelegationSupportedByColumn(entityColumnPath, Function.FunctionDelegationCapability))
            {
                var safeColumnName = CharacterUtils.MakeSafeForFormatString(columnName.Value);
                var message = string.Format(CultureInfo.InvariantCulture, StringResources.Get(TexlStrings.OpNotSupportedByColumnSuggestionMessage_OpNotSupportedByColumn), safeColumnName);
                SuggestDelegationHintAndAddTelemetryMessage(node, binding, message, TexlStrings.OpNotSupportedByColumnSuggestionMessage_OpNotSupportedByColumn, safeColumnName);
                TrackingProvider.Instance.SetDelegationTrackerStatus(DelegationStatus.NoDelSupportByColumn, node, binding, Function, DelegationTelemetryInfo.CreateNoDelSupportByColumnTelemetryInfo(columnName));
                return false;
            }

            // If there is any operator applied on this node then check if column supports operation.
            return opDelStrategy?.IsOpSupportedByColumn(entityCapabilityMetadata, node, entityColumnPath, binding) ?? true;
        }

        public bool IsValidFirstNameNode(FirstNameNode node, TexlBinding binding, IOpDelegationStrategy opDelStrategy)
        {
            Contracts.AssertValue(node);
            Contracts.AssertValue(binding);
            Contracts.AssertValueOrNull(opDelStrategy);

            var isRowScoped = binding.IsRowScope(node);
            var isValid = IsValidAsyncOrImpureNode(node, binding);
            if (isValid && !isRowScoped)
            {
                return true;
            }

            // If invalid node then return immediately.
            if (!isValid)
            {
                return false;
            }

            return IsDelegatableColumnNode(node, binding, opDelStrategy, Function.FunctionDelegationCapability);
        }

        private IDelegationMetadata GetCapabilityMetadata(FirstNameInfo info)
        {
            Contracts.AssertValue(info);

            IDelegationMetadata metadata = null;
            if (info.Data is DelegationMetadata.DelegationMetadataBase)
            {
                return info.Data as DelegationMetadata.DelegationMetadataBase;
            }

            if (info.Data is IExpandInfo)
            {
                var entityInfo = (info.Data as IExpandInfo).VerifyValue();
                Contracts.AssertValue(entityInfo.ParentDataSource);
                Contracts.AssertValue(entityInfo.ParentDataSource.DataEntityMetadataProvider);

                var metadataProvider = entityInfo.ParentDataSource.DataEntityMetadataProvider;

                var result = metadataProvider.TryGetEntityMetadata(entityInfo.Identity, out var entityMetadata);
                Contracts.Assert(result);

                metadata = entityMetadata.VerifyValue().DelegationMetadata.VerifyValue();
            }

            return metadata;
        }

        // Verifies if provided column node supports delegation.
        protected bool IsDelegatableColumnNode(FirstNameNode node, TexlBinding binding, IOpDelegationStrategy opDelStrategy, DelegationCapability capability)
        {
            Contracts.AssertValue(node);
            Contracts.AssertValue(binding);
            Contracts.AssertValueOrNull(opDelStrategy);
            Contracts.Assert(binding.IsRowScope(node));

            var firstNameInfo = binding.GetInfo(node.AsFirstName());
            if (firstNameInfo == null)
            {
                return false;
            }

            var metadata = GetCapabilityMetadata(firstNameInfo);

            // This means that this row scoped field is from some parent scope which is non-delegatable. That should deny delegation at that point.
            // For this scope, this means that value will be provided from some other source.
            // For example, AddColumns(CDS, "Column1", LookUp(CDS1, Name in FirstName))
            // CDS - *[Name:s], CDS1 - *[FirstName:s]
            if (metadata == null)
            {
                return true;
            }

            var columnName = firstNameInfo.Name;
            Contracts.AssertValid(columnName);

            var columnPath = DPath.Root.Append(columnName);

            if (!metadata.FilterDelegationMetadata.IsDelegationSupportedByColumn(columnPath, capability))
            {
                var safeColumnName = CharacterUtils.MakeSafeForFormatString(columnName.Value);
                var message = string.Format(CultureInfo.InvariantCulture, StringResources.Get(TexlStrings.OpNotSupportedByColumnSuggestionMessage_OpNotSupportedByColumn), safeColumnName);
                SuggestDelegationHintAndAddTelemetryMessage(node, binding, message, TexlStrings.OpNotSupportedByColumnSuggestionMessage_OpNotSupportedByColumn, safeColumnName);
                TrackingProvider.Instance.SetDelegationTrackerStatus(DelegationStatus.NoDelSupportByColumn, node, binding, Function, DelegationTelemetryInfo.CreateNoDelSupportByColumnTelemetryInfo(firstNameInfo));
                return false;
            }

            // If there is any operator applied on this node then check if column supports operation.
            if (opDelStrategy != null && !opDelStrategy.IsOpSupportedByColumn(metadata.FilterDelegationMetadata, node.AsFirstName(), columnPath, binding))
            {
                return false;
            }

            return true;
        }

        public virtual bool IsValidCallNode(CallNode node, TexlBinding binding, OperationCapabilityMetadata metadata, TexlFunction trackingFunction = null)
        {
            // Functions may have their specific CallNodeDelegationStrategies (i.e. AsType, User)
            // so, if available, we need to ensure we use their specific delegation strategy.
            var function = binding.GetInfo(node)?.Function;

            // We need to have this check in case an override does not properly
            // overwrite this method to prevent getting lost in recursion.
            if (function != null && function != Function)
            {
                // We need to keep track of the tracking function for delegation tracking telemetry to be consistent.
                return function.GetCallNodeDelegationStrategy().IsValidCallNode(node, binding, metadata, trackingFunction ?? Function);
            }

            return IsValidCallNodeInternal(node, binding, metadata, trackingFunction ?? Function);
        }

        protected bool IsValidCallNodeInternal(CallNode node, TexlBinding binding, OperationCapabilityMetadata metadata, TexlFunction trackingFunction = null)
        {
            Contracts.AssertValue(node);
            Contracts.AssertValue(binding);
            Contracts.AssertValue(metadata);

            // We skip aysnc or impure check for BlockScopedConstants
            // to allow for nesting of valid async nodes.
            if (!binding.IsBlockScopedConstant(node))
            {
                if (!IsValidAsyncOrImpureNode(node, binding, trackingFunction))
                {
                    return false;
                }
            }

            // If the node is not row scoped and it's valid then it can be delegated.
            var isRowScoped = binding.IsRowScope(node);
            if (!isRowScoped)
            {
                return true;
            }

            var callInfo = binding.GetInfo(node);
            if (callInfo?.Function != null && ((TexlFunction)callInfo.Function).IsRowScopedServerDelegatable(node, binding, metadata))
            {
                return true;
            }

            var telemetryMessage = string.Format(CultureInfo.InvariantCulture, "Kind:{0}, isRowScoped:{1}", node.Kind, isRowScoped);
            SuggestDelegationHintAndAddTelemetryMessage(node, binding, telemetryMessage);
            TrackingProvider.Instance.SetDelegationTrackerStatus(DelegationStatus.UndelegatableFunction, node, binding, Function, DelegationTelemetryInfo.CreateUndelegatableFunctionTelemetryInfo((TexlFunction)callInfo?.Function));
            return false;
        }

        // Generic check for blocking impure / async nodes
        // We need to keep track of the tracking function for delegation tracking telemetry to be consistent.
        protected virtual bool IsValidAsyncOrImpureNode(TexlNode node, TexlBinding binding, TexlFunction trackingFunction = null)
        {
            Contracts.AssertValue(node);
            Contracts.AssertValue(binding);

            var isAsync = binding.IsAsync(node);
            var isPure = binding.IsPure(node);

            if (!isAsync && isPure)
            {
                return true;
            }

            // Async predicates and impure nodes are not supported unless Features say otherwise.
            // Let CallNodes for delegatable async functions be marked as being Valid to allow
            // expressions with delegatable async function calls to be delegated

            // Impure nodes should only be marked valid when Feature is enabled.
            if (!isPure && !binding.Features.AllowImpureNodeDelegation)
            {
                TrackingProvider.Instance.SetDelegationTrackerStatus(DelegationStatus.ImpureNode, node, binding, trackingFunction ?? Function, DelegationTelemetryInfo.CreateImpureNodeTelemetryInfo(node, binding));
            }
            else
            {
                if (!isAsync)
                {
<<<<<<< HEAD
                    TrackingProvider.Instance.SetDelegationTrackerStatus(DelegationStatus.AsyncPredicate, node, binding, Function, DelegationTelemetryInfo.CreateAsyncNodeTelemetryInfo(node, binding));
=======
                    return true;
>>>>>>> 36699d85
                }
                else if (binding.Features.AllowAsyncDelegation)
                {
                    // If the feature is enabled, enable delegation for
                    // async call, first name and dotted name nodes.
                    return (node is CallNode) || (node is FirstNameNode) || (node is DottedNameNode);
                }
            }

            if (isAsync)
            {
                TrackingProvider.Instance.SetDelegationTrackerStatus(DelegationStatus.AsyncPredicate, node, binding, trackingFunction ?? Function);
            }

            var telemetryMessage = string.Format(CultureInfo.InvariantCulture, "Kind:{0}, isAsync:{1}, isPure:{2}", node.Kind, isAsync, isPure);
            SuggestDelegationHintAndAddTelemetryMessage(node, binding, telemetryMessage);

            return false;
        }
    }
}<|MERGE_RESOLUTION|>--- conflicted
+++ resolved
@@ -432,11 +432,7 @@
             {
                 if (!isAsync)
                 {
-<<<<<<< HEAD
-                    TrackingProvider.Instance.SetDelegationTrackerStatus(DelegationStatus.AsyncPredicate, node, binding, Function, DelegationTelemetryInfo.CreateAsyncNodeTelemetryInfo(node, binding));
-=======
                     return true;
->>>>>>> 36699d85
                 }
                 else if (binding.Features.AllowAsyncDelegation)
                 {
