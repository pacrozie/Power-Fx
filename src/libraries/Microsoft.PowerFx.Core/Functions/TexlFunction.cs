﻿// Copyright (c) Microsoft Corporation.
// Licensed under the MIT license.

using System;
using System.Collections.Generic;
using System.Collections.ObjectModel;
using System.Globalization;
using System.Linq;
using System.Numerics;
using System.Threading;
using System.Threading.Tasks;
using Microsoft.PowerFx.Core.App.ErrorContainers;
using Microsoft.PowerFx.Core.Binding;
using Microsoft.PowerFx.Core.Entities;
using Microsoft.PowerFx.Core.Entities.QueryOptions;
using Microsoft.PowerFx.Core.Errors;
using Microsoft.PowerFx.Core.Functions.Delegation;
using Microsoft.PowerFx.Core.Functions.Delegation.DelegationStrategies;
using Microsoft.PowerFx.Core.Functions.DLP;
using Microsoft.PowerFx.Core.Functions.FunctionArgValidators;
using Microsoft.PowerFx.Core.Functions.Publish;
using Microsoft.PowerFx.Core.Functions.TransportSchemas;
using Microsoft.PowerFx.Core.IR.Nodes;
using Microsoft.PowerFx.Core.IR.Symbols;
using Microsoft.PowerFx.Core.Localization;
using Microsoft.PowerFx.Core.Logging.Trackers;
using Microsoft.PowerFx.Core.Types;
using Microsoft.PowerFx.Core.Utils;
using Microsoft.PowerFx.Syntax;
using Microsoft.PowerFx.Types;
using static Microsoft.PowerFx.Core.IR.IRTranslator;
using CallNode = Microsoft.PowerFx.Syntax.CallNode;
using IRCallNode = Microsoft.PowerFx.Core.IR.Nodes.CallNode;

namespace Microsoft.PowerFx.Core.Functions
{
    [ThreadSafeImmutable]
    internal abstract class TexlFunction : IFunction
    {
        // Column name when Features.ConsistentOneColumnTableResult is enabled.
        public const string ColumnName_ValueStr = "Value";

        // A default "no-op" error container that does not post document errors.
        public static IErrorContainer DefaultErrorContainer => new DefaultNoOpErrorContainer();

        // The information for scope if there is one.
        private FunctionScopeInfo _scopeInfo;

        // A description associated with this function.
        private readonly TexlStrings.StringGetter _description;

        // Convenience mask that indicates which parameters are to be treated as lambdas.
        // Bit at position K refers to argument of rank K. A bit of 1 denotes a lambda, 0 denotes non-lambda.
        // Overloads may choose to ignore this mask, and override the HasLambdas/IsLambdaParam APIs instead.
        protected readonly BigInteger _maskLambdas;

        // The parent namespace for this function. DPath.Root indicates the global namespace.
        public DPath Namespace { get; }

        // A DType.Unknown return type means that this function can return any type
        // and the specific return type will depend on the argument types.
        // If the function can return some shape of record, which depends on the argument types,
        // DType.EmptyRecord should be used. Similarly for tables and DType.EmptyTable.
        // CheckTypes can be used to infer the exact return type of a specific invocation.
        public DType ReturnType { get; }

        // Function arity (expected min/max number of arguments).
        public int MinArity { get; }

        public int MaxArity { get; }

        // Parameter types.
        public readonly DType[] ParamTypes;

        private SignatureConstraint _signatureConstraint;

        private TransportSchemas.FunctionInfo _cachedFunctionInfo;

        private string _cachedLocaleName;

        // Return true if the function should be hidden from the formular bar, false otherwise.
        public virtual bool IsHidden => false;

        // Return true if the function expects lambda arguments, false otherwise.
        public virtual bool HasLambdas => !_maskLambdas.IsZero;

        /// <summary>
        /// Returns true if the function expect identifiers, false otherwise.
        /// Needs to be overloaded for functions having identifier parameters.
        /// Also overload IsIdentifierParam method. 
        /// </summary>
        public virtual bool HasColumnIdentifiers => false;

        // Return true if lambda args should affect ECS, false otherwise.
        public virtual bool HasEcsExcemptLambdas => false;

        // Return true if the function is asynchronous, false otherwise.
        public virtual bool IsAsync => false;

        // Return true if the function is tracked in telemetry.
        public virtual bool IsTrackedInTelemetry => true;

        // Return true if the function is declared as variadic.
        public bool IsVariadicFunction => MaxArity == int.MaxValue;

        // Return true if the function's return value only depends on the global variable
        // e.g. Today(), Now() depend on the system time.
        public virtual bool IsGlobalReliant => false;

        // Return true if the function is self-contained (no side effects), or false otherwise.
        // This is a decision that developers will need to do for new functions, so making it
        // abstract will force them to do so.
        public abstract bool IsSelfContained { get; }

        // Return true if the function is stateless (same result for same input), or false otherwise.
        public virtual bool IsStateless => true;

        // Return true if the function supports inlining during codegen.
        public virtual bool SupportsInlining => false;

        // Returns false if we want to block the function within FunctionWithScope calls
        // that have a nondeterministic operation order (due to multiple async calls).
        public virtual bool AllowedWithinNondeterministicOperationOrder => true;

        // Returns true if the function creates an implicit dependency on the control's parent screen.
        public virtual bool CreatesImplicitScreenDependency => false;

        // Returns true if the function can be used in test cases; all "global" functions should
        // work, functionst that create screen dependencies don't by default (but can be overriden
        // if the function is ready for that)
        public virtual bool CanBeUsedInTests => !CreatesImplicitScreenDependency;

        /// <summary>
        /// Whether the function always produces a visible error if CheckTypes returns invalid.
        /// This can be used to prevent the overall "Function has invalid arguments" error.
        /// </summary>
        public virtual bool HasPreciseErrors => false;

        // Returns true if the function is disabled for component.
        public virtual bool DisableForComponent => false;

        // Returns true if the function is disabled for data component.
        public virtual bool DisableForDataComponent => false;

        // Returns true if the function is disabled for Commmanding
        public virtual bool DisableForCommanding => false;

        // Returns true if the function should be suppressed in Intellisense for component.
        public virtual bool SuppressIntellisenseForComponent => DisableForComponent;

        public virtual RequiredDataSourcePermissions FunctionPermission => RequiredDataSourcePermissions.None;

        // Return true if the function is pure (stateless with no side effects), or false otherwise.
        public bool IsPure => IsSelfContained && IsStateless;

        // Return true if the function is strict (in all of its parameters), or false otherwise.
        // A strict function is a function that always evaluates all of its arguments (the parameters
        // have to be computed before the function can run). A non-strict function is a function
        // that does not always evaluate all of its arguments. In terms of dependencies, a strict
        // function means that a dependence on the function result implies dependencies on all of its args,
        // whereas a non-strict function means that a dependence on the result implies dependencies
        // on only some of the args.
        public virtual bool IsStrict => true;

        // Return true if the function can only be used in behavior rules, i.e. rules that run in
        // response to user feedback. Only certain functions fall into this category, e.g. functions
        // with side effects, such as Collect.
        public virtual bool IsBehaviorOnly => !IsSelfContained;

        // Return true if the function can only be used as part of test cases. Functions that
        // emulate user interaction fall into this category, such as SetProperty.
        public virtual bool IsTestOnly => false;

        // Return true if the function manipulates collections.
        public virtual bool ManipulatesCollections => false;

        // Return true if the function uses an input's column names to inform Intellisense's suggestions.
        public virtual bool CanSuggestInputColumns => false;

        // Return true if the function expects a screen's context variables to be suggested within a record argument.
        public virtual bool CanSuggestContextVariables => false;

        // Returns true if it's valid to suggest ThisItem for this function as an argument.
        public virtual bool CanSuggestThisItem => false;

        // Return true if this function affects collection schemas.
        public virtual bool AffectsCollectionSchemas => false;

        // Return true if this function affects screen aliases ("context variables").
        public virtual bool AffectsAliases => false;

        // Return true if this function affects scope variable ("app scope variable or component scope variable").
        public virtual bool AffectsScopeVariable => false;

        // Return true if this function affects datasource query options.
        public virtual bool AffectsDataSourceQueryOptions => false;

        // Return true if this function can return a type with ExpandInfo.
        public virtual bool CanReturnExpandInfo => false;

        // Return true if this function requires binding context info.
        public virtual bool RequiresBindingContext => false;

        // Return true if this function can generate new data on its own without re-evaluating a rule.
        public virtual bool IsAutoRefreshable => false;

        // Return true if this function returns dynamic metadata
        public virtual bool IsDynamic => false;

        // Return the index to be used to provide type recommendations for later arguments
        public virtual int SuggestionTypeReferenceParamIndex => 0;

        // Return true if the function uses the parent scope to provide suggestions
        public virtual bool UseParentScopeForArgumentSuggestions => false;

        // Return true if the function uses the enum namespace for type suggestions
        public virtual bool UsesEnumNamespace => false;

        // Return true if the function supports parameter coercion.
        public virtual bool SupportsParamCoercion => true;

        /// <summary>Indicates whether table and record param types require all columns to be specified in the input argument.</summary>
        public virtual bool RequireAllParamColumns => false;

        /// <summary>
        /// Indicates whether the function sets a value.
        /// </summary>
        public virtual bool ModifiesValues => false;

        /// <summary>
        /// The function's name as surfaced in / accessible from the language.
        /// Using properties instead of fields here, to account for the fact that subclasses may override LocaleSpecificName.
        /// </summary>
        public string Name { get; }

        // The localized version of the namespace for this function.
        public DPath LocaleSpecificNamespace { get; }

        /// <summary>
        /// The function's locale-specific name.
        /// These should all be defined in the string resources, e.g. Abs_Name, Filter_Name, etc.
        /// The derived classes can pass in the value if needed and in that case, the passed in value is directly used.
        /// </summary>
        public string LocaleSpecificName { get; }

        // The function's English / locale-invariant name.
        public string LocaleInvariantName { get; }

        // A description associated with this function.
        public string Description => _description(null);

        // A forward link to the function help.
        public virtual string HelpLink =>

                // The invariant name is used to form a URL. It cannot contain spaces and other
                // funky characters. We have tests that enforce this constraint. If we ever need
                // such characters (#, &, %, ?), they need to be encoded here, e.g. %20, etc.
                StringResources.Get("FunctionReference_Link") + char.ToLower(LocaleInvariantName.First());

        /// <summary>
        /// Might need to reset if Function is variadic function.
        /// </summary>
        public SignatureConstraint SignatureConstraint
        {
            get
            {
                if (MaxArity == int.MaxValue && _signatureConstraint == null)
                {
                    _signatureConstraint = new SignatureConstraint(MinArity + 1, 1, 0, MinArity + 3);
                }

                return _signatureConstraint;
            }
            protected set => _signatureConstraint = value;
        }

        /// <summary>
        /// Gives information for scope if the function has scope. If this is null,
        /// the function does not involve row scope.
        /// </summary>
        public FunctionScopeInfo ScopeInfo
        {
            get => _scopeInfo;

            protected set
            {
                if (_scopeInfo != null)
                {
                    Contracts.Assert(false, "The ScopeInfo should only be set once in the constructor, if at all.");
                }

                _scopeInfo = value;
            }
        }

        // Mask indicating the function categories the function belongs to.
        public FunctionCategories FunctionCategoriesMask { get; }

        // Mask indicating the function delegation capabilities.
        public virtual DelegationCapability FunctionDelegationCapability => DelegationCapability.None;

        // Mask indicating the function capabilities.
        public virtual Capabilities Capabilities => Capabilities.None;

        // The function's fully qualified locale-specific name, including the namespace.
        // If the function is in the global namespace, this.QualifiedName is the same as this.Name.
        public string QualifiedName => Namespace.IsRoot ? Name : Namespace.ToDottedSyntax() + TexlLexer.PunctuatorDot + TexlLexer.EscapeName(Name);

        public TexlFunction(
            DPath theNamespace,
            string name,
            string localeSpecificName,
            TexlStrings.StringGetter description,
            FunctionCategories functionCategories,
            DType returnType,
            BigInteger maskLambdas,
            int arityMin,
            int arityMax,
            params DType[] paramTypes)
        {
            Contracts.Assert(theNamespace.IsValid);
            Contracts.AssertNonEmpty(name);
            Contracts.AssertValue(localeSpecificName);
            Contracts.Assert((uint)functionCategories > 0);
            Contracts.Assert(returnType.IsValid);
            Contracts.AssertValue(paramTypes);
            Contracts.AssertAllValid(paramTypes);
            Contracts.Assert(maskLambdas.Sign >= 0 || arityMax == int.MaxValue);
            Contracts.Assert(arityMax >= 0 && paramTypes.Length <= arityMax);
            Contracts.AssertIndexInclusive(arityMin, arityMax);

            Namespace = theNamespace;
            LocaleInvariantName = name;
            FunctionCategoriesMask = functionCategories;
            _description = description;
            ReturnType = returnType;
            _maskLambdas = maskLambdas;
            MinArity = arityMin;
            MaxArity = arityMax;
            ParamTypes = paramTypes;

            // Locale Specific Name is a legacy piece of code only used by ServiceFunctions.
            // For all other instances, the name is the same as the En-Us name
            if (!string.IsNullOrEmpty(localeSpecificName))
            {
                LocaleSpecificNamespace = new DPath().Append(new DName(localeSpecificName));
                LocaleSpecificName = localeSpecificName;
            }
            else
            {
                LocaleSpecificName = LocaleInvariantName;
            }

            Name = LocaleSpecificName;
        }

        // Return all signatures for this function.
        // Functions with optional parameters have more than one signature.
        public abstract IEnumerable<TexlStrings.StringGetter[]> GetSignatures();

        // Return all enums that are required by this function.
        // This can be used to generate a list of enums required for a function library.
        public virtual IEnumerable<string> GetRequiredEnumNames()
        {
            return new List<string>();
        }

        // Return all signatures with at most 'arity' parameters.
        public virtual IEnumerable<TexlStrings.StringGetter[]> GetSignatures(int arity)
        {
            Contracts.Assert(arity >= 0);

            foreach (var signature in GetSignatures())
            {
                if (arity <= signature.Length)
                {
                    yield return signature;
                }
            }
        }

        // Return a unique name for this function (useful in the presence of overloads).
        // This is used for name mangling and Texl -> runtime function mapping.
        // TASK: 68797: We need a TexlFunction name -> JS/runtime function name map.
        public virtual string GetUniqueTexlRuntimeName(bool isPrefetching = false)
        {
            return GetUniqueTexlRuntimeName(string.Empty);
        }

        protected string GetUniqueTexlRuntimeName(string suffix, bool suppressAsync = false)
        {
            var name = Namespace.IsRoot ? LocaleInvariantName : Namespace.Name + "__" + LocaleInvariantName;
            if (name.Length <= 1)
            {
                return name.ToLowerInvariant();
            }

            return char.ToLowerInvariant(name[0]).ToString() + name.Substring(1) + suffix + (IsAsync && !suppressAsync ? "Async" : string.Empty);
        }

        public bool HandleCheckInvocation(TexlBinding binding, TexlNode[] args, DType[] argTypes, IErrorContainer errors, out DType returnType, out Dictionary<TexlNode, DType> nodeToCoercedTypeMap)
        {
            var result = CheckTypes(binding.CheckTypesContext, args, argTypes, errors, out returnType, out nodeToCoercedTypeMap);
            CheckSemantics(binding, args, argTypes, errors, ref nodeToCoercedTypeMap);
            return result;
        }

        /// <summary>
        /// Perform sub-expression type checking and produce a return type.
        /// </summary>
        public virtual bool CheckTypes(CheckTypesContext context, TexlNode[] args, DType[] argTypes, IErrorContainer errors, out DType returnType, out Dictionary<TexlNode, DType> nodeToCoercedTypeMap)
        {
            return CheckTypesCore(context, args, argTypes, errors, out returnType, out nodeToCoercedTypeMap);
        }

        /// <summary>
        /// Perform expression-level semantics checks which require a binding. May produce coercions.
        /// </summary>
        public virtual void CheckSemantics(TexlBinding binding, TexlNode[] args, DType[] argTypes, IErrorContainer errors, ref Dictionary<TexlNode, DType> nodeToCoercedTypeMap)
        {
            CheckSemantics(binding, args, argTypes, errors);
        }

        public virtual void CheckSemantics(TexlBinding binding, TexlNode[] args, DType[] argTypes, IErrorContainer errors)
        {
        }
<<<<<<< HEAD
#endregion
=======
>>>>>>> 822ad5ff

        public virtual bool CheckForDynamicReturnType(TexlBinding binding, TexlNode[] args)
        {
            return false;
        }

        protected static uint ComputeArgHash(TexlNode[] args)
        {
            var argHash = string.Empty;

            for (var i = 0; i < args.Length; i++)
            {
                argHash += args[i].ToString();
            }

            return Hashing.HashString(argHash);
        }

        public virtual bool SupportCoercionForArg(int argIndex)
        {
            return SupportsParamCoercion && (argIndex <= MinArity || argIndex <= MaxArity);
        }

        private bool CheckTypesCore(CheckTypesContext context, TexlNode[] args, DType[] argTypes, IErrorContainer errors, out DType returnType, out Dictionary<TexlNode, DType> nodeToCoercedTypeMap)
        {
            Contracts.AssertValue(args);
            Contracts.AssertAllValues(args);
            Contracts.AssertValue(argTypes);
            Contracts.Assert(args.Length == argTypes.Length);
            Contracts.AssertValue(errors);
            Contracts.Assert(MinArity <= args.Length && args.Length <= MaxArity);

            for (var i = 0; i < argTypes.Length; i++)
            {
                if (!IsIdentifierParam(i))
                {
                    Contracts.AssertValid(argTypes[i]);
                }
            }

            var fValid = true;
            var count = Math.Min(args.Length, ParamTypes.Length);

            nodeToCoercedTypeMap = null;

            // Type check the args
            for (var i = 0; i < count; i++)
            {
                var typeChecks = CheckType(args[i], argTypes[i], ParamTypes[i], errors, SupportCoercionForArg(i), out DType coercionType);
                if (typeChecks && coercionType != null)
                {
                    CollectionUtils.Add(ref nodeToCoercedTypeMap, args[i], coercionType);
                }

                fValid &= typeChecks;
            }

            for (var i = count; i < args.Length; i++)
            {
                // Identifiers don't have a type
                if (IsIdentifierParam(i))
                {
                    continue;
                }

                var type = argTypes[i];
                if (type.IsError)
                {
                    errors.EnsureError(args[i], TexlStrings.ErrBadType);
                    fValid = false;
                }
            }

            if (!fValid)
            {
                nodeToCoercedTypeMap = null;
            }

            ScopeInfo?.CheckLiteralPredicates(args, errors);

            // Default return type.
            returnType = ReturnType;

            return fValid;
        }

        /// <summary>
        /// True if there was any custom post-visit validation errors applied for this function.
        /// </summary>
        public virtual bool PostVisitValidation(TexlBinding binding, CallNode callNode)
        {
            return false;
        }

        // Return true if the parameter at the specified 0-based rank is a lambda parameter, false otherwise.
        public virtual bool IsLambdaParam(int index)
        {
            Contracts.AssertIndexInclusive(index, MaxArity);

            return _maskLambdas.TestBit(index);
        }

        /// <summary>
        /// True if the evaluation of the param at the 0-based index is controlled by the function in question
        /// e.g. conditionally evaluated, repeatedly evaluated, etc.., false otherwise.
        /// All lambda params are Lazy, but others may also be, including short-circuit booleans, conditionals, etc..
        /// </summary>
        /// <param name="index">Parameter index, 0-based.</param>
        public virtual bool IsLazyEvalParam(int index)
        {
            Contracts.AssertIndexInclusive(index, MaxArity);

            return IsLambdaParam(index);
        }

        public virtual bool IsEcsExcemptedLambda(int index)
        {
            Contracts.Assert(index >= 0);

            return false;
        }

        /// <summary>
        /// Returns true if the parameter is an identifier.
        /// </summary>
        /// <param name="index">Parameter's index.</param>
        /// <returns>Boolean representing if the parameter is an identifier.</returns>
        public virtual bool IsIdentifierParam(int index)
        {
            Contracts.Assert(index >= 0);

            return false;
        }

        public virtual bool AllowsRowScopedParamDelegationExempted(int index)
        {
            return false;
        }

        // Return true if this function requires global binding context info.
        public virtual bool RequiresGlobalBindingContext(TexlNode[] args, TexlBinding binding)
        {
            return false;
        }

        // Returns true if function requires actual data to be pulled for this arg. This is applicable to pagable args only like datasource object.
        // It's used in codegen in optimizing generated code where there is no data is required to be pulled from server.
        protected virtual bool RequiresPagedDataForParamCore(TexlNode[] args, int paramIndex, TexlBinding binding)
        {
            return true;
        }

        public bool RequiresPagedDataForParam(CallNode callNode, int paramIndex, TexlBinding binding)
        {
            Contracts.AssertValue(callNode);
            Contracts.AssertValue(callNode.Args);
            Contracts.Assert(paramIndex >= 0 && paramIndex < callNode.Args.Children.Count());
            Contracts.AssertValue(binding);

            var child = callNode.Args.Children[paramIndex].VerifyValue();
            if (!binding.IsPageable(child))
            {
                return false;
            }

            // If the parent call node is pagable then we don't need to pull the data.
            if (binding.IsPageable(callNode))
            {
                return false;
            }

            // Check with function if we actually need data for this param.
            return RequiresPagedDataForParamCore(callNode.Args.Children, paramIndex, binding);
        }

        /// <summary>
        /// Provides dataentitymetadata for a callnode.
        /// </summary>
        /// <returns></returns>
        public static bool TryGetEntityMetadata(CallNode callNode, TexlBinding binding, out IDataEntityMetadata metadata)
        {
            Contracts.AssertValue(callNode);
            Contracts.AssertValue(binding);

            var args = callNode.Args.Children.VerifyValue();
            if (!binding.IsPageable(args[0]) || !binding.TryGetEntityInfo(args[0], out var entityInfo))
            {
                metadata = null;
                return false;
            }

            Contracts.AssertValue(entityInfo.ParentDataSource);
            Contracts.AssertValue(entityInfo.ParentDataSource.DataEntityMetadataProvider);

            var metadataProvider = entityInfo.ParentDataSource.DataEntityMetadataProvider;

            if (!metadataProvider.TryGetEntityMetadata(entityInfo.Identity, out var entityMetadata))
            {
                metadata = null;
                return false;
            }

            metadata = entityMetadata.VerifyValue();
            return true;
        }

        /// <summary>
        /// Provides delegationmetadata for a callnode. It's used by delegable functions to get delegation metadata. For example, Filter, Sort, SortByColumns.
        /// </summary>
        /// <returns></returns>
        public static bool TryGetEntityMetadata(CallNode callNode, TexlBinding binding, out IDelegationMetadata metadata)
        {
            if (!TryGetEntityMetadata(callNode, binding, out IDataEntityMetadata entityMetadata))
            {
                metadata = null;
                return false;
            }

            metadata = entityMetadata.DelegationMetadata.VerifyValue();
            return true;
        }

        // Fetch the description associated with the specified parameter name (which must be the INVARIANT name)
        // If the param has no description, this will return false.
        public virtual bool TryGetParamDescription(string paramName, out string paramDescription)
        {
            Contracts.AssertNonEmpty(paramName);

            // Fetch it from the string resources by default. Subclasses can override this
            // and use their own dictionaries, etc.
            return StringResources.TryGet("About" + LocaleInvariantName + "_" + paramName, out paramDescription);
        }

        // Exhaustive list of parameter names, in no guaranteed order.
        // (Used by Tests only)
        public IEnumerable<string> GetParamNames()
        {
            return GetSignatures().SelectMany(args => args.Select(arg => arg(null))).Distinct();
        }

        // Allows a function to determine if a given type is valid for a given parameter index.
        public virtual bool IsSuggestionTypeValid(int paramIndex, DType type)
        {
            Contracts.Assert(paramIndex >= 0);
            Contracts.AssertValid(type);

            return paramIndex < MaxArity;
        }

        // Functions can use custom logic to determine if an invocation is inherently async, and therefore requires async codegen.
        public virtual bool IsAsyncInvocation(CallNode callNode, TexlBinding binding)
        {
            Contracts.AssertValue(callNode);
            Contracts.AssertValue(binding);

            return IsAsync || IsServerDelegatable(callNode, binding);
        }

        // Functions which support server delegation need to override this method to verify server delegation can be supported for this CallNode.
        public virtual bool IsServerDelegatable(CallNode callNode, TexlBinding binding)
        {
            Contracts.AssertValue(callNode);
            Contracts.AssertValue(binding);

            return false;
        }

        public virtual bool SupportsPaging(CallNode callNode, TexlBinding binding)
        {
            Contracts.AssertValue(callNode);
            Contracts.AssertValue(binding);

            return binding.IsDelegatable(callNode) || IsServerDelegatable(callNode, binding);
        }

        // Returns true if function is row scoped and supports delegation.
        // Needs to be overriden by functions (For example, IsBlank) which are not server delegatable themselves but can become one when scoped inside a delegatable function.
        public virtual bool IsRowScopedServerDelegatable(CallNode callNode, TexlBinding binding, OperationCapabilityMetadata metadata)
        {
            Contracts.AssertValue(callNode);
            Contracts.AssertValue(binding);

            if (!binding.IsRowScope(callNode))
            {
                return false;
            }

            return IsServerDelegatable(callNode, binding);
        }

        public virtual bool TryGetDataSource(CallNode callNode, TexlBinding binding, out IExternalDataSource dsInfo)
        {
            Contracts.AssertValue(callNode);
            Contracts.AssertValue(binding);

            dsInfo = null;
            if (callNode.Args.Count < 1)
            {
                return false;
            }

            var args = callNode.Args.Children.VerifyValue();
            var arg0 = args[0].VerifyValue();
            return ArgValidators.DelegatableDataSourceInfoValidator.TryGetValidValue(arg0, binding, out dsInfo);
        }

        // Returns a datasource node for a function if function operates on datasource.
        public virtual bool TryGetDataSourceNodes(CallNode callNode, TexlBinding binding, out IList<FirstNameNode> dsNodes)
        {
            Contracts.AssertValue(callNode);
            Contracts.AssertValue(binding);

            dsNodes = new List<FirstNameNode>();
            if (callNode.Args.Count < 1)
            {
                return false;
            }

            var args = callNode.Args.Children.VerifyValue();
            var arg0 = args[0].VerifyValue();
            return ArgValidators.DataSourceArgNodeValidator.TryGetValidValue(arg0, binding, out dsNodes);
        }

        // Returns a entityInfo for a function if function operates on entity.
        public bool TryGetEntityInfo(CallNode callNode, TexlBinding binding, out IExpandInfo entityInfo)
        {
            Contracts.AssertValue(callNode);
            Contracts.AssertValue(binding);

            entityInfo = null;
            if (callNode.Args.Count < 1)
            {
                return false;
            }

            var args = callNode.Args.Children.VerifyValue();
            var arg0 = args[0].VerifyValue();
            return ArgValidators.EntityArgNodeValidator.TryGetValidValue(arg0, binding, out entityInfo);
        }

        public virtual IEnumerable<Identifier> GetIdentifierOfModifiedValue(TexlNode[] args, out TexlNode identifierNode)
        {
            identifierNode = null;

            return null;
        }

        // Override if Function.AffectsScopeVariable is true. Returns the index of the arg that contains the app/component variable names.
        public virtual int ScopeVariableNameAffectingArg()
        {
            return -1;
        }

        public virtual bool RequiresDataSourceScope => false;

        public virtual bool ArgMatchesDatasourceType(int argNum)
        {
            return false;
        }

        /// <summary>
        /// Gets TexlNodes of function argument that need to be processed for tabular datasource
        /// E.g. Filter function will have first argument node that will be associated with tabular datasource,
        /// however With function will have Record type argument that can hold multiple datasource type columns
        /// Functions that have datasource arguments in places ither than first argument need to override this.
        /// </summary>
        /// <param name="callNode">Function Texl Node.</param>
        public virtual IEnumerable<TexlNode> GetTabularDataSourceArg(CallNode callNode)
        {
            Contracts.AssertValue(callNode);

            return new[] { callNode.Args.Children[0] };
        }

        /// <summary>
        /// If true, the scope this function creates isn't used for field names of inline records.
        /// </summary>
        public virtual bool SkipScopeForInlineRecords => false;

        protected static bool Arg0RequiresAsync(CallNode callNode, TexlBinding binding)
        {
            Contracts.AssertValue(callNode);
            Contracts.AssertValue(binding);

            if (!TryGetArg0AsDsInfo(callNode, binding, out var dataSource))
            {
                return false;
            }

            return dataSource.RequiresAsync;
        }

        private static bool TryGetArg0AsDsInfo(CallNode callNode, TexlBinding binding, out IExternalDataSource dsInfo)
        {
            Contracts.AssertValue(callNode);
            Contracts.AssertValue(binding);

            dsInfo = null;
            if (callNode.Args.Count < 1)
            {
                return false;
            }

            var args = callNode.Args.Children.VerifyValue();
            var arg0 = args[0].VerifyValue();

            var firstName = arg0.AsFirstName();
            if (firstName == null || !binding.GetType(firstName).IsTable)
            {
                return false;
            }

            var firstNameInfo = binding.GetInfo(firstName);
            if (firstNameInfo == null || firstNameInfo.Kind != BindKind.Data)
            {
                return false;
            }

            var result = binding.EntityScope != null &&
               binding.EntityScope.TryGetEntity(firstNameInfo.Name, out dsInfo);
            return result;
        }

        protected bool SetErrorForMismatchedColumns(DType expectedType, DType actualType, TexlNode errorArg, IErrorContainer errors)
        {
            Contracts.AssertValid(expectedType);
            Contracts.AssertValid(actualType);
            Contracts.AssertValue(errorArg);
            Contracts.AssertValue(errors);

            return SetErrorForMismatchedColumnsCore(expectedType, actualType, errorArg, errors, DPath.Root);
        }

        // This function recursively traverses the types to find the first occurence of a type mismatch.
        // DTypes are guaranteed to be finite, so there is no risk of a call stack overflow
        private bool SetErrorForMismatchedColumnsCore(DType expectedType, DType actualType, TexlNode errorArg, IErrorContainer errors, DPath columnPrefix)
        {
            Contracts.AssertValid(expectedType);
            Contracts.AssertValid(actualType);
            Contracts.AssertValue(errorArg);
            Contracts.AssertValue(errors);
            Contracts.AssertValid(columnPrefix);

            // Iterate through the expectedType until an error is found.
            foreach (var expectedColumn in expectedType.GetAllNames(DPath.Root))
            {
                // First, set type mismatch message.
                if (actualType.TryGetType(expectedColumn.Name, out var actualColumnType))
                {
                    var expectedColumnType = expectedColumn.Type;
                    if (expectedColumnType.Accepts(actualColumnType))
                    {
                        continue;
                    }

                    if (!DType.TryGetDisplayNameForColumn(expectedType, expectedColumn.Name, out var errName))
                    {
                        errName = expectedColumn.Name;
                    }

                    if ((expectedColumn.Type.IsTable && actualColumnType.IsTable) || (expectedColumn.Type.IsRecord && actualColumnType.IsRecord))
                    {
                        return SetErrorForMismatchedColumnsCore(
                            expectedColumn.Type,
                            actualColumnType,
                            errorArg,
                            errors,
                            columnPrefix.Append(new DName(errName)));
                    }

                    if (expectedColumn.Type.IsExpandEntity
                        && DType.IsMatchingExpandType(expectedColumn.Type, actualColumnType))
                    {
                        continue;
                    }

                    errors.EnsureError(
                        DocumentErrorSeverity.Severe,
                        errorArg,
                        TexlStrings.ErrColumnTypeMismatch_ColName_ExpectedType_ActualType,
                        columnPrefix.Append(new DName(errName)).ToDottedSyntax(),
                        expectedColumn.Type.GetKindString(),
                        actualColumnType.GetKindString());
                    return true;
                }

                // Second, set column missing message if applicable
                if (RequireAllParamColumns && !expectedType.AreFieldsOptional)
                {
                    errors.EnsureError(
                        DocumentErrorSeverity.Severe,
                        errorArg,
                        TexlStrings.ErrColumnMissing_ColName_ExpectedType,
                        columnPrefix.Append(expectedColumn.Name).ToDottedSyntax(),
                        expectedColumn.Type.GetKindString());
                    return true;
                }
            }

            return false;
        }

#region Internal functionality

        public virtual bool SupportsMetadataTypeArg => false;

        public virtual bool IsMetadataTypeArg(int index)
        {
            Contracts.Assert(!SupportsMetadataTypeArg);

            return SupportsMetadataTypeArg;
        }

        // Return true if the function has special suggestions for the corresponding parameter.
        public virtual bool HasSuggestionsForParam(int index)
        {
            return false;
        }

        protected bool CheckType(TexlNode node, DType nodeType, DType expectedType, IErrorContainer errors, out bool matchedWithCoercion)
        {
            return CheckType(node, nodeType, expectedType, errors, SupportsParamCoercion, out matchedWithCoercion);
        }

        protected bool CheckType(TexlNode node, DType nodeType, DType expectedType, IErrorContainer errors, bool coerceIfSupported, out bool matchedWithCoercion)
        {
            var typeChecks = CheckType(node, nodeType, expectedType, errors, coerceIfSupported, out DType coercionType);
            matchedWithCoercion = typeChecks && coercionType != null;
            return typeChecks;
        }

        // Check the type of a specified node against an expected type and possibly emit errors
        // accordingly. Returns true if the types align, false otherwise.
        protected bool CheckType(TexlNode node, DType nodeType, DType expectedType, IErrorContainer errors, bool coerceIfSupported, out DType coercionType)
        {
            Contracts.AssertValue(node);
            Contracts.Assert(nodeType.IsValid);
            Contracts.Assert(expectedType.IsValid);
            Contracts.AssertValue(errors);

            coercionType = null;
            if (expectedType.Accepts(nodeType, out var schemaDifference, out var schemaDifferenceType))
            {
                return true;
            }

            KeyValuePair<string, DType> coercionDifference = default;
            DType coercionDifferenceType = null;
            if (coerceIfSupported && nodeType.CoercesTo(expectedType, out _, out coercionType, out coercionDifference, out coercionDifferenceType))
            {
                return true;
            }

            // If we could coerce some but not all of it we don't want errors for the coercible fields
            var targetType = coercionType ?? nodeType;
            var targetDifference = coercionType == null ? schemaDifference : coercionDifference;
            var targetDifferenceType = coercionType == null ? schemaDifferenceType : coercionDifferenceType;

            if ((targetType.IsTable && nodeType.IsTable) || (targetType.IsRecord && nodeType.IsRecord))
            {
                if (SetErrorForMismatchedColumns(expectedType, targetType, node, errors))
                {
                    return false;
                }
            }

            if (nodeType.Kind == expectedType.Kind)
            {
                // If coercion type is non null and coercion difference is, then the node should have been coercible.
                // This likely indicates a bug in CoercesTo, called above
                errors.Errors(node, targetType, targetDifference, targetDifferenceType);
            }
            else
            {
                errors.EnsureError(DocumentErrorSeverity.Severe, node, TexlStrings.ErrBadType_ExpectedType_ProvidedType, expectedType.GetKindString(), nodeType.GetKindString());
            }

            return false;
        }

        private bool CheckColumnType(DType type, TexlNode arg, DType expectedType, IErrorContainer errors, ErrorResourceKey errKey, ref Dictionary<TexlNode, DType> nodeToCoercedTypeMap)
        {
            Contracts.Assert(type.IsValid);
            Contracts.AssertValue(arg);
            Contracts.Assert(expectedType.IsValid);
            Contracts.AssertValue(errors);

            IEnumerable<TypedName> columns;
            if (!type.IsTable || (columns = type.GetNames(DPath.Root)).Count() != 1)
            {
                errors.EnsureError(DocumentErrorSeverity.Severe, arg, TexlStrings.ErrInvalidSchemaNeedCol);
                return false;
            }
            else
            {
                var column = columns.Single();
                if (!expectedType.Accepts(column.Type))
                {
                    if (SupportsParamCoercion && column.Type.CoercesTo(expectedType))
                    {
                        expectedType = DType.CreateTable(new TypedName(expectedType, column.Name));
                        CollectionUtils.Add(ref nodeToCoercedTypeMap, arg, expectedType);
                    }
                    else
                    {
                        errors.EnsureError(DocumentErrorSeverity.Severe, arg, errKey, column.Name.Value);
                        return false;
                    }
                }
            }

            return true;
        }

        // Check that the type of a specified node is a numeric column type, and possibly emit errors
        // accordingly. Returns true if the types align, false otherwise. matchedWithCoercion is set
        // to true if the types align only with coercion.
        public bool CheckNumericColumnType(DType type, TexlNode arg, IErrorContainer errors, ref Dictionary<TexlNode, DType> nodeToCoercedTypeMap)
        {
            return CheckColumnType(type, arg, DType.Number, errors, TexlStrings.ErrInvalidSchemaNeedNumCol_Col, ref nodeToCoercedTypeMap);
        }

        // Check that the type of a specified node is a color column type, and possibly emit errors
        // accordingly. Returns true if the types align, false otherwise.
        protected bool CheckColorColumnType(DType type, TexlNode arg, IErrorContainer errors, ref Dictionary<TexlNode, DType> nodeToCoercedTypeMap)
        {
            return CheckColumnType(type, arg, DType.Color, errors, TexlStrings.ErrInvalidSchemaNeedColorCol_Col, ref nodeToCoercedTypeMap);
        }

        // Check that the type of a specified node is a string column type, and possibly emit errors
        // accordingly. Returns true if the types align, false otherwise.
        protected bool CheckStringColumnType(DType type, TexlNode arg, IErrorContainer errors, ref Dictionary<TexlNode, DType> nodeToCoercedTypeMap)
        {
            return CheckColumnType(type, arg, DType.String, errors, TexlStrings.ErrInvalidSchemaNeedStringCol_Col, ref nodeToCoercedTypeMap);
        }

        // Check that the type of a specified node is a date column type, and possibly emit errors
        // accordingly. Returns true if the types align, false otherwise.
        protected bool CheckDateColumnType(DType type, TexlNode arg, IErrorContainer errors, ref Dictionary<TexlNode, DType> nodeToCoercedTypeMap)
        {
            return CheckColumnType(type, arg, DType.DateTime, errors, TexlStrings.ErrInvalidSchemaNeedDateCol_Col, ref nodeToCoercedTypeMap);
        }

        // Check that the type of a specified node is a boolean column type, and possibly emit errors
        // accordingly. Returns true if the types align, false otherwise.
        protected bool CheckBooleanColumnType(DType type, TexlNode arg, IErrorContainer errors, ref Dictionary<TexlNode, DType> nodeToCoercedTypeMap)
        {
            return CheckColumnType(type, arg, DType.Boolean, errors, TexlStrings.ErrInvalidSchemaNeedColorCol_Col, ref nodeToCoercedTypeMap);
        }

        // Enumerate some of the function signatures for a specified arity and known parameter descriptions.
        // The last parameter may be repeated as many times as necessary in order to satisfy the arity constraint.
        protected IEnumerable<TexlStrings.StringGetter[]> GetGenericSignatures(int arity, params TexlStrings.StringGetter[] args)
        {
            Contracts.Assert(MinArity <= arity && arity <= MaxArity);
            Contracts.AssertValue(args);
            Contracts.Assert(args.Length > 0);

            var signatureCount = 5;
            var argCount = arity;

            // Limit the signature length of params descriptions.
            if (SignatureConstraint != null && (arity + signatureCount) > SignatureConstraint.RepeatTopLength)
            {
                signatureCount = (SignatureConstraint.RepeatTopLength - arity) > 0 ? SignatureConstraint.RepeatTopLength - arity : 1;
                argCount = arity < SignatureConstraint.RepeatTopLength ? arity : SignatureConstraint.RepeatTopLength;
            }

            var signatures = new List<TexlStrings.StringGetter[]>(signatureCount);
            var lastArg = args.Last();

            for (var sigIndex = 0; sigIndex < signatureCount; sigIndex++)
            {
                var signature = new TexlStrings.StringGetter[argCount];

                // Populate from the given args (as much as possible). The last arg will be repeated.
                for (var i = 0; i < argCount; i++)
                {
                    signature[i] = i < args.Length ? args[i] : lastArg;
                }

                signatures.Add(signature);
                argCount++;
            }

            return new ReadOnlyCollection<TexlStrings.StringGetter[]>(signatures);
        }

        protected void AddSuggestionMessageToTelemetry(string telemetryMessage, TexlNode node, TexlBinding binding)
        {
            Contracts.AssertNonEmpty(telemetryMessage);
            Contracts.AssertValue(node);
            Contracts.AssertValue(binding);

            var message = string.Format("Function:{0}, Message:{1}", Name, telemetryMessage);
            TrackingProvider.Instance.AddSuggestionMessage(message, node, binding);
        }

        protected void SuggestDelegationHint(TexlNode node, TexlBinding binding, string telemetryMessage)
        {
            SuggestDelegationHint(node, binding);
            AddSuggestionMessageToTelemetry(telemetryMessage, node, binding);
        }

        // Helper used to provide hints when we detect non-delegable parts of the expression due to server restrictions.
        protected void SuggestDelegationHint(TexlNode node, TexlBinding binding)
        {
            Contracts.AssertValue(node);
            Contracts.AssertValue(binding);

            binding.ErrorContainer.EnsureError(DocumentErrorSeverity.Warning, node, TexlStrings.SuggestRemoteExecutionHint, Name);
        }

        protected bool CheckArgsCount(CallNode callNode, TexlBinding binding, DocumentErrorSeverity errorSeverity = DocumentErrorSeverity.Suggestion)
        {
            Contracts.AssertValue(callNode);
            Contracts.AssertValue(binding);

            if (binding.ErrorContainer.HasErrors(callNode, errorSeverity))
            {
                return false;
            }

            var args = callNode.Args.Children.VerifyValue();
            var cargs = args.Count();
            return !(cargs < MinArity || cargs > MaxArity);
        }

        // Helper used to validate call node and get delegatable datasource value.
        protected bool TryGetValidDataSourceForDelegation(CallNode callNode, TexlBinding binding, DelegationCapability expectedCapability, out IExternalDataSource dataSource)
        {
            Contracts.AssertValue(callNode);
            Contracts.AssertValue(binding);

            dataSource = null;

            // Only check for errors with severity more than warning.
            // Ignore warning errors as it's quite possible to have delegation warnings on a node in different call node context.
            // For example, Filter(CDS, A = B) It's possible that B as itself is delegatable but in the context of Filter it's not and could have warning on it.
            if (binding.ErrorContainer.HasErrors(callNode, DocumentErrorSeverity.Moderate))
            {
                return false;
            }

            if (!TryGetDataSource(callNode, binding, out dataSource))
            {
                return false;
            }

            if (dataSource == null)
            {
                return false;
            }

            // Check if DS is server delegatable.
            return dataSource.IsDelegatable &&
                    dataSource.DelegationMetadata.VerifyValue().TableCapabilities.HasCapability(expectedCapability.Capabilities);
        }

        // Helper to drop all of a single types from a result type
        protected bool DropAllOfKindNested(ref DType itemType, IErrorContainer errors, TexlNode node, DKind kind)
        {
            return DropAllMatchingNested(ref itemType, errors, node, type => type.Kind == kind);
        }

        protected bool DropAllMatchingNested(ref DType itemType, IErrorContainer errors, TexlNode node, Func<DType, bool> matchFunc)
        {
            Contracts.AssertValid(itemType);
            Contracts.AssertValue(errors);
            Contracts.AssertValue(node);

            var fError = false;
            itemType = itemType.DropAllMatchingNested(ref fError, DPath.Root, matchFunc);
            if (fError)
            {
                errors.EnsureError(DocumentErrorSeverity.Severe, node, TexlStrings.ErrIncompatibleTypes);

                // As DropAllOfKind doesn't set returned type to erroneous in case of failure, explicitly set it here.
                itemType = DType.Error;
                return false;
            }

            return true;
        }

        public virtual bool TryGetDelegationMetadata(CallNode node, TexlBinding binding, out IDelegationMetadata metadata)
        {
            metadata = null;
            return false;
        }

        public virtual IOpDelegationStrategy GetOpDelegationStrategy(BinaryOp op, PowerFx.Syntax.BinaryOpNode opNode)
        {
            Contracts.AssertValueOrNull(opNode);

            if (op == BinaryOp.In)
            {
                Contracts.AssertValue(opNode);
                Contracts.Assert(opNode.Op == op);

                return new InOpDelegationStrategy(opNode, this);
            }

            return new DefaultBinaryOpDelegationStrategy(op, this);
        }

        // This updates the field projection info for datasources. For most of the functions, binder takes care of it.
        // But if functions have specific semantics then this allows functions to contribute this information.
        // For example, Search function which references columns as string literals.
        public virtual bool UpdateDataQuerySelects(CallNode node, TexlBinding binding, DataSourceToQueryOptionsMap dataSourceToQueryOptionsMap)
        {
            return false;
        }

        public IOpDelegationStrategy GetOpDelegationStrategy(UnaryOp op)
        {
            return new DefaultUnaryOpDelegationStrategy(op, this);
        }

        public ICallNodeDelegatableNodeValidationStrategy GetCallNodeDelegationStrategy()
        {
            return new DelegationValidationStrategy(this);
        }

        public IDottedNameNodeDelegatableNodeValidationStrategy GetDottedNameNodeDelegationStrategy()
        {
            return new DelegationValidationStrategy(this);
        }

        public IFirstNameNodeDelegatableNodeValidationStrategy GetFirstNameNodeDelegationStrategy()
        {
            return new DelegationValidationStrategy(this);
        }

        // Check the type of a specified node against an expected type (either desiredType or DType.Table with a desiredType column)
        // and possibly emit errors accordingly. Returns true if the types align, false otherwise.
        protected bool CheckParamIsTypeOrSingleColumnTable(DType desiredType, TexlNode node, DType nodeType, IErrorContainer errors, out bool isTable, ref Dictionary<TexlNode, DType> nodeToCoercedTypeMap)
        {
            Contracts.Assert(desiredType.IsValid);
            Contracts.AssertValue(node);
            Contracts.Assert(nodeType.IsValid);
            Contracts.AssertValue(errors);

            isTable = false;

            if (desiredType.Accepts(nodeType))
            {
                return true;
            }

            if (SupportsParamCoercion && nodeType.CoercesTo(desiredType))
            {
                CollectionUtils.Add(ref nodeToCoercedTypeMap, node, desiredType);
                return true;
            }

            if (nodeType.IsTable)
            {
                var count = 0;
                isTable = true;
                foreach (var col in nodeType.GetNames(DPath.Root))
                {
                    count++;
                    if (!desiredType.Accepts(col.Type))
                    {
                        if (SupportsParamCoercion && col.Type.CoercesTo(desiredType))
                        {
                            desiredType = DType.CreateTable(new TypedName(desiredType, col.Name));
                            CollectionUtils.Add(ref nodeToCoercedTypeMap, node, desiredType);
                        }
                        else
                        {
                            errors.EnsureError(DocumentErrorSeverity.Severe, node, TexlStrings.ErrFunctionDoesNotAcceptThisType_Function_Expected, Name, desiredType.GetKindString());
                            return false;
                        }
                    }
                }

                if (count == 1)
                {
                    return true;
                }
            }

            errors.EnsureError(node, TexlStrings.ErrFunctionDoesNotAcceptThisType_Function_Expected, Name, desiredType.GetKindString());
            return false;
        }

        protected bool CheckAllParamsAreTypeOrSingleColumnTable(CheckTypesContext context, DType desiredType, TexlNode[] args, DType[] argTypes, IErrorContainer errors, out DType returnType, out Dictionary<TexlNode, DType> nodeToCoercedTypeMap)
        {
            Contracts.AssertValue(args);
            Contracts.AssertAllValues(args);
            Contracts.AssertValue(argTypes);
            Contracts.Assert(args.Length == argTypes.Length);
            Contracts.AssertValue(errors);

            var fValid = true;
            nodeToCoercedTypeMap = new Dictionary<TexlNode, DType>();

            returnType = DType.Invalid;

            // Type check the args
            for (var i = 0; i < args.Length; i++)
            {
                fValid &= CheckParamIsTypeOrSingleColumnTable(desiredType, args[i], argTypes[i], errors, out var isTable, ref nodeToCoercedTypeMap);

                // If there are any table args, the return type depends on the first such arg.
                if (isTable && returnType == DType.Invalid)
                {
                    if (fValid && nodeToCoercedTypeMap.Any())
                    {
                        var resultColumnName = context.Features.HasFlag(Features.ConsistentOneColumnTableResult)
                            ? new DName(ColumnName_ValueStr)
                            : argTypes[i].GetNames(DPath.Root).Single().Name;

                        returnType = DType.CreateTable(new TypedName(desiredType, resultColumnName));
                    }
                    else
                    {
                        returnType = context.Features.HasFlag(Features.ConsistentOneColumnTableResult)
                            ? DType.CreateTable(new TypedName(desiredType, new DName(ColumnName_ValueStr)))
                            : argTypes[i];
                    }
                }
            }

            // If the returnType hasn't been set, we are working with only scalars.
            if (returnType == DType.Invalid)
            {
                returnType = desiredType;
            }

            if (!fValid)
            {
                nodeToCoercedTypeMap = null;
            }

            return fValid;
        }

#endregion

        internal TransportSchemas.FunctionInfo Info(string locale)
        {
            // If the locale has changed, we want to reset the function info to one of the new locale
            if (CurrentLocaleInfo.CurrentUILanguageName == _cachedLocaleName && _cachedFunctionInfo != null)
            {
                return _cachedFunctionInfo;
            }

            _cachedLocaleName = CurrentLocaleInfo.CurrentUILanguageName;
            return _cachedFunctionInfo = new TransportSchemas.FunctionInfo()
            {
                Label = Name,
                Detail = Description,
                Signatures = GetSignatures().Select(signature => new FunctionSignature()
                {
                    Label = Name + (signature == null ?
                        "()" :
                        ("(" + string.Join(TexlLexer.GetLocalizedInstance(CultureInfo.CurrentCulture).LocalizedPunctuatorListSeparator + " ", signature.Select(getter => getter(null))) + ")")),
                    Parameters = signature?.Select(getter =>
                    {
                        TryGetParamDescription(getter(locale), out var description);

                        return new ParameterInfo()
                        {
                            Label = getter(null),
                            Documentation = description
                        };
                    }).ToArray()
                }).ToArray()
            };
        }

        /// <summary>
        /// Override this method to rewrite the CallNode that is generated.
        /// e.g. Boolean(true) would want to emit the arg true directly instead of a function call.
        /// </summary>
        internal virtual IntermediateNode CreateIRCallNode(CallNode node, IRTranslatorContext context, List<IntermediateNode> args, ScopeSymbol scope)
        {
            if (scope != null)
            {
                return new IRCallNode(context.GetIRContext(node), this, scope, args);
            }

            return new IRCallNode(context.GetIRContext(node), this, args);
        }

        /// <summary>
        /// Function can override this method to provide pre-processing policy for argument.
        /// By default, function does not attach any pre-processing for arguments.
        /// </summary>
        /// <param name="index">0 based index of argument.</param>
        /// <returns></returns>
        public virtual ArgPreprocessor GetArgPreprocessor(int index)
        {
            return ArgPreprocessor.None;
        }

        /// <summary>
        /// Generic arg preprocessor that uses <see cref="ParamTypes"/> to determine pre-processing policy.
        /// </summary>
        /// <param name="index"></param>
        /// <returns></returns>
        internal ArgPreprocessor GetGenericArgPreprocessor(int index)
        {
            var paramType = ParamTypes[index] ?? DType.Unknown;
            if (paramType == DType.Number)
            {
                return ArgPreprocessor.ReplaceBlankWithZero;
            }

            return ArgPreprocessor.None;
        }
    }
}<|MERGE_RESOLUTION|>--- conflicted
+++ resolved
@@ -424,10 +424,6 @@
         public virtual void CheckSemantics(TexlBinding binding, TexlNode[] args, DType[] argTypes, IErrorContainer errors)
         {
         }
-<<<<<<< HEAD
-#endregion
-=======
->>>>>>> 822ad5ff
 
         public virtual bool CheckForDynamicReturnType(TexlBinding binding, TexlNode[] args)
         {
