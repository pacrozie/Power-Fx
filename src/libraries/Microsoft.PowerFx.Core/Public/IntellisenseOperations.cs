﻿// Copyright (c) Microsoft Corporation.
// Licensed under the MIT license.

using System;
using System.Collections.Generic;
using System.Linq;
using Microsoft.PowerFx.Core.Functions;
using Microsoft.PowerFx.Core.Parser;
using Microsoft.PowerFx.Syntax;
using Microsoft.PowerFx.Types;

namespace Microsoft.PowerFx.Intellisense
{
    /// <summary>
    /// Various IntelliSense-like operations.
    /// </summary>
    public class IntellisenseOperations
    {
        private readonly CheckResult _checkResult;

        /// <summary>
        /// Initializes a new instance of the <see cref="IntellisenseOperations"/> class.
        /// </summary>
        /// <param name="result"></param>
        public IntellisenseOperations(CheckResult result)
        {
            _checkResult = result;
        }

        /// <summary>
        /// Checks whether a call to a function with name <paramref name="functionName" /> is valid with argument list
        /// <paramref name="args" />. Additionally returns (as an out parameter) the return type of this invocation.
        /// 
        /// Note: all arguments must belong to the formula that belongs to this <see cref="CheckResult" />.
        /// </summary>
        /// <param name="functionName"></param>
        /// <param name="args"></param>
        /// <param name="retType"></param>
        /// <returns></returns>
        public bool ValidateInvocation(string functionName, IReadOnlyList<TexlNode> args, out FormulaType retType)
        {
            retType = null;

            if (args == null)
            {
                throw new ArgumentNullException(nameof(args));
            }

            var binding = _checkResult.Binding;

            foreach ((var arg, var index) in args.Select((value, index) => (value, index)))
            {
                if (arg == null)
                {
                    throw new ArgumentNullException(nameof(args), $"Argument {index} is null");
                }

                if (!binding.IsNodeValid(arg))
                {
                    throw new ArgumentException($"Argument {index} does not belong to this result");
                }
            }

            var types = args.Select(node => binding.GetType(node)).ToArray();

            if (!TryParseFunctionNameWithNamespace(functionName, out var fncIdent))
            {
                return false;
            }

            // Note: there could be multiple functions (e.g., overloads) with the same name and arity,
            //  hence loop through candidates and check whether one of them matches.
            var fncs = GetFunctionsByIdentifier(fncIdent).Where(fnc => args.Count >= fnc.MinArity && args.Count <= fnc.MaxArity);

            foreach (var fnc in fncs)
            {
                var result =
                    fnc.HandleCheckInvocation(
                        _checkResult.Binding,
                        args.ToArray(),
                        types,
                        binding.ErrorContainer,
                        out var retDType,
                        out _);

                if (result)
                {
                    retType = FormulaType.Build(retDType);
                    return true;
                }
            }

            return false;
        }

        /// <summary>
        /// Checks whether function's n-th argument can be row scoped in any of the overload of the function.
        /// </summary>
        /// <param name="functionIdentifier"></param>
        /// <param name="argNum"></param>
        /// <returns></returns>
        public bool MaybeRowScopeArg(Identifier functionIdentifier, int argNum)
        {
            if (functionIdentifier is null)
            {
                throw new ArgumentNullException(nameof(functionIdentifier));
            }

            if (argNum < 0)
            {
                throw new ArgumentException("Expected non-negative value", nameof(argNum));
            }

            var fncs = GetFunctionsByIdentifier(functionIdentifier);

            foreach (var fnc in fncs)
            {
                if (fnc.ScopeInfo == null || fnc.ScopeInfo.AppliesToArgument == null)
                {
                    continue;
                }

                if (fnc.ScopeInfo.AppliesToArgument(argNum))
                {
                    return true;
                }
            }

            return false;
        }

        /// <summary>
        /// Checks whether function's n-th argument can be row scoped in any of the overload of the function.
        /// </summary>
        /// <param name="functionName"></param>
        /// <param name="argNum"></param>
        /// <returns></returns>
        public bool MaybeRowScopeArg(string functionName, int argNum)
        {
            if (functionName == null)
            {
                throw new ArgumentNullException(nameof(functionName));
            }

            if (!TryParseFunctionNameWithNamespace(functionName, out Identifier ident))
            {
                return false;
            }

            return MaybeRowScopeArg(ident, argNum);
        }

        // Gets all functions by identifier (possible multiple results due to overloads).
        private IEnumerable<TexlFunction> GetFunctionsByIdentifier(Identifier ident)
        {
<<<<<<< HEAD
            return _checkResult._binding.NameResolver.Functions.WithName(ident.Name, ident.Namespace);
=======
            return _checkResult.Binding.NameResolver.Functions
                                        .Where(fnc => fnc.Name == ident.Name && fnc.Namespace == ident.Namespace);
>>>>>>> ad08a3dc
        }

        // Parse a function name string into an identifier (namespace and name).
        internal static bool TryParseFunctionNameWithNamespace(string functionName, out Identifier ident)
        {
            ident = null;
            var parseResult = TexlParser.ParseScript($"{functionName}()");
            if (!parseResult.IsSuccess)
            {
                return false;
            }

            ident = parseResult.Root.AsCall()?.Head;
            return ident != null;
        }
    }
}
<|MERGE_RESOLUTION|>--- conflicted
+++ resolved
@@ -1,178 +1,173 @@
-﻿// Copyright (c) Microsoft Corporation.
-// Licensed under the MIT license.
-
-using System;
-using System.Collections.Generic;
-using System.Linq;
-using Microsoft.PowerFx.Core.Functions;
-using Microsoft.PowerFx.Core.Parser;
-using Microsoft.PowerFx.Syntax;
-using Microsoft.PowerFx.Types;
-
-namespace Microsoft.PowerFx.Intellisense
-{
-    /// <summary>
-    /// Various IntelliSense-like operations.
-    /// </summary>
-    public class IntellisenseOperations
-    {
-        private readonly CheckResult _checkResult;
-
-        /// <summary>
-        /// Initializes a new instance of the <see cref="IntellisenseOperations"/> class.
-        /// </summary>
-        /// <param name="result"></param>
-        public IntellisenseOperations(CheckResult result)
-        {
-            _checkResult = result;
-        }
-
-        /// <summary>
-        /// Checks whether a call to a function with name <paramref name="functionName" /> is valid with argument list
-        /// <paramref name="args" />. Additionally returns (as an out parameter) the return type of this invocation.
-        /// 
-        /// Note: all arguments must belong to the formula that belongs to this <see cref="CheckResult" />.
-        /// </summary>
-        /// <param name="functionName"></param>
-        /// <param name="args"></param>
-        /// <param name="retType"></param>
-        /// <returns></returns>
-        public bool ValidateInvocation(string functionName, IReadOnlyList<TexlNode> args, out FormulaType retType)
-        {
-            retType = null;
-
-            if (args == null)
-            {
-                throw new ArgumentNullException(nameof(args));
-            }
-
-            var binding = _checkResult.Binding;
-
-            foreach ((var arg, var index) in args.Select((value, index) => (value, index)))
-            {
-                if (arg == null)
-                {
-                    throw new ArgumentNullException(nameof(args), $"Argument {index} is null");
-                }
-
-                if (!binding.IsNodeValid(arg))
-                {
-                    throw new ArgumentException($"Argument {index} does not belong to this result");
-                }
-            }
-
-            var types = args.Select(node => binding.GetType(node)).ToArray();
-
-            if (!TryParseFunctionNameWithNamespace(functionName, out var fncIdent))
-            {
-                return false;
-            }
-
-            // Note: there could be multiple functions (e.g., overloads) with the same name and arity,
-            //  hence loop through candidates and check whether one of them matches.
-            var fncs = GetFunctionsByIdentifier(fncIdent).Where(fnc => args.Count >= fnc.MinArity && args.Count <= fnc.MaxArity);
-
-            foreach (var fnc in fncs)
-            {
-                var result =
-                    fnc.HandleCheckInvocation(
-                        _checkResult.Binding,
-                        args.ToArray(),
-                        types,
-                        binding.ErrorContainer,
-                        out var retDType,
-                        out _);
-
-                if (result)
-                {
-                    retType = FormulaType.Build(retDType);
-                    return true;
-                }
-            }
-
-            return false;
-        }
-
-        /// <summary>
-        /// Checks whether function's n-th argument can be row scoped in any of the overload of the function.
-        /// </summary>
-        /// <param name="functionIdentifier"></param>
-        /// <param name="argNum"></param>
-        /// <returns></returns>
-        public bool MaybeRowScopeArg(Identifier functionIdentifier, int argNum)
-        {
-            if (functionIdentifier is null)
-            {
-                throw new ArgumentNullException(nameof(functionIdentifier));
-            }
-
-            if (argNum < 0)
-            {
-                throw new ArgumentException("Expected non-negative value", nameof(argNum));
-            }
-
-            var fncs = GetFunctionsByIdentifier(functionIdentifier);
-
-            foreach (var fnc in fncs)
-            {
-                if (fnc.ScopeInfo == null || fnc.ScopeInfo.AppliesToArgument == null)
-                {
-                    continue;
-                }
-
-                if (fnc.ScopeInfo.AppliesToArgument(argNum))
-                {
-                    return true;
-                }
-            }
-
-            return false;
-        }
-
-        /// <summary>
-        /// Checks whether function's n-th argument can be row scoped in any of the overload of the function.
-        /// </summary>
-        /// <param name="functionName"></param>
-        /// <param name="argNum"></param>
-        /// <returns></returns>
-        public bool MaybeRowScopeArg(string functionName, int argNum)
-        {
-            if (functionName == null)
-            {
-                throw new ArgumentNullException(nameof(functionName));
-            }
-
-            if (!TryParseFunctionNameWithNamespace(functionName, out Identifier ident))
-            {
-                return false;
-            }
-
-            return MaybeRowScopeArg(ident, argNum);
-        }
-
-        // Gets all functions by identifier (possible multiple results due to overloads).
-        private IEnumerable<TexlFunction> GetFunctionsByIdentifier(Identifier ident)
-        {
-<<<<<<< HEAD
-            return _checkResult._binding.NameResolver.Functions.WithName(ident.Name, ident.Namespace);
-=======
-            return _checkResult.Binding.NameResolver.Functions
-                                        .Where(fnc => fnc.Name == ident.Name && fnc.Namespace == ident.Namespace);
->>>>>>> ad08a3dc
-        }
-
-        // Parse a function name string into an identifier (namespace and name).
-        internal static bool TryParseFunctionNameWithNamespace(string functionName, out Identifier ident)
-        {
-            ident = null;
-            var parseResult = TexlParser.ParseScript($"{functionName}()");
-            if (!parseResult.IsSuccess)
-            {
-                return false;
-            }
-
-            ident = parseResult.Root.AsCall()?.Head;
-            return ident != null;
-        }
-    }
-}
+﻿// Copyright (c) Microsoft Corporation.
+// Licensed under the MIT license.
+
+using System;
+using System.Collections.Generic;
+using System.Linq;
+using Microsoft.PowerFx.Core.Functions;
+using Microsoft.PowerFx.Core.Parser;
+using Microsoft.PowerFx.Syntax;
+using Microsoft.PowerFx.Types;
+
+namespace Microsoft.PowerFx.Intellisense
+{
+    /// <summary>
+    /// Various IntelliSense-like operations.
+    /// </summary>
+    public class IntellisenseOperations
+    {
+        private readonly CheckResult _checkResult;
+
+        /// <summary>
+        /// Initializes a new instance of the <see cref="IntellisenseOperations"/> class.
+        /// </summary>
+        /// <param name="result"></param>
+        public IntellisenseOperations(CheckResult result)
+        {
+            _checkResult = result;
+        }
+
+        /// <summary>
+        /// Checks whether a call to a function with name <paramref name="functionName" /> is valid with argument list
+        /// <paramref name="args" />. Additionally returns (as an out parameter) the return type of this invocation.
+        /// 
+        /// Note: all arguments must belong to the formula that belongs to this <see cref="CheckResult" />.
+        /// </summary>
+        /// <param name="functionName"></param>
+        /// <param name="args"></param>
+        /// <param name="retType"></param>
+        /// <returns></returns>
+        public bool ValidateInvocation(string functionName, IReadOnlyList<TexlNode> args, out FormulaType retType)
+        {
+            retType = null;
+
+            if (args == null)
+            {
+                throw new ArgumentNullException(nameof(args));
+            }
+
+            var binding = _checkResult.Binding;
+
+            foreach ((var arg, var index) in args.Select((value, index) => (value, index)))
+            {
+                if (arg == null)
+                {
+                    throw new ArgumentNullException(nameof(args), $"Argument {index} is null");
+                }
+
+                if (!binding.IsNodeValid(arg))
+                {
+                    throw new ArgumentException($"Argument {index} does not belong to this result");
+                }
+            }
+
+            var types = args.Select(node => binding.GetType(node)).ToArray();
+
+            if (!TryParseFunctionNameWithNamespace(functionName, out var fncIdent))
+            {
+                return false;
+            }
+
+            // Note: there could be multiple functions (e.g., overloads) with the same name and arity,
+            //  hence loop through candidates and check whether one of them matches.
+            var fncs = GetFunctionsByIdentifier(fncIdent).Where(fnc => args.Count >= fnc.MinArity && args.Count <= fnc.MaxArity);
+
+            foreach (var fnc in fncs)
+            {
+                var result =
+                    fnc.HandleCheckInvocation(
+                        _checkResult.Binding,
+                        args.ToArray(),
+                        types,
+                        binding.ErrorContainer,
+                        out var retDType,
+                        out _);
+
+                if (result)
+                {
+                    retType = FormulaType.Build(retDType);
+                    return true;
+                }
+            }
+
+            return false;
+        }
+
+        /// <summary>
+        /// Checks whether function's n-th argument can be row scoped in any of the overload of the function.
+        /// </summary>
+        /// <param name="functionIdentifier"></param>
+        /// <param name="argNum"></param>
+        /// <returns></returns>
+        public bool MaybeRowScopeArg(Identifier functionIdentifier, int argNum)
+        {
+            if (functionIdentifier is null)
+            {
+                throw new ArgumentNullException(nameof(functionIdentifier));
+            }
+
+            if (argNum < 0)
+            {
+                throw new ArgumentException("Expected non-negative value", nameof(argNum));
+            }
+
+            var fncs = GetFunctionsByIdentifier(functionIdentifier);
+
+            foreach (var fnc in fncs)
+            {
+                if (fnc.ScopeInfo == null || fnc.ScopeInfo.AppliesToArgument == null)
+                {
+                    continue;
+                }
+
+                if (fnc.ScopeInfo.AppliesToArgument(argNum))
+                {
+                    return true;
+                }
+            }
+
+            return false;
+        }
+
+        /// <summary>
+        /// Checks whether function's n-th argument can be row scoped in any of the overload of the function.
+        /// </summary>
+        /// <param name="functionName"></param>
+        /// <param name="argNum"></param>
+        /// <returns></returns>
+        public bool MaybeRowScopeArg(string functionName, int argNum)
+        {
+            if (functionName == null)
+            {
+                throw new ArgumentNullException(nameof(functionName));
+            }
+
+            if (!TryParseFunctionNameWithNamespace(functionName, out Identifier ident))
+            {
+                return false;
+            }
+
+            return MaybeRowScopeArg(ident, argNum);
+        }
+
+        // Gets all functions by identifier (possible multiple results due to overloads).
+        private IEnumerable<TexlFunction> GetFunctionsByIdentifier(Identifier ident)
+        {
+            return _checkResult.Binding.NameResolver.Functions.WithName(ident.Name, ident.Namespace);
+        }
+
+        // Parse a function name string into an identifier (namespace and name).
+        internal static bool TryParseFunctionNameWithNamespace(string functionName, out Identifier ident)
+        {
+            ident = null;
+            var parseResult = TexlParser.ParseScript($"{functionName}()");
+            if (!parseResult.IsSuccess)
+            {
+                return false;
+            }
+
+            ident = parseResult.Root.AsCall()?.Head;
+            return ident != null;
+        }
+    }
+}