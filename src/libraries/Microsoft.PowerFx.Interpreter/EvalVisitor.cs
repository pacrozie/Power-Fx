--- conflicted
+++ resolved
@@ -7,9 +7,9 @@
 using System.Globalization;
 using System.Linq;
 using System.Threading;
-using System.Threading.Tasks;
+using System.Threading.Tasks;
 using Microsoft.PowerFx.Core.Entities;
-using Microsoft.PowerFx.Core.Functions;
+using Microsoft.PowerFx.Core.Functions;
 using Microsoft.PowerFx.Core.IR;
 using Microsoft.PowerFx.Core.IR.Nodes;
 using Microsoft.PowerFx.Core.IR.Symbols;
@@ -28,28 +28,28 @@
     {
         private readonly ReadOnlySymbolValues _symbolValues;
 
-        private readonly CancellationToken _cancellationToken;
+        private readonly CancellationToken _cancellationToken;
 
         internal CancellationToken CancellationToken => _cancellationToken;
 
-        private readonly IServiceProvider _services;
-
-        public IServiceProvider FunctionServices => _services;
-
-        public CultureInfo CultureInfo { get; private set; }
-
-        public Governor Governor { get; private set; }
-        
-        public EvalVisitor(IRuntimeConfig config, CancellationToken cancellationToken)
-        {
-            _symbolValues = config.Values; // may be null 
-            _cancellationToken = cancellationToken;
-
-            _services = config.ServiceProvider ?? new BasicServiceProvider();
-
-            Governor = GetService<Governor>() ?? new Governor();
-            
-            CultureInfo = GetService<CultureInfo>();
+        private readonly IServiceProvider _services;
+
+        public IServiceProvider FunctionServices => _services;
+
+        public CultureInfo CultureInfo { get; private set; }
+
+        public Governor Governor { get; private set; }
+        
+        public EvalVisitor(IRuntimeConfig config, CancellationToken cancellationToken)
+        {
+            _symbolValues = config.Values; // may be null 
+            _cancellationToken = cancellationToken;
+
+            _services = config.ServiceProvider ?? new BasicServiceProvider();
+
+            Governor = GetService<Governor>() ?? new Governor();
+            
+            CultureInfo = GetService<CultureInfo>();
         }
 
         /// <summary>
@@ -58,8 +58,8 @@
         /// <typeparam name="T"></typeparam>
         /// <returns></returns>
         public T GetService<T>()
-        {
-            return (T)_services.GetService(typeof(T));
+        {
+            return (T)_services.GetService(typeof(T));
         }
 
         public bool TryGetService<T>(out T result)
@@ -73,7 +73,7 @@
         {
             // Throws OperationCanceledException exception
             _cancellationToken.ThrowIfCancellationRequested();
-
+
             Governor.Poll();
         }
 
@@ -151,19 +151,19 @@
 
             var newValue = await arg1.Accept(this, context);
 
-            // Binder has already ensured this is a first name node as well as mutable symbol. 
+            // Binder has already ensured this is a first name node as well as mutable symbol. 
             if (arg0 is ResolvedObjectNode obj)
             {
                 if (obj.Value is ISymbolSlot sym)
-                {
-                    if (_symbolValues != null)
-                    {
-                        _symbolValues.Set(sym, newValue);
-                        return FormulaValue.New(true);
-                    }
-
-                    // This may happen if the runtime symbols are missing a value and we failed to update. 
-                }
+                {
+                    if (_symbolValues != null)
+                    {
+                        _symbolValues.Set(sym, newValue);
+                        return FormulaValue.New(true);
+                    }
+
+                    // This may happen if the runtime symbols are missing a value and we failed to update. 
+                }
             }
 
             // Fail?
@@ -236,81 +236,44 @@
                 }
             }
 
-<<<<<<< HEAD
             var childContext = context.SymbolContext.WithScope(node.Scope);
 
+            FormulaValue result;
             if (func is IAsyncTexlFunction asyncFunc)
             {
-                var result = await asyncFunc.InvokeAsync(args, _cancellationToken);
-                return result;
+                result = await asyncFunc.InvokeAsync(args, _cancellationToken);
             }
             else if (func is UserDefinedTexlFunction udtf)
             {
                 // $$$ Should add _runtimeConfig
-                var result = await udtf.InvokeAsync(args, _cancellationToken, context.StackDepthCounter.Increment());
-                return result;
+                result = await udtf.InvokeAsync(args, _cancellationToken, context.StackDepthCounter.Increment());
             }
             else if (func is CustomTexlFunction customTexlFunc)
             {
-                var result = await customTexlFunc.InvokeAsync(FunctionServices, args, _cancellationToken);
-                return result;
+                // If custom function throws an exception, don't catch it - let it propagate up to the host.
+                result = await customTexlFunc.InvokeAsync(FunctionServices, args, _cancellationToken);
             }
             else
             {
-                // *** DO NOT USE FunctionImplementations
-                // $$$ Needs optimization
+                // *** DO NOT USE FunctionImplementations
+                // $$$ Needs optimization
                 if (FunctionImplementations.TryGetValue(func, out var ptr))
                 {
-                    var result = await ptr(this, context.IncrementStackDepthCounter(childContext), node.IRContext, args);
+                    result = await ptr(this, context.IncrementStackDepthCounter(childContext), node.IRContext, args);
 
                     if (IfFunction.CanCheckIfReturn(func))
                     {
                         Contract.Assert(result.IRContext.ResultType == node.IRContext.ResultType || result is ErrorValue || result.IRContext.ResultType is BlankType);
                     }
-
-                    return result;
-                }
-
-                return CommonErrors.NotYetImplementedError(node.IRContext, $"Missing func: {func.Name}");
-            }
-=======
-            var childContext = context.SymbolContext.WithScope(node.Scope);
-
-            FormulaValue result;
-            if (func is IAsyncTexlFunction asyncFunc)
-            {
-                result = await asyncFunc.InvokeAsync(args, _cancellationToken);
-            }
-            else if (func is UserDefinedTexlFunction udtf)
-            {
-                // $$$ Should add _runtimeConfig
-                result = await udtf.InvokeAsync(args, _cancellationToken, context.StackDepthCounter.Increment());
-            }
-            else if (func is CustomTexlFunction customTexlFunc)
-            {
-                // If custom function throws an exception, don't catch it - let it propagate up to the host.
-                result = await customTexlFunc.InvokeAsync(FunctionServices, args, _cancellationToken);
-            }
-            else
-            {
-                if (FunctionImplementations.TryGetValue(func, out var ptr))
-                {
-                    result = await ptr(this, context.IncrementStackDepthCounter(childContext), node.IRContext, args);
-
-                    if (IfFunction.CanCheckIfReturn(func))
-                    {
-                        Contract.Assert(result.IRContext.ResultType == node.IRContext.ResultType || result is ErrorValue || result.IRContext.ResultType is BlankType);
-                    }
-                }
-                else
-                {
-                    result = CommonErrors.NotYetImplementedError(node.IRContext, $"Missing func: {func.Name}");
-                }
-            }
-
-            CheckCancel();
-            return result;
->>>>>>> ad08a3dc
+                }
+                else
+                {
+                    result = CommonErrors.NotYetImplementedError(node.IRContext, $"Missing func: {func.Name}");
+                }
+            }
+
+            CheckCancel();
+            return result;
         }
 
         public override async ValueTask<FormulaValue> Visit(BinaryOpNode node, EvalVisitorContext context)
@@ -599,7 +562,7 @@
         }
 
         public override async ValueTask<FormulaValue> Visit(SingleColumnTableAccessNode node, EvalVisitorContext context)
-        {
+        {
             return CommonErrors.NotYetImplementedError(node.IRContext, "Single column table access");
         }
 
@@ -658,12 +621,12 @@
 
         private FormulaValue GetVariableOrFail(ResolvedObjectNode node, ISymbolSlot slot)
         {
-            if (_symbolValues != null)
-            {
-                var value = _symbolValues.Get(slot);
-                if (value != null)
-                {
-                    return value;
+            if (_symbolValues != null)
+            {
+                var value = _symbolValues.Get(slot);
+                if (value != null)
+                {
+                    return value;
                 }
             }
 
