﻿// Copyright (c) Microsoft Corporation.
// Licensed under the MIT license.

using System;
using System.Collections.Generic;
<<<<<<< HEAD
using System.Collections.ObjectModel;
using System.Linq;
using System.Net.Http;
using System.Runtime.CompilerServices;
using System.Threading;
using System.Threading.Tasks;
using System.Xml.Schema;
using Microsoft.OpenApi.Models;
using Microsoft.PowerFx.Connectors;
using Microsoft.PowerFx.Core.Functions;
using Microsoft.PowerFx.Core.Utils;
using Microsoft.PowerFx.Types;
=======
using System.Linq;
using Microsoft.OpenApi.Models;
using Microsoft.PowerFx.Connectors;
using Microsoft.PowerFx.Core.Functions;
using static Microsoft.PowerFx.Connectors.ConnectorHelperFunctions;
>>>>>>> b8e89122

namespace Microsoft.PowerFx
{
    [ThreadSafeImmutable]
    public static class ConfigExtensions
    {
        /// <summary>
        /// Add functions for each operation in the <see cref="OpenApiDocument"/>. 
        /// Functions names will be 'functionNamespace.operationName'.
        /// Functions are invoked via rest via the httpClient. The client must handle authentication. 
        /// </summary>
        /// 
        /// <param name="config">Config to add the functions to.</param>
        /// <param name="connectorSettings">Connector settings containing Namespace and MaxRows to be returned.</param>        
        /// <param name="openApiDocument">An API document. This can represent multiple formats, including Swagger 2.0 and OpenAPI 3.0.</param>
<<<<<<< HEAD
        /// <param name="globalValues">Global constant values, like connectionId.</param>
        public static IReadOnlyList<ConnectorFunction> AddActionConnector(this PowerFxConfig config, ConnectorSettings connectorSettings, OpenApiDocument openApiDocument, IReadOnlyDictionary<string, FormulaValue> globalValues = null)
        {
            if (openApiDocument == null)
=======
        /// <param name="configurationLogger">Logger.</param>
        /// <returns>List of connector functions.</returns>
        public static IReadOnlyList<ConnectorFunction> AddActionConnector(this PowerFxConfig config, ConnectorSettings connectorSettings, OpenApiDocument openApiDocument, ConnectorLogger configurationLogger = null)
        {            
            try
            {
                configurationLogger?.LogInformation($"Entering in ConfigExtensions.{nameof(AddActionConnector)}, with {nameof(ConnectorSettings)} {LogConnectorSettings(connectorSettings)}");
                IReadOnlyList<ConnectorFunction> connectorFunctions = AddActionConnectorInternal(config, connectorSettings, openApiDocument, configurationLogger);
                configurationLogger?.LogInformation($"Exiting ConfigExtensions.{nameof(AddActionConnector)}, returning {connectorFunctions.Count()} functions");

                return connectorFunctions;
            }
            catch (Exception ex)
            {
                configurationLogger?.LogException(ex, $"Exception in ConfigExtensions.{nameof(AddActionConnector)}, {nameof(ConnectorSettings)} {LogConnectorSettings(connectorSettings)}, {LogException(ex)}");
                throw;
            }
        }

        internal static IReadOnlyList<ConnectorFunction> AddActionConnectorInternal(this PowerFxConfig config, ConnectorSettings connectorSettings, OpenApiDocument openApiDocument, ConnectorLogger configurationLogger = null)
        {
            if (config == null)
>>>>>>> b8e89122
            {
                configurationLogger?.LogError($"PowerFxConfig is null, cannot add functions");
                return null;
            }

<<<<<<< HEAD
            (List<ConnectorFunction> connectorFunctions, List<ConnectorTexlFunction> texlFunctions) = OpenApiParser.Parse(connectorSettings, openApiDocument, globalValues);
=======
            (List<ConnectorFunction> connectorFunctions, List<ConnectorTexlFunction> texlFunctions) = OpenApiParser.ParseInternal(connectorSettings, openApiDocument, configurationLogger);
>>>>>>> b8e89122
            foreach (TexlFunction function in texlFunctions)
            {
                config.AddFunction(function);
            }

            return connectorFunctions;
        }

        /// <summary>
        /// Add functions for each operation in the <see cref="OpenApiDocument"/>. 
        /// Functions names will be 'functionNamespace.operationName'.
        /// Functions are invoked via rest via the httpClient. The client must handle authentication. 
        /// </summary>
        /// <param name="config">Config to add the functions to.</param>
        /// <param name="namespace">Namespace name.</param>
        /// <param name="openApiDocument">An API document. This can represent multiple formats, including Swagger 2.0 and OpenAPI 3.0.</param>
<<<<<<< HEAD
        /// <param name="globalValues">Global constant values, like connectionId.</param>
        /// <returns></returns>
        public static IReadOnlyList<ConnectorFunction> AddActionConnector(this PowerFxConfig config, string @namespace, OpenApiDocument openApiDocument, IReadOnlyDictionary<string, FormulaValue> globalValues = null)
        {
            return config.AddActionConnector(new ConnectorSettings(@namespace), openApiDocument, globalValues);
        }

        /// <summary>
        /// Add functions for each operation in the <see cref="OpenApiDocument"/>. 
        /// Functions names will be 'functionNamespace.operationName'.
        /// Functions are invoked via rest via the httpClient. The client must handle authentication. 
        /// </summary>
        /// <param name="config">Config to add the functions to.</param>
        /// <param name="namespace">Namespace name.</param>
        /// <param name="openApiDocument">An API document. This can represent multiple formats, including Swagger 2.0 and OpenAPI 3.0.</param>
        /// <param name="connectionId">ConnectionId.</param>
        /// <returns></returns>
        public static IReadOnlyList<ConnectorFunction> AddPowerPlatformActionConnector(this PowerFxConfig config, string @namespace, OpenApiDocument openApiDocument, string connectionId)
        {
            return config.AddActionConnector(new ConnectorSettings(@namespace), openApiDocument, new ReadOnlyDictionary<string, FormulaValue>(new Dictionary<string, FormulaValue>() { { "connectionId", FormulaValue.New(connectionId) } }));
        }

        public static async Task<ConnectorTableValue> AddTabularConnector(this PowerFxConfig config, string tableName, OpenApiDocument openApiDocument, IReadOnlyDictionary<string, FormulaValue> globalValues, HttpClient client, CancellationToken cancellationToken)
        {
            return await config.AddTabularConnector(new ConnectorSettings($"_tbl_{tableName}"), tableName, openApiDocument, globalValues, client, cancellationToken).ConfigureAwait(false);
        }

        public static async Task<ConnectorTableValue> AddTabularConnector(this PowerFxConfig config, ConnectorSettings connectorSettings, string tableName, OpenApiDocument openApiDocument, IReadOnlyDictionary<string, FormulaValue> globalValues, HttpClient client, CancellationToken cancellationToken)
        {
            IReadOnlyList<ConnectorFunction> tabularFunctions = config.AddActionConnector(connectorSettings, openApiDocument, globalValues);

            // Retrieve table schema with dynamic intellisense on 'GetItem' function            
            ConnectorFunction getItem = tabularFunctions.First(f => f.Name.Contains("GetItem") && !f.Name.Contains("GetItems")); // SQL: GetItemV2 (not GetItemsV2)
            ConnectorType tableSchema = await getItem.GetConnectorReturnTypeAsync(globalValues.Select(kvp => new NamedValue(kvp)).ToArray(), new TempConnectorContext(client), cancellationToken).ConfigureAwait(false);

            return tableSchema == null
                ? throw new InvalidOperationException("Cannot determine table schema")
                : new ConnectorTableValue(tableName, tabularFunctions, tableSchema.FormulaType as RecordType);
        }

        private class TempConnectorContext : BaseRuntimeConnectorContext
        {
            private readonly HttpMessageInvoker _invoker;

            internal TempConnectorContext(HttpMessageInvoker invoker) { _invoker = invoker; }

            public override TimeZoneInfo TimeZoneInfo => TimeZoneInfo.Utc;

            public override HttpMessageInvoker GetInvoker(string @namespace) => _invoker;
=======
        /// <param name="configurationLogger">Logger.</param>
        /// <returns>List of connector functions.</returns>
        public static IReadOnlyList<ConnectorFunction> AddActionConnector(this PowerFxConfig config, string @namespace, OpenApiDocument openApiDocument, ConnectorLogger configurationLogger = null)
        {            
            try
            {
                configurationLogger?.LogInformation($"Entering in ConfigExtensions.{nameof(AddActionConnector)}, with {nameof(ConnectorSettings)} Namespace {@namespace ?? Null(nameof(@namespace))}");
                IReadOnlyList<ConnectorFunction> connectorFunctions = AddActionConnectorInternal(config, new ConnectorSettings(@namespace), openApiDocument, configurationLogger);

                if (connectorFunctions == null)
                {
                    return null;
                }

                configurationLogger?.LogInformation($"Exiting ConfigExtensions.{nameof(AddActionConnector)}, returning {connectorFunctions.Count()} functions");                
                return connectorFunctions;
            }
            catch (Exception ex)
            {
                configurationLogger?.LogException(ex, $"Exception in ConfigExtensions.{nameof(AddActionConnector)}, Namespace {@namespace ?? Null(nameof(@namespace))}, {LogException(ex)}");
                throw;
            }            
>>>>>>> b8e89122
        }
    }
}<|MERGE_RESOLUTION|>--- conflicted
+++ resolved
@@ -3,26 +3,15 @@
 
 using System;
 using System.Collections.Generic;
-<<<<<<< HEAD
-using System.Collections.ObjectModel;
 using System.Linq;
 using System.Net.Http;
-using System.Runtime.CompilerServices;
 using System.Threading;
 using System.Threading.Tasks;
-using System.Xml.Schema;
 using Microsoft.OpenApi.Models;
 using Microsoft.PowerFx.Connectors;
 using Microsoft.PowerFx.Core.Functions;
-using Microsoft.PowerFx.Core.Utils;
 using Microsoft.PowerFx.Types;
-=======
-using System.Linq;
-using Microsoft.OpenApi.Models;
-using Microsoft.PowerFx.Connectors;
-using Microsoft.PowerFx.Core.Functions;
 using static Microsoft.PowerFx.Connectors.ConnectorHelperFunctions;
->>>>>>> b8e89122
 
 namespace Microsoft.PowerFx
 {
@@ -38,20 +27,15 @@
         /// <param name="config">Config to add the functions to.</param>
         /// <param name="connectorSettings">Connector settings containing Namespace and MaxRows to be returned.</param>        
         /// <param name="openApiDocument">An API document. This can represent multiple formats, including Swagger 2.0 and OpenAPI 3.0.</param>
-<<<<<<< HEAD
-        /// <param name="globalValues">Global constant values, like connectionId.</param>
-        public static IReadOnlyList<ConnectorFunction> AddActionConnector(this PowerFxConfig config, ConnectorSettings connectorSettings, OpenApiDocument openApiDocument, IReadOnlyDictionary<string, FormulaValue> globalValues = null)
-        {
-            if (openApiDocument == null)
-=======
         /// <param name="configurationLogger">Logger.</param>
+        /// <param name="globalValues">Global Values.</param>
         /// <returns>List of connector functions.</returns>
-        public static IReadOnlyList<ConnectorFunction> AddActionConnector(this PowerFxConfig config, ConnectorSettings connectorSettings, OpenApiDocument openApiDocument, ConnectorLogger configurationLogger = null)
+        public static IReadOnlyList<ConnectorFunction> AddActionConnector(this PowerFxConfig config, ConnectorSettings connectorSettings, OpenApiDocument openApiDocument, ConnectorLogger configurationLogger = null, IReadOnlyDictionary<string, FormulaValue> globalValues = null)
         {            
             try
             {
                 configurationLogger?.LogInformation($"Entering in ConfigExtensions.{nameof(AddActionConnector)}, with {nameof(ConnectorSettings)} {LogConnectorSettings(connectorSettings)}");
-                IReadOnlyList<ConnectorFunction> connectorFunctions = AddActionConnectorInternal(config, connectorSettings, openApiDocument, configurationLogger);
+                IReadOnlyList<ConnectorFunction> connectorFunctions = AddActionConnectorInternal(config, connectorSettings, openApiDocument, configurationLogger, globalValues);
                 configurationLogger?.LogInformation($"Exiting ConfigExtensions.{nameof(AddActionConnector)}, returning {connectorFunctions.Count()} functions");
 
                 return connectorFunctions;
@@ -63,20 +47,15 @@
             }
         }
 
-        internal static IReadOnlyList<ConnectorFunction> AddActionConnectorInternal(this PowerFxConfig config, ConnectorSettings connectorSettings, OpenApiDocument openApiDocument, ConnectorLogger configurationLogger = null)
+        internal static IReadOnlyList<ConnectorFunction> AddActionConnectorInternal(this PowerFxConfig config, ConnectorSettings connectorSettings, OpenApiDocument openApiDocument, ConnectorLogger configurationLogger = null, IReadOnlyDictionary<string, FormulaValue> globalValues = null)
         {
             if (config == null)
->>>>>>> b8e89122
             {
                 configurationLogger?.LogError($"PowerFxConfig is null, cannot add functions");
                 return null;
             }
 
-<<<<<<< HEAD
-            (List<ConnectorFunction> connectorFunctions, List<ConnectorTexlFunction> texlFunctions) = OpenApiParser.Parse(connectorSettings, openApiDocument, globalValues);
-=======
-            (List<ConnectorFunction> connectorFunctions, List<ConnectorTexlFunction> texlFunctions) = OpenApiParser.ParseInternal(connectorSettings, openApiDocument, configurationLogger);
->>>>>>> b8e89122
+            (List<ConnectorFunction> connectorFunctions, List<ConnectorTexlFunction> texlFunctions) = OpenApiParser.ParseInternal(connectorSettings, openApiDocument, configurationLogger, globalValues);
             foreach (TexlFunction function in texlFunctions)
             {
                 config.AddFunction(function);
@@ -93,37 +72,39 @@
         /// <param name="config">Config to add the functions to.</param>
         /// <param name="namespace">Namespace name.</param>
         /// <param name="openApiDocument">An API document. This can represent multiple formats, including Swagger 2.0 and OpenAPI 3.0.</param>
-<<<<<<< HEAD
-        /// <param name="globalValues">Global constant values, like connectionId.</param>
-        /// <returns></returns>
-        public static IReadOnlyList<ConnectorFunction> AddActionConnector(this PowerFxConfig config, string @namespace, OpenApiDocument openApiDocument, IReadOnlyDictionary<string, FormulaValue> globalValues = null)
-        {
-            return config.AddActionConnector(new ConnectorSettings(@namespace), openApiDocument, globalValues);
+        /// <param name="configurationLogger">Logger.</param>
+        /// <param name="globalValues">Global Values.</param>
+        /// <returns>List of connector functions.</returns>
+        public static IReadOnlyList<ConnectorFunction> AddActionConnector(this PowerFxConfig config, string @namespace, OpenApiDocument openApiDocument, ConnectorLogger configurationLogger = null, IReadOnlyDictionary<string, FormulaValue> globalValues = null)
+        {            
+            try
+            {
+                configurationLogger?.LogInformation($"Entering in ConfigExtensions.{nameof(AddActionConnector)}, with {nameof(ConnectorSettings)} Namespace {@namespace ?? Null(nameof(@namespace))}");
+                IReadOnlyList<ConnectorFunction> connectorFunctions = AddActionConnectorInternal(config, new ConnectorSettings(@namespace), openApiDocument, configurationLogger, globalValues);
+
+                if (connectorFunctions == null)
+                {
+                    return null;
+                }
+
+                configurationLogger?.LogInformation($"Exiting ConfigExtensions.{nameof(AddActionConnector)}, returning {connectorFunctions.Count()} functions");                
+                return connectorFunctions;
+            }
+            catch (Exception ex)
+            {
+                configurationLogger?.LogException(ex, $"Exception in ConfigExtensions.{nameof(AddActionConnector)}, Namespace {@namespace ?? Null(nameof(@namespace))}, {LogException(ex)}");
+                throw;
+            }            
         }
 
-        /// <summary>
-        /// Add functions for each operation in the <see cref="OpenApiDocument"/>. 
-        /// Functions names will be 'functionNamespace.operationName'.
-        /// Functions are invoked via rest via the httpClient. The client must handle authentication. 
-        /// </summary>
-        /// <param name="config">Config to add the functions to.</param>
-        /// <param name="namespace">Namespace name.</param>
-        /// <param name="openApiDocument">An API document. This can represent multiple formats, including Swagger 2.0 and OpenAPI 3.0.</param>
-        /// <param name="connectionId">ConnectionId.</param>
-        /// <returns></returns>
-        public static IReadOnlyList<ConnectorFunction> AddPowerPlatformActionConnector(this PowerFxConfig config, string @namespace, OpenApiDocument openApiDocument, string connectionId)
+        public static async Task<ConnectorTableValue> AddTabularConnector(this PowerFxConfig config, string tableName, OpenApiDocument openApiDocument, IReadOnlyDictionary<string, FormulaValue> globalValues, HttpClient client, CancellationToken cancellationToken, ConnectorLogger configurationLogger = null)
         {
-            return config.AddActionConnector(new ConnectorSettings(@namespace), openApiDocument, new ReadOnlyDictionary<string, FormulaValue>(new Dictionary<string, FormulaValue>() { { "connectionId", FormulaValue.New(connectionId) } }));
+            return await config.AddTabularConnector(new ConnectorSettings($"_tbl_{tableName}"), tableName, openApiDocument, globalValues, client, cancellationToken, configurationLogger).ConfigureAwait(false);
         }
 
-        public static async Task<ConnectorTableValue> AddTabularConnector(this PowerFxConfig config, string tableName, OpenApiDocument openApiDocument, IReadOnlyDictionary<string, FormulaValue> globalValues, HttpClient client, CancellationToken cancellationToken)
+        public static async Task<ConnectorTableValue> AddTabularConnector(this PowerFxConfig config, ConnectorSettings connectorSettings, string tableName, OpenApiDocument openApiDocument, IReadOnlyDictionary<string, FormulaValue> globalValues, HttpClient client, CancellationToken cancellationToken, ConnectorLogger configurationLogger = null)
         {
-            return await config.AddTabularConnector(new ConnectorSettings($"_tbl_{tableName}"), tableName, openApiDocument, globalValues, client, cancellationToken).ConfigureAwait(false);
-        }
-
-        public static async Task<ConnectorTableValue> AddTabularConnector(this PowerFxConfig config, ConnectorSettings connectorSettings, string tableName, OpenApiDocument openApiDocument, IReadOnlyDictionary<string, FormulaValue> globalValues, HttpClient client, CancellationToken cancellationToken)
-        {
-            IReadOnlyList<ConnectorFunction> tabularFunctions = config.AddActionConnector(connectorSettings, openApiDocument, globalValues);
+            IReadOnlyList<ConnectorFunction> tabularFunctions = config.AddActionConnector(connectorSettings, openApiDocument, configurationLogger, globalValues);
 
             // Retrieve table schema with dynamic intellisense on 'GetItem' function            
             ConnectorFunction getItem = tabularFunctions.First(f => f.Name.Contains("GetItem") && !f.Name.Contains("GetItems")); // SQL: GetItemV2 (not GetItemsV2)
@@ -138,35 +119,14 @@
         {
             private readonly HttpMessageInvoker _invoker;
 
-            internal TempConnectorContext(HttpMessageInvoker invoker) { _invoker = invoker; }
+            internal TempConnectorContext(HttpMessageInvoker invoker) 
+            { 
+                _invoker = invoker; 
+            }
 
             public override TimeZoneInfo TimeZoneInfo => TimeZoneInfo.Utc;
 
             public override HttpMessageInvoker GetInvoker(string @namespace) => _invoker;
-=======
-        /// <param name="configurationLogger">Logger.</param>
-        /// <returns>List of connector functions.</returns>
-        public static IReadOnlyList<ConnectorFunction> AddActionConnector(this PowerFxConfig config, string @namespace, OpenApiDocument openApiDocument, ConnectorLogger configurationLogger = null)
-        {            
-            try
-            {
-                configurationLogger?.LogInformation($"Entering in ConfigExtensions.{nameof(AddActionConnector)}, with {nameof(ConnectorSettings)} Namespace {@namespace ?? Null(nameof(@namespace))}");
-                IReadOnlyList<ConnectorFunction> connectorFunctions = AddActionConnectorInternal(config, new ConnectorSettings(@namespace), openApiDocument, configurationLogger);
-
-                if (connectorFunctions == null)
-                {
-                    return null;
-                }
-
-                configurationLogger?.LogInformation($"Exiting ConfigExtensions.{nameof(AddActionConnector)}, returning {connectorFunctions.Count()} functions");                
-                return connectorFunctions;
-            }
-            catch (Exception ex)
-            {
-                configurationLogger?.LogException(ex, $"Exception in ConfigExtensions.{nameof(AddActionConnector)}, Namespace {@namespace ?? Null(nameof(@namespace))}, {LogException(ex)}");
-                throw;
-            }            
->>>>>>> b8e89122
         }
     }
 }