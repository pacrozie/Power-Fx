﻿// Copyright (c) Microsoft Corporation.
// Licensed under the MIT license.

using System;
using System.Collections.Generic;
using System.Collections.ObjectModel;
using System.Linq;
using System.Net.Http;
using Microsoft.OpenApi.Any;
using Microsoft.OpenApi.Models;
<<<<<<< HEAD
using Microsoft.PowerFx.Types;
=======
using Microsoft.PowerFx.Core.Utils;
using static Microsoft.PowerFx.Connectors.ConnectorHelperFunctions;
>>>>>>> b8e89122
using static Microsoft.PowerFx.Connectors.Constants;
using static Microsoft.PowerFx.Connectors.OpenApiHelperFunctions;

namespace Microsoft.PowerFx.Connectors
{
    public class OpenApiParser
    {
<<<<<<< HEAD
        public static IEnumerable<ConnectorFunction> GetFunctions(string @namespace, OpenApiDocument openApiDocument, IReadOnlyDictionary<string, FormulaValue> namedValues = null)
        {
            return GetFunctions(new ConnectorSettings(@namespace), openApiDocument, namedValues);
        }

        public static IEnumerable<ConnectorFunction> GetFunctions(string @namespace, OpenApiDocument openApiDocument, string connectionId)
        {
            return GetFunctions(new ConnectorSettings(@namespace), openApiDocument, new ReadOnlyDictionary<string, FormulaValue>(new Dictionary<string, FormulaValue>() { { "connectionId", FormulaValue.New(connectionId) } }));
        }        

        public static IEnumerable<ConnectorFunction> GetFunctions(ConnectorSettings connectorSettings, OpenApiDocument openApiDocument, IReadOnlyDictionary<string, FormulaValue> namedValues = null)
=======
        public static IEnumerable<ConnectorFunction> GetFunctions(string @namespace, OpenApiDocument openApiDocument, ConnectorLogger configurationLogger = null)
        {
            try
            {
                configurationLogger?.LogInformation($"Entering in {nameof(OpenApiParser)}.{nameof(GetFunctions)}, with {nameof(ConnectorSettings)} Namespace {@namespace}");
                IEnumerable<ConnectorFunction> functions = GetFunctionsInternal(new ConnectorSettings(@namespace), openApiDocument, configurationLogger);
                configurationLogger?.LogInformation($"Exiting {nameof(OpenApiParser)}.{nameof(GetFunctions)}, with {nameof(ConnectorSettings)} Namespace {@namespace}, returning {functions.Count()} functions");
                return functions;
            }
            catch (Exception ex)
            {
                configurationLogger?.LogException(ex, $"Exception in {nameof(OpenApiParser)}.{nameof(GetFunctions)}, {nameof(ConnectorSettings)} Namespace {@namespace}, {LogException(ex)}");
                throw;
            }
        }

        public static IEnumerable<ConnectorFunction> GetFunctions(ConnectorSettings connectorSettings, OpenApiDocument openApiDocument, ConnectorLogger configurationLogger = null)
        {
            try
            {
                configurationLogger?.LogInformation($"Entering in {nameof(OpenApiParser)}.{nameof(GetFunctions)}, with {nameof(ConnectorSettings)} {LogConnectorSettings(connectorSettings)}");
                IEnumerable<ConnectorFunction> functions = GetFunctionsInternal(connectorSettings, openApiDocument, configurationLogger);
                configurationLogger?.LogInformation($"Exiting {nameof(OpenApiParser)}.{nameof(GetFunctions)}, with {nameof(ConnectorSettings)} {LogConnectorSettings(connectorSettings)}, returning {functions.Count()} functions");
                return functions;
            }
            catch (Exception ex)
            {
                configurationLogger?.LogException(ex, $"Exception in {nameof(OpenApiParser)}.{nameof(GetFunctions)}, {nameof(ConnectorSettings)} {LogConnectorSettings(connectorSettings)}, {LogException(ex)}");
                throw;
            }
        }

        internal static IEnumerable<ConnectorFunction> GetFunctionsInternal(ConnectorSettings connectorSettings, OpenApiDocument openApiDocument, ConnectorLogger configurationLogger = null)
>>>>>>> b8e89122
        {
            bool connectorIsSupported = true;
            string connectorNotSupportedReason = string.Empty;
            List<ConnectorFunction> functions = new ();

            if (connectorSettings == null)
            {
                configurationLogger?.LogError($"{nameof(connectorSettings)} is null");
                return functions;
            }

            if (connectorSettings.Namespace == null)
            {
                configurationLogger?.LogError($"{nameof(connectorSettings)}.{nameof(connectorSettings.Namespace)} is null");
                return functions;
            }

            if (!DName.IsValidDName(connectorSettings.Namespace))
            {
                configurationLogger?.LogError($"{nameof(connectorSettings)}.{nameof(connectorSettings.Namespace)} is not a valid DName");
                return functions;
            }

            if (openApiDocument == null)
            {
                configurationLogger?.LogError($"{nameof(openApiDocument)} is null");
                return functions;
            }

            if (!ValidateSupportedOpenApiDocument(openApiDocument, ref connectorIsSupported, ref connectorNotSupportedReason, connectorSettings.IgnoreUnknownExtensions, configurationLogger))
            {
                return functions;
            }

            string basePath = openApiDocument.GetBasePath();

            foreach (KeyValuePair<string, OpenApiPathItem> kv in openApiDocument.Paths)
            {
                string path = kv.Key;
                OpenApiPathItem ops = kv.Value;
                bool isSupportedForPath = true;
                string notSupportedReasonForPath = string.Empty;

                // Skip Webhooks
                if (ops.Extensions.Any(kvp => kvp.Key == XMsNotificationContent))
                {
                    configurationLogger?.LogInformation($"Skipping Webhook {path} {ops.Description}");
                    continue;
                }

                ValidateSupportedOpenApiPathItem(ops, ref isSupportedForPath, ref notSupportedReasonForPath, connectorSettings.IgnoreUnknownExtensions, configurationLogger);

                foreach (KeyValuePair<OperationType, OpenApiOperation> kv2 in ops.Operations)
                {
                    bool isSupportedForOperation = true;
                    string notSupportedReasonForOperation = string.Empty;

                    HttpMethod verb = kv2.Key.ToHttpMethod(); // "GET", "POST"...
                    OpenApiOperation op = kv2.Value;

                    if (op == null)
                    {
                        configurationLogger?.LogError($"Operation {verb} {path} is null");
                        continue;
                    }

                    // We only want to keep "actions", triggers are always ignored
                    if (op.IsTrigger())
                    {
                        configurationLogger?.LogInformation($"Operation {verb} {path} is trigger");
                        continue;
                    }

                    ValidateSupportedOpenApiOperation(op, ref isSupportedForOperation, ref notSupportedReasonForOperation, connectorSettings.IgnoreUnknownExtensions, configurationLogger);
                    ValidateSupportedOpenApiParameters(op, ref isSupportedForOperation, ref notSupportedReasonForOperation, connectorSettings.IgnoreUnknownExtensions, configurationLogger);

                    string operationName = NormalizeOperationId(op.OperationId ?? path);

                    if (string.IsNullOrEmpty(operationName))
                    {
                        configurationLogger?.LogError($"Operation {verb} {path}, OperationId {op.OperationId} has a null or empty operationName");
                        continue;
                    }

                    string opPath = basePath != null && basePath != "/" ? basePath + path : path;

                    if (string.IsNullOrEmpty(opPath))
                    {
                        configurationLogger?.LogError($"Operation {verb} {path}, OperationId {op.OperationId} has a null or empty operation path");
                        continue;
                    }

                    bool isSupported = isSupportedForPath && connectorIsSupported && isSupportedForOperation;
                    string notSupportedReason = !string.IsNullOrEmpty(connectorNotSupportedReason)
                                              ? connectorNotSupportedReason
                                              : !string.IsNullOrEmpty(notSupportedReasonForPath)
                                              ? notSupportedReasonForPath
                                              : notSupportedReasonForOperation;

<<<<<<< HEAD
                    ConnectorFunction connectorFunction = new ConnectorFunction(op, isSupported, notSupportedReason, operationName, opPath, verb, connectorSettings, functions, namedValues) { Servers = openApiDocument.Servers };
=======
                    ConnectorFunction connectorFunction = new ConnectorFunction(op, isSupported, notSupportedReason, operationName, opPath, verb, connectorSettings, functions, configurationLogger) { Servers = openApiDocument.Servers };
>>>>>>> b8e89122
                    functions.Add(connectorFunction);
                }
            }

<<<<<<< HEAD
            return functions.Where(f => !f.Filtered);
=======
            configurationLogger?.LogInformation($"Namespace {connectorSettings.Namespace}: '{openApiDocument.Info.Title}' version {openApiDocument.Info.Version} - {functions.Count} functions found");
            configurationLogger?.LogDebug($"Functions found: {string.Join(", ", functions.Select(f => f.Name))}");

            return functions;
>>>>>>> b8e89122
        }

        private static bool ValidateSupportedOpenApiDocument(OpenApiDocument openApiDocument, ref bool isSupported, ref string notSupportedReason, bool ignoreUnknownExtensions, ConnectorLogger logger = null)
        {
            // OpenApiDocument - https://learn.microsoft.com/en-us/dotnet/api/microsoft.openapi.models.openapidocument?view=openapi-dotnet
            // AutoRest Extensions for OpenAPI 2.0 - https://github.com/Azure/autorest/blob/main/docs/extensions/readme.md            

            if (openApiDocument.Paths == null)
            {
                logger?.LogError($"OpenApiDocument is invalid, it has no Path");
                return false;
            }

            if (!ignoreUnknownExtensions)
            {
                // All these Info properties can be ignored
                // openApiDocument.Info.Description 
                // openApiDocument.Info.Version
                // openApiDocument.Info.Title
                // openApiDocument.Info.Contact
                // openApiDocument.Info.License
                // openApiDocument.Info.TermsOfService            
                List<string> infoExtensions = openApiDocument.Info.Extensions.Keys.ToList();

                // Undocumented but safe to ignore
                infoExtensions.Remove("x-ms-deployment-version");

                // Used for versioning and life cycle management of an operation.
                // https://learn.microsoft.com/en-us/connectors/custom-connectors/openapi-extensions
                infoExtensions.Remove("x-ms-api-annotation");

                // The name of the API
                // https://www.ibm.com/docs/en/api-connect/5.0.x?topic=reference-api-connect-context-variables
                infoExtensions.Remove("x-ibm-name");

                // Custom logo image to your API reference documentation
                // https://redocly.com/docs/api-reference-docs/specification-extensions/x-logo/
                infoExtensions.Remove("x-logo");

                // Undocumented but safe to ignore
                infoExtensions.Remove("x-ms-connector-name");
                infoExtensions.Remove("x-ms-keywords");

                if (infoExtensions.Any())
                {
                    isSupported = false;
                    notSupportedReason = $"OpenApiDocument Info contains unsupported extensions {string.Join(", ", infoExtensions)}";
                    logger?.LogWarning($"Unsupported document: {notSupportedReason}");
                }
            }

            // openApiDocument.ExternalDocs - may contain URL pointing to doc

            if (openApiDocument.Components != null)
            {
                if (isSupported && openApiDocument.Components.Callbacks.Any())
                {
                    // Callback Object: A map of possible out-of band callbacks related to the parent operation.
                    // https://learn.microsoft.com/en-us/dotnet/api/microsoft.openapi.models.openapicallback
                    isSupported = false;
                    notSupportedReason = $"OpenApiDocument Components contains Callbacks";
                    logger?.LogWarning($"Unsupported document: {notSupportedReason}");
                }

                // openApiDocument.Examples can be ignored

                if (isSupported && !ignoreUnknownExtensions)
                {
                    if (openApiDocument.Components.Extensions.Any())
                    {
                        isSupported = false;
                        notSupportedReason = $"OpenApiDocument Components contains Extensions {string.Join(", ", openApiDocument.Components.Extensions.Keys)}";
                        logger?.LogWarning($"Unsupported document: {notSupportedReason}");
                    }
                }

                if (isSupported && openApiDocument.Components.Headers.Any())
                {
                    isSupported = false;
                    notSupportedReason = $"OpenApiDocument Components contains Headers";
                    logger?.LogWarning($"Unsupported document: {notSupportedReason}");
                }

                if (isSupported && openApiDocument.Components.Links.Any())
                {
                    isSupported = false;
                    notSupportedReason = $"OpenApiDocument Components contains Links";
                    logger?.LogWarning($"Unsupported document: {notSupportedReason}");
                }

                // openApiDocument.Components.Parameters is ok                
                // openApiDocument.Components.RequestBodies is ok
                // openApiDocument.Components.Responses contains references from "path" definitions
                // openApiDocument.Components.Schemas contains global "definitions"
                // openApiDocument.Components.SecuritySchemes are critical but as we don't manage them at all, we'll ignore this parameter                
            }

            if (isSupported && !ignoreUnknownExtensions)
            {
                List<string> extensions = openApiDocument.Extensions.Where(e => !((e.Value is OpenApiArray oaa && oaa.Count == 0) || (e.Value is OpenApiObject oao && oao.Count == 0))).Select(e => e.Key).ToList();

                // Only metadata that can be ignored
                // https://learn.microsoft.com/en-us/connectors/custom-connectors/certification-submission
                extensions.Remove("x-ms-connector-metadata");

                // https://learn.microsoft.com/en-us/connectors/custom-connectors/openapi-extensions#x-ms-capabilities
                extensions.Remove("x-ms-capabilities");

                // Undocumented but only contains URL and description
                extensions.Remove("x-ms-docs");

                if (extensions.Any())
                {
                    isSupported = false;
                    notSupportedReason = $"OpenApiDocument contains unsupported Extensions {string.Join(", ", extensions)}";
                    logger?.LogWarning($"Unsupported document: {notSupportedReason}");
                }
            }

            // openApiDocument.ExternalDocs - can be ignored
            // openApiDocument.SecurityRequirements - can be ignored as we don't manage this part        
            // openApiDocument.Tags - can be ignored

            if (isSupported && openApiDocument.Workspace != null)
            {
                isSupported = false;
                notSupportedReason = $"OpenApiDocument contains unsupported Workspace";
                logger?.LogWarning($"Unsupported document: {notSupportedReason}");
            }

            return true;
        }

        private static void ValidateSupportedOpenApiPathItem(OpenApiPathItem ops, ref bool isSupported, ref string notSupportedReason, bool ignoreUnknownExtensions, ConnectorLogger logger = null)
        {
            if (!ignoreUnknownExtensions)
            {
                List<string> pathExtensions = ops.Extensions.Keys.ToList();

                // Can safely be ignored
                pathExtensions.Remove("x-summary");

                if (pathExtensions.Any())
                {
                    // x-swagger-router-controller not supported - https://github.com/swagger-api/swagger-inflector#development-lifecycle                                
                    // x-ms-notification - https://learn.microsoft.com/en-us/connectors/custom-connectors/openapi-extensions#x-ms-notification-content
                    isSupported = false;
                    notSupportedReason = $"OpenApiPathItem contains unsupported Extensions {string.Join(", ", ops.Extensions.Keys)}";
                    logger?.LogWarning($"Unsupported path '{ops.Description}': {notSupportedReason}");
                }
            }
        }

        private static void ValidateSupportedOpenApiOperation(OpenApiOperation op, ref bool isSupported, ref string notSupportedReason, bool ignoreUnknownExtensions, ConnectorLogger logger = null)
        {
            if (!isSupported)
            {
                return;
            }

            if (op.Callbacks.Any())
            {
                isSupported = false;
                notSupportedReason = $"OpenApiOperation contains unsupported Callbacks";
                logger?.LogWarning($"Unsupported operationId {op.OperationId}: {notSupportedReason}");
            }

            if (isSupported && op.Deprecated)
            {
                isSupported = false;
                notSupportedReason = $"OpenApiOperation is deprecated";
                logger?.LogWarning($"OperationId {op.OperationId} is deprecated");
            }

            if (!ignoreUnknownExtensions)
            {
                List<string> opExtensions = op.Extensions.Keys.ToList();

                // https://learn.microsoft.com/en-us/connectors/custom-connectors/openapi-extensions
                opExtensions.Remove(XMsVisibility);
                opExtensions.Remove(XMsSummary);
                opExtensions.Remove(XMsExplicitInput);
                opExtensions.Remove(XMsDynamicValues);
                opExtensions.Remove(XMsDynamicSchema);
                opExtensions.Remove(XMsDynamicProperties);
                opExtensions.Remove(XMsDynamicList);
                opExtensions.Remove(XMsRequireUserConfirmation);
                opExtensions.Remove("x-ms-api-annotation");
                opExtensions.Remove("x-ms-no-generic-test");

                // https://learn.microsoft.com/en-us/connectors/custom-connectors/openapi-extensions#x-ms-capabilities
                opExtensions.Remove("x-ms-capabilities");

                // https://github.com/Azure/autorest/blob/main/docs/extensions/readme.md#x-ms-pageable
                opExtensions.Remove(XMsPageable);

                opExtensions.Remove("x-ms-test-value");
                opExtensions.Remove(XMsUrlEncoding);
                opExtensions.Remove("x-ms-openai-data");

                // Not supported x-ms-no-generic-test - Present in https://github.com/microsoft/PowerPlatformConnectors but not documented
                // Other not supported extensions:
                //   x-components, x-generator, x-ms-openai-data, x-ms-docs, x-servers

                if (isSupported && opExtensions.Any())
                {
                    isSupported = false;

                    // x-ms-pageable not supported - https://github.com/Azure/autorest/blob/main/docs/extensions/readme.md#x-ms-pageable
                    notSupportedReason = $"OpenApiOperation contains unsupported Extensions {string.Join(", ", opExtensions)}";
                    logger?.LogWarning($"OperationId {op.OperationId}: {notSupportedReason}");
                }
            }
        }

        private static void ValidateSupportedOpenApiParameters(OpenApiOperation op, ref bool isSupported, ref string notSupportedReason, bool ignoreUnknownExtensions, ConnectorLogger logger = null)
        {
            foreach (OpenApiParameter param in op.Parameters)
            {
                // param.AllowEmptyValue unused

                if (param == null)
                {
                    isSupported = false;
                    notSupportedReason = $"OpenApiParameter is null";
                    logger?.LogWarning($"OperationId {op.OperationId} has a null OpenApiParameter");
                    return;
                }

                if (param.Deprecated)
                {
                    isSupported = false;
                    notSupportedReason = $"OpenApiParameter {param.Name} is deprecated";
                    logger?.LogWarning($"OperationId {op.OperationId}, parameter {param.Name} is deprecated");
                    return;
                }

                if (param.AllowReserved)
                {
                    isSupported = false;
                    notSupportedReason = $"OpenApiParameter {param.Name} contains unsupported AllowReserved";
                    logger?.LogWarning($"OperationId {op.OperationId}, parameter {param.Name}: {notSupportedReason}");
                    return;
                }

                if (param.Content.Any())
                {
                    isSupported = false;
                    notSupportedReason = $"OpenApiParameter {param.Name} contains unsupported Content {string.Join(", ", param.Content.Keys)}";
                    logger?.LogWarning($"OperationId {op.OperationId}, parameter {param.Name}: {notSupportedReason}");
                    return;
                }

                // param.Explode

                if (param.Style != null && param.Style != ParameterStyle.Simple && param.Style != ParameterStyle.Form)
                {
                    isSupported = false;
                    notSupportedReason = $"OpenApiParameter {param.Name} contains unsupported Style";
                    logger?.LogWarning($"OperationId {op.OperationId}, parameter {param.Name}: {notSupportedReason}");
                    return;
                }
            }
        }

        // Parse an OpenApiDocument and return functions. 
<<<<<<< HEAD
        internal static (List<ConnectorFunction> connectorFunctions, List<ConnectorTexlFunction> texlFunctions) Parse(ConnectorSettings connectorSettings, OpenApiDocument openApiDocument, IReadOnlyDictionary<string, FormulaValue> namedValues = null)
        {
            List<ConnectorFunction> cFunctions = GetFunctions(connectorSettings, openApiDocument, namedValues).ToList();
=======
        internal static (List<ConnectorFunction> connectorFunctions, List<ConnectorTexlFunction> texlFunctions) ParseInternal(ConnectorSettings connectorSettings, OpenApiDocument openApiDocument, ConnectorLogger configurationLogger = null)
        {
            List<ConnectorFunction> cFunctions = GetFunctionsInternal(connectorSettings, openApiDocument, configurationLogger).ToList();
>>>>>>> b8e89122
            List<ConnectorTexlFunction> tFunctions = cFunctions.Select(f => new ConnectorTexlFunction(f)).ToList();

            return (cFunctions, tFunctions);
        }

        internal static string GetServer(IEnumerable<OpenApiServer> openApiServers, HttpMessageInvoker httpClient)
        {
            if (httpClient != null && httpClient is HttpClient hc)
            {
                if (hc.BaseAddress != null)
                {
                    string path = hc.BaseAddress.AbsolutePath;

                    if (path.EndsWith("/", StringComparison.Ordinal))
                    {
                        path = path.Substring(0, path.Length - 1);
                    }

                    return path;
                }

                if (hc.BaseAddress == null && openApiServers.Any())
                {
                    // descending order to prefer https
                    return openApiServers.Select(s => new Uri(s.Url)).Where(s => s.Scheme == "https").FirstOrDefault()?.OriginalString;
                }
            }

            return null;
        }
    }
}<|MERGE_RESOLUTION|>--- conflicted
+++ resolved
@@ -8,12 +8,9 @@
 using System.Net.Http;
 using Microsoft.OpenApi.Any;
 using Microsoft.OpenApi.Models;
-<<<<<<< HEAD
+using Microsoft.PowerFx.Core.Utils;
 using Microsoft.PowerFx.Types;
-=======
-using Microsoft.PowerFx.Core.Utils;
 using static Microsoft.PowerFx.Connectors.ConnectorHelperFunctions;
->>>>>>> b8e89122
 using static Microsoft.PowerFx.Connectors.Constants;
 using static Microsoft.PowerFx.Connectors.OpenApiHelperFunctions;
 
@@ -21,25 +18,12 @@
 {
     public class OpenApiParser
     {
-<<<<<<< HEAD
-        public static IEnumerable<ConnectorFunction> GetFunctions(string @namespace, OpenApiDocument openApiDocument, IReadOnlyDictionary<string, FormulaValue> namedValues = null)
-        {
-            return GetFunctions(new ConnectorSettings(@namespace), openApiDocument, namedValues);
-        }
-
-        public static IEnumerable<ConnectorFunction> GetFunctions(string @namespace, OpenApiDocument openApiDocument, string connectionId)
-        {
-            return GetFunctions(new ConnectorSettings(@namespace), openApiDocument, new ReadOnlyDictionary<string, FormulaValue>(new Dictionary<string, FormulaValue>() { { "connectionId", FormulaValue.New(connectionId) } }));
-        }        
-
-        public static IEnumerable<ConnectorFunction> GetFunctions(ConnectorSettings connectorSettings, OpenApiDocument openApiDocument, IReadOnlyDictionary<string, FormulaValue> namedValues = null)
-=======
-        public static IEnumerable<ConnectorFunction> GetFunctions(string @namespace, OpenApiDocument openApiDocument, ConnectorLogger configurationLogger = null)
+        public static IEnumerable<ConnectorFunction> GetFunctions(string @namespace, OpenApiDocument openApiDocument, ConnectorLogger configurationLogger = null, IReadOnlyDictionary<string, FormulaValue> globalValues = null)
         {
             try
             {
                 configurationLogger?.LogInformation($"Entering in {nameof(OpenApiParser)}.{nameof(GetFunctions)}, with {nameof(ConnectorSettings)} Namespace {@namespace}");
-                IEnumerable<ConnectorFunction> functions = GetFunctionsInternal(new ConnectorSettings(@namespace), openApiDocument, configurationLogger);
+                IEnumerable<ConnectorFunction> functions = GetFunctionsInternal(new ConnectorSettings(@namespace), openApiDocument, configurationLogger, globalValues);
                 configurationLogger?.LogInformation($"Exiting {nameof(OpenApiParser)}.{nameof(GetFunctions)}, with {nameof(ConnectorSettings)} Namespace {@namespace}, returning {functions.Count()} functions");
                 return functions;
             }
@@ -50,12 +34,12 @@
             }
         }
 
-        public static IEnumerable<ConnectorFunction> GetFunctions(ConnectorSettings connectorSettings, OpenApiDocument openApiDocument, ConnectorLogger configurationLogger = null)
+        public static IEnumerable<ConnectorFunction> GetFunctions(ConnectorSettings connectorSettings, OpenApiDocument openApiDocument, ConnectorLogger configurationLogger = null, IReadOnlyDictionary<string, FormulaValue> globalValues = null)
         {
             try
             {
                 configurationLogger?.LogInformation($"Entering in {nameof(OpenApiParser)}.{nameof(GetFunctions)}, with {nameof(ConnectorSettings)} {LogConnectorSettings(connectorSettings)}");
-                IEnumerable<ConnectorFunction> functions = GetFunctionsInternal(connectorSettings, openApiDocument, configurationLogger);
+                IEnumerable<ConnectorFunction> functions = GetFunctionsInternal(connectorSettings, openApiDocument, configurationLogger, globalValues);
                 configurationLogger?.LogInformation($"Exiting {nameof(OpenApiParser)}.{nameof(GetFunctions)}, with {nameof(ConnectorSettings)} {LogConnectorSettings(connectorSettings)}, returning {functions.Count()} functions");
                 return functions;
             }
@@ -66,8 +50,7 @@
             }
         }
 
-        internal static IEnumerable<ConnectorFunction> GetFunctionsInternal(ConnectorSettings connectorSettings, OpenApiDocument openApiDocument, ConnectorLogger configurationLogger = null)
->>>>>>> b8e89122
+        internal static IEnumerable<ConnectorFunction> GetFunctionsInternal(ConnectorSettings connectorSettings, OpenApiDocument openApiDocument, ConnectorLogger configurationLogger = null, IReadOnlyDictionary<string, FormulaValue> globalValues = null)
         {
             bool connectorIsSupported = true;
             string connectorNotSupportedReason = string.Empty;
@@ -167,23 +150,15 @@
                                               ? notSupportedReasonForPath
                                               : notSupportedReasonForOperation;
 
-<<<<<<< HEAD
-                    ConnectorFunction connectorFunction = new ConnectorFunction(op, isSupported, notSupportedReason, operationName, opPath, verb, connectorSettings, functions, namedValues) { Servers = openApiDocument.Servers };
-=======
-                    ConnectorFunction connectorFunction = new ConnectorFunction(op, isSupported, notSupportedReason, operationName, opPath, verb, connectorSettings, functions, configurationLogger) { Servers = openApiDocument.Servers };
->>>>>>> b8e89122
+                    ConnectorFunction connectorFunction = new ConnectorFunction(op, isSupported, notSupportedReason, operationName, opPath, verb, connectorSettings, functions, configurationLogger, globalValues) { Servers = openApiDocument.Servers };
                     functions.Add(connectorFunction);
                 }
             }
 
-<<<<<<< HEAD
-            return functions.Where(f => !f.Filtered);
-=======
             configurationLogger?.LogInformation($"Namespace {connectorSettings.Namespace}: '{openApiDocument.Info.Title}' version {openApiDocument.Info.Version} - {functions.Count} functions found");
             configurationLogger?.LogDebug($"Functions found: {string.Join(", ", functions.Select(f => f.Name))}");
 
             return functions;
->>>>>>> b8e89122
         }
 
         private static bool ValidateSupportedOpenApiDocument(OpenApiDocument openApiDocument, ref bool isSupported, ref string notSupportedReason, bool ignoreUnknownExtensions, ConnectorLogger logger = null)
@@ -450,15 +425,9 @@
         }
 
         // Parse an OpenApiDocument and return functions. 
-<<<<<<< HEAD
-        internal static (List<ConnectorFunction> connectorFunctions, List<ConnectorTexlFunction> texlFunctions) Parse(ConnectorSettings connectorSettings, OpenApiDocument openApiDocument, IReadOnlyDictionary<string, FormulaValue> namedValues = null)
-        {
-            List<ConnectorFunction> cFunctions = GetFunctions(connectorSettings, openApiDocument, namedValues).ToList();
-=======
-        internal static (List<ConnectorFunction> connectorFunctions, List<ConnectorTexlFunction> texlFunctions) ParseInternal(ConnectorSettings connectorSettings, OpenApiDocument openApiDocument, ConnectorLogger configurationLogger = null)
-        {
-            List<ConnectorFunction> cFunctions = GetFunctionsInternal(connectorSettings, openApiDocument, configurationLogger).ToList();
->>>>>>> b8e89122
+        internal static (List<ConnectorFunction> connectorFunctions, List<ConnectorTexlFunction> texlFunctions) ParseInternal(ConnectorSettings connectorSettings, OpenApiDocument openApiDocument, ConnectorLogger configurationLogger = null, IReadOnlyDictionary<string, FormulaValue> globalValues = null)
+        {
+            List<ConnectorFunction> cFunctions = GetFunctionsInternal(connectorSettings, openApiDocument, configurationLogger, globalValues).ToList();
             List<ConnectorTexlFunction> tFunctions = cFunctions.Select(f => new ConnectorTexlFunction(f)).ToList();
 
             return (cFunctions, tFunctions);
