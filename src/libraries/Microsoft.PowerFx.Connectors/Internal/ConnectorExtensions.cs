﻿// Copyright (c) Microsoft Corporation.
// Licensed under the MIT license.

using Microsoft.OpenApi.Interfaces;

namespace Microsoft.PowerFx.Connectors
{
    internal class ConnectorExtensions
    {
        internal ConnectorDynamicValue ConnectorDynamicValue;
        internal ConnectorDynamicList ConnectorDynamicList;
        internal ConnectorDynamicSchema ConnectorDynamicSchema;
        internal ConnectorDynamicProperty ConnectorDynamicProperty;
        internal string Summary;
        internal bool ExplicitInput;

<<<<<<< HEAD
        internal ConnectorExtensions(IOpenApiExtensible extension)
            : this(extension, null)
        {
        }

        internal ConnectorExtensions(IOpenApiExtensible extension, IOpenApiExtensible body)
=======
        internal ConnectorExtensions(IOpenApiExtensible extension, IOpenApiExtensible body, bool numberIsFloat)
>>>>>>> 3c650a63
        {
            ConnectorDynamicValue = extension.GetDynamicValue();
            ConnectorDynamicList = extension.GetDynamicList();
            ConnectorDynamicSchema = extension.GetDynamicSchema();
            ConnectorDynamicProperty = extension.GetDynamicProperty();

            Summary = (body ?? extension).GetSummary();
            ExplicitInput = (body ?? extension).GetExplicitInput();
        }
    }
}<|MERGE_RESOLUTION|>--- conflicted
+++ resolved
@@ -14,16 +14,7 @@
         internal string Summary;
         internal bool ExplicitInput;
 
-<<<<<<< HEAD
-        internal ConnectorExtensions(IOpenApiExtensible extension)
-            : this(extension, null)
-        {
-        }
-
-        internal ConnectorExtensions(IOpenApiExtensible extension, IOpenApiExtensible body)
-=======
         internal ConnectorExtensions(IOpenApiExtensible extension, IOpenApiExtensible body, bool numberIsFloat)
->>>>>>> 3c650a63
         {
             ConnectorDynamicValue = extension.GetDynamicValue();
             ConnectorDynamicList = extension.GetDynamicList();
