--- conflicted
+++ resolved
@@ -71,15 +71,11 @@
 
         internal ConnectorDynamicProperty DynamicProperty { get; private set; }
 
-<<<<<<< HEAD
-        internal ConnectorType(OpenApiSchema schema, OpenApiParameter openApiParameter, FormulaType formulaType)
-=======
         internal ConnectorDynamicValue DynamicValues { get; private set; }
 
         internal ConnectorDynamicList DynamicList { get; private set; }
 
-        internal ConnectorType(OpenApiSchema schema, OpenApiParameter openApiParameter, FormulaType formulaType, bool numberIsFloat)
->>>>>>> 43cd9d9a
+        internal ConnectorType(OpenApiSchema schema, OpenApiParameter openApiParameter, FormulaType formulaType)
         {
             Name = openApiParameter?.Name;
             IsRequired = openApiParameter?.Required == true;
@@ -110,15 +106,10 @@
                 }                                               
             }
 
-<<<<<<< HEAD
             DynamicSchema = openApiParameter.GetDynamicSchema();
             DynamicProperty = openApiParameter.GetDynamicProperty();
-=======
-            DynamicSchema = openApiParameter.GetDynamicSchema(numberIsFloat);
-            DynamicProperty = openApiParameter.GetDynamicProperty(numberIsFloat);
-            DynamicValues = openApiParameter.GetDynamicValue(numberIsFloat);
-            DynamicList = openApiParameter.GetDynamicList(numberIsFloat);
->>>>>>> 43cd9d9a
+            DynamicValues = openApiParameter.GetDynamicValue();
+            DynamicList = openApiParameter.GetDynamicList();
         }
 
         internal ConnectorType()
