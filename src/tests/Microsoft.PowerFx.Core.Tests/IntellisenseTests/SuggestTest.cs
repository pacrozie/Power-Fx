﻿// Copyright (c) Microsoft Corporation.
// Licensed under the MIT license.

using System.Collections.Generic;
using System.Linq;
using Microsoft.PowerFx.Core.Functions;
using Microsoft.PowerFx.Core.Texl;
using Microsoft.PowerFx.Core.Types.Enums;
using Microsoft.PowerFx.Types;
using Xunit;

namespace Microsoft.PowerFx.Tests.IntellisenseTests
{
    public class SuggestTests : IntellisenseTestBase
    {
        /// <summary>
        /// This method does the same as <see cref="Suggest"/>, but filters the suggestions by their text so
        /// that they can be more easily compared.
        /// </summary>
        /// <param name="expression">
        /// Test case wherein the presence of the `|` character indicates cursor position.  See
        /// <see cref="TestSuggest"/> for more details.
        /// </param>
        /// <param name="contextTypeString">
        /// The type that defines names and types that are valid in <see cref="expression"/>.
        /// </param>
        /// <returns>
        /// List of string representing suggestions.
        /// </returns>
        private string[] SuggestStrings(string expression, PowerFxConfig config, string contextTypeString = null)
        {
            Assert.NotNull(expression);

            var intellisense = Suggest(expression, config, contextTypeString);
            return intellisense.Suggestions.Select(suggestion => suggestion.DisplayText.Text).ToArray();
        }

        private string[] SuggestStrings(string expression, PowerFxConfig config, RecordType context)
        {
            Assert.NotNull(expression);

            var intellisense = Suggest(expression, config, context);
            return intellisense.Suggestions.Select(suggestion => suggestion.DisplayText.Text).ToArray();
        }

        internal static PowerFxConfig Default => PowerFxConfig.BuildWithEnumStore(null, new EnumStoreBuilder().WithDefaultEnums());

        internal static PowerFxConfig Default_DisableRowScopeDisambiguationSyntax => PowerFxConfig.BuildWithEnumStore(null, new EnumStoreBuilder().WithDefaultEnums(), Features.DisableRowScopeDisambiguationSyntax);

        // No enums, no functions. Adding functions will add back in associated enums, so to be truly empty, ensure no functions. 
        private PowerFxConfig EmptyEverything => PowerFxConfig.BuildWithEnumStore(null, new EnumStoreBuilder(), new TexlFunction[0]);

        // No extra enums, but standard functions (which will include some enums).
        private PowerFxConfig MinimalEnums => PowerFxConfig.BuildWithEnumStore(null, new EnumStoreBuilder().WithRequiredEnums(BuiltinFunctionsCore.BuiltinFunctionsLibrary));

        /// <summary>
        /// Compares expected suggestions with suggestions made by PFx Intellisense for a given
        /// <see cref="expression"/> and cursor position. The cursor position is determined by the index of
        /// the | character in <see cref="expression"/>, which will be removed but the test is run. Note that
        /// the use of the `|` char is for this reason disallowed from test cases except to indicate cursor
        /// position. Note also that these test suggestion order as well as contents.
        /// </summary>
        /// <param name="expression">
        /// Expression on which intellisense will be run.
        /// </param>
        /// <param name="expectedSuggestions">
        /// A list of arguments that will be compared with the names of the output of
        /// <see cref="Workspace.Suggest"/> in order.
        /// </param>
        [Theory]

        // CommentNodeSuggestionHandler
        [InlineData("// No| intellisense inside comment")]

        // RecordNodeSuggestionHandler
        [InlineData("{} |", "As", "exactin", "in")]
        [InlineData("{'complex record':{column:{}}} |", "As", "exactin", "in")]

        // DottedNameNodeSuggestionHandler
        [InlineData("{a:{},b:{},c:{}}.|", "a", "b", "c")]
        [InlineData("$\"Hello { First(Table({a:{},b:{},c:{}})).| } World\"", "a", "b", "c")]
        [InlineData("$\"Hello { First(Table({a:{},b:{},c:{}})).|   \"", "a", "b", "c")]
        [InlineData("$\"Hello { {a:{},b:{},c:{}}.|  \"", "a", "b", "c")]
        [InlineData("First([$\"{ {a:1,b:2,c:3}.|", "a", "b", "c")]
        [InlineData("$\"Hello {\"|")]
        [InlineData("$\"Hello {}\"|")]
        [InlineData("$\"Hello {|}\"")]
        [InlineData("$\"{ {a:{},b:{},c:{}}.}{|}\"")]
        [InlineData("$\"{ {a:{},b:{},c:{}}}{|}\"")]
        [InlineData("$ |")]
        [InlineData("$\"foo {|")]
        [InlineData("$\"foo { {a:| } } \"")]
        [InlineData("{abc:{},ab:{},a:{}}.|ab", "ab", "a", "abc")]
        [InlineData("{abc:{},ab:{},a:{}}.ab|", "ab", "abc")]
        [InlineData("{abc:{},ab:{},a:{}}.ab|c", "abc", "ab")]
        [InlineData("{abc:{},ab:{},a:{}}.abc|", "abc")]
        [InlineData("{abc:{},ab:{},a:{}}.| abc", "a", "ab", "abc")]
        [InlineData("{abc:{},ab:{},a:{}}.abc |", "As", "exactin", "in")]
        [InlineData("{az:{},z:{}}.|", "az", "z")]
        [InlineData("{az:{},z:{}}.z|", "z", "az")]

        // We don't recommend anything for one column tables only if the one column table is referenced
        // by the following dotted name access.
        [InlineData("[\"test\"].Value.| ")]
        [InlineData("[{test:\",test\"}].test.| ")]

        // We do, however, if the one column table is a literal.
        [InlineData("[\"test\"].| ")]
        [InlineData("Calendar.|", "MonthsLong", "MonthsShort", "WeekdaysLong", "WeekdaysShort")]
        [InlineData("Calendar.Months|", "MonthsLong", "MonthsShort")]
        [InlineData("Color.AliceBl|", "AliceBlue")]
        [InlineData("Color.Pale|", "PaleGoldenRod", "PaleGreen", "PaleTurquoise", "PaleVioletRed")]

        // CallNodeSuggestionHandler
        [InlineData("ForAll|([1],Value)", "ForAll")]
        [InlineData("at|(", "Atan", "Atan2", "Concat", "Concatenate", "Date", "DateAdd", "DateDiff", "DateTime", "DateTimeValue", "DateValue")]
        [InlineData("Atan |(")]
        [InlineData("Clock.A|(", "Clock.AmPm", "Clock.AmPmShort")]
        [InlineData("ForAll([\"test\"],EndsWith(|))", "Value")]
        [InlineData("ForAll([1],Value) |", "As", "exactin", "in")]

        // BoolLitNodeSuggestionHandler
        [InlineData("true|", "true")]
        [InlineData("tru|e", "true", "Trunc")]

        // BinaryOpNodeSuggestionHandler
        [InlineData("1 +|", "+")]
        [InlineData("\"1\" in|", "in", "exactin")]
        [InlineData("true &|", "&", "&&")]

        // UnaryOpNodeSuggestionHandler
        [InlineData("Not| false", "Not", "NotificationType", "NotificationType.Error", "NotificationType.Information", "NotificationType.Success", "NotificationType.Warning", "ErrorKind.FileNotFound", "ErrorKind.NotApplicable", "ErrorKind.NotFound", "ErrorKind.NotSupported", "Icon.Note", "Icon.Notebook")]
        [InlineData("| Not false")]
        [InlineData("Not |")]

        // StrInterpSuggestionHandler
        [InlineData("With( {Apples:3}, $\"We have {appl|", "Apples", "ErrorKind.NotApplicable")]
        [InlineData("With( {Apples:3}, $\"We have {appl|} apples.", "Apples", "ErrorKind.NotApplicable")]
        [InlineData("$\"This is a randomly generated number: {rand|", "Rand", "RandBetween")]

        // StrNumLitNodeSuggestionHandler
        [InlineData("1|0")]
        [InlineData("\"Clock|\"")]

        // FirstNameNodeSuggestionHandler
        [InlineData("Tru|", "true", "Trunc")] // Though it recommends only a boolean, the suggestions are still provided by the first name handler
        [InlineData("[@Bo|]", "BorderStyle", "VirtualKeyboardMode")]

        // FunctionRecordNameSuggestionHandler
        [InlineData("Error({Kin|d:0})", "Kind:")]
        [InlineData("Error({|Kind:0, Test:\"\"})", "Kind:", "Test:")]

        // ErrorNodeSuggestionHandler
        [InlineData("ForAll([0],`|", "ThisRecord", "Value")]
        [InlineData("ForAll(-],|", "ThisRecord")]
        [InlineData("ForAll()~|")]
        [InlineData("With( {Apples:3}, $\"We have {Apples} apples|")]

        // BlankNodeSuggestionHandler
        [InlineData("|")]

        // AddSuggestionsForEnums
        [InlineData("Edit|", "DataSourceInfo.EditPermission", "DisplayMode.Edit", "ErrorKind.EditPermissions", "FormMode.Edit", "Icon.Edit", "RecordInfo.EditPermission", "SelectedState.Edit")]
        [InlineData("Value(Edit|", "DataSourceInfo.EditPermission", "DisplayMode.Edit", "ErrorKind.EditPermissions", "FormMode.Edit", "Icon.Edit", "RecordInfo.EditPermission", "SelectedState.Edit")]
        [InlineData("DisplayMode.E|", "Edit", "Disabled", "View")]
        [InlineData("Disabled|", "DisplayMode.Disabled")]
        [InlineData("DisplayMode.D|", "Disabled", "Edit")]
        [InlineData("DisplayMode|", "DisplayMode", "DisplayMode.Disabled", "DisplayMode.Edit", "DisplayMode.View")]
        [InlineData("$\"Hello {DisplayMode|} World!\"", "DisplayMode", "DisplayMode.Disabled", "DisplayMode.Edit", "DisplayMode.View")]

        [InlineData("Table({F1:1}).|")]
        [InlineData("Table({F1:1},{F1:2}).|")]
        [InlineData("Table({F1:1, F2:2},{F2:1}).|")]
        [InlineData("[1,2,3].|")]
        public void TestSuggest(string expression, params string[] expectedSuggestions)
        {
            // Note that the expression string needs to have balanced quotes or we hit a bug in NUnit running the tests:
            //   https://github.com/nunit/nunit3-vs-adapter/issues/691
            var config = Default;
            var actualSuggestions = SuggestStrings(expression, config);
            Assert.Equal(expectedSuggestions, actualSuggestions);

            // With adjusted config 
            AdjustConfig(config);
            actualSuggestions = SuggestStrings(expression, config);
            Assert.Equal(expectedSuggestions, actualSuggestions);
        }

        [Theory]
        [InlineData("1 |+", "-", "&", "&&", "*", "/", "^", "||", "+", "<", "<=", "<>", "=", ">", ">=", "And", "As", "exactin", "in", "Or")]
        [InlineData("1 |", "-", "&", "&&", "*", "/", "^", "||", "+", "<", "<=", "<>", "=", ">", ">=", "And", "As", "exactin", "in", "Or")]
        [InlineData("false |", "-", "&", "&&", "*", "/", "^", "||", "+", "<", "<=", "<>", "=", ">", ">=", "And", "As", "exactin", "in", "Or")]
        public void TestSuggestUnorderedResult(string expression, params string[] expectedSuggestions)
        {
            // Note that the expression string needs to have balanced quotes or we hit a bug in NUnit running the tests:
            //   https://github.com/nunit/nunit3-vs-adapter/issues/691
            var config = Default;
            var actualSuggestions = SuggestStrings(expression, config);
            Assert.Equal(expectedSuggestions.OrderBy(x => x), actualSuggestions.OrderBy(x => x));

            // With adjusted config 
            AdjustConfig(config);
            actualSuggestions = SuggestStrings(expression, config);
            Assert.Equal(expectedSuggestions.OrderBy(x => x), actualSuggestions.OrderBy(x => x));
        }

        /// <summary>
        /// In cases for Intellisense with an empty enum store and no function list.
        /// </summary>
        [Theory]
        [InlineData("Color.AliceBl|")]
        [InlineData("Color.Pale|")]
        [InlineData("Edit|")]
        [InlineData("DisplayMode.E|")]
        [InlineData("Disabled|")]
        [InlineData("DisplayMode.D|")]
        [InlineData("DisplayMode|")]
        public void TestSuggestEmptyEnumList(string expression, params string[] expectedSuggestions)
        {
            var config = EmptyEverything;
            var actualSuggestions = SuggestStrings(expression, config);
            Assert.Equal(expectedSuggestions, actualSuggestions);

            // With adjusted config 
            AdjustConfig(config);
            actualSuggestions = SuggestStrings(expression, config);
            Assert.Equal(expectedSuggestions, actualSuggestions);
        }

        /// <summary>
        /// In cases for Intellisense with an empty enum store, but still builtin functions. 
        /// </summary>
        [Theory]
        [InlineData("Calendar.|", "MonthsLong", "MonthsShort", "WeekdaysLong", "WeekdaysShort")]
        [InlineData("Calendar.Months|", "MonthsLong", "MonthsShort")]
        public void TestSuggestEmptyAll(string expression, params string[] expectedSuggestions)
        {
            var config = MinimalEnums;
            var actualSuggestions = SuggestStrings(expression, config);
            Assert.Equal(expectedSuggestions, actualSuggestions);

            // With adjusted config 
            AdjustConfig(config);
            actualSuggestions = SuggestStrings(expression, config);
            Assert.Equal(expectedSuggestions, actualSuggestions);
        }

        // Add an extra (empy) symbol table into the config and ensure we get the same results. 
        private void AdjustConfig(PowerFxConfig config)
        {
<<<<<<< HEAD
            config.SymbolTable = new SymbolTable
=======
            /*
            config.SymbolTable = new SymbolTable 
>>>>>>> e0e5c542
            {
#pragma warning disable CS0618 // Type or member is obsolete
                Parent = config.SymbolTable,
#pragma warning restore CS0618 // Type or member is obsolete
                DebugName = "Extra Table"
            };*/
        }

        /// <summary>
        /// In cases for which Intellisense produces exceedingly numerous results it may be sufficient that
        /// they (the cases) be validated based on whether they return suggestions at all.
        /// </summary>
        [Theory]

        // CallNodeSuggestionHandler
        [InlineData("| ForAll([1],Value)")]

        // BoolLitNodeSuggestionHandler
        [InlineData("t|rue")]
        [InlineData("f|alse")]
        [InlineData("| false")]

        // UnaryOpNodeSuggestionHandler
        [InlineData("|Not false")]

        // FirstNameNodeSuggestionHandler
        [InlineData("| Test", "![Test: s]")]
        [InlineData("[@|]")]
        [InlineData("[@|")]
        public void TestNonEmptySuggest(string expression, string context = null)
        {
            var config = Default;
            var actualSuggestions = SuggestStrings(expression, Default, context);
            Assert.True(actualSuggestions.Length > 0);

            // With adjusted config 
            AdjustConfig(config);
            actualSuggestions = SuggestStrings(expression, config);
            Assert.True(actualSuggestions.Length > 0);
        }

        [Theory]

        // FirstNameNodeSuggestionHandleractualSuggestions = IntellisenseResult
        [InlineData("Test|", "![Test1: s, Test2: n, Test3: h]", "Test1", "Test2", "Test3")]
        [InlineData("RecordName[|", "![RecordName: ![StringName: s, NumberName: n]]", "@NumberName", "@StringName")]
        [InlineData("RecordName[|", "![RecordName: ![]]")]
        [InlineData("Filter(Table, Table[|", "![Table: *[Column: s]]", "@Column")]

        // ErrorNodeSuggestionHandler
        [InlineData("ForAll(Table,`|", "![Table: *[Column: s]]", "Column", "ThisRecord")]
        public void TestSuggestWithContext(string expression, string context, params string[] expectedSuggestions)
        {
            Assert.NotNull(context);

            var config = Default;
            var actualSuggestions = SuggestStrings(expression, config, context);
            Assert.Equal(expectedSuggestions, actualSuggestions);

            // With adjusted config 
            AdjustConfig(config);
            actualSuggestions = SuggestStrings(expression, config, context);
            Assert.Equal(expectedSuggestions, actualSuggestions);
        }

        [Theory]
        [InlineData("Test |", "![Test: s]", "-", "&", "&&", "*", "/", "^", "||", "+", "<", "<=", "<>", "=", ">", ">=", "And", "As", "exactin", "in", "Or")]
        public void TestSuggestWithContextUnordered(string expression, string context, params string[] expectedSuggestions)
        {
            Assert.NotNull(context);

            var config = Default;
            var actualSuggestions = SuggestStrings(expression, config, context);
            Assert.Equal(expectedSuggestions.OrderBy(x => x), actualSuggestions.OrderBy(x => x));

            // With adjusted config 
            AdjustConfig(config);
            actualSuggestions = SuggestStrings(expression, config, context);
            Assert.Equal(expectedSuggestions.OrderBy(x => x), actualSuggestions.OrderBy(x => x));
        }

        [Theory]
        [InlineData("RecordName[|", "![RecordName: ![StringName: s, NumberName: n]]")]
        [InlineData("Filter(Table, Table[|", "![Table: *[Column: s]]")]
        public void TestSuggestWithContext_DisableRowScopeDisambiguationSyntax(string expression, string context, params string[] expectedSuggestions)
        {
            Assert.NotNull(context);

            var config = Default_DisableRowScopeDisambiguationSyntax;
            var actualSuggestions = SuggestStrings(expression, config, context);
            Assert.Equal(expectedSuggestions, actualSuggestions);

            // With adjusted config 
            AdjustConfig(config);
            actualSuggestions = SuggestStrings(expression, config, context);
            Assert.Equal(expectedSuggestions, actualSuggestions);
        }

        [Theory]
        [InlineData("So|", true, "SomeString")]
        [InlineData("Loop.Loop.Loop.So|", true, "SomeString")]
        [InlineData("Loop.|", true, "Loop", "Record", "SomeString", "TableLoop")]
        [InlineData("Record.|", false, "Foo")]
        [InlineData("Loop.Loop.Record.|", false, "Foo")]
        [InlineData("Filter(TableLoop, EndsWith(|", true, "SomeString")]
        [InlineData("Loop.L|o", true, "Loop", "TableLoop")]
        public void TestSuggestLazyTypes(string expression, bool requiresExpansion, params string[] expectedSuggestions)
        {
            var lazyInstance = new LazyRecursiveRecordType();
            var config = PowerFxConfig.BuildWithEnumStore(
                null,
                new EnumStoreBuilder(),
                new TexlFunction[] { BuiltinFunctionsCore.EndsWith, BuiltinFunctionsCore.Filter, BuiltinFunctionsCore.Table });
            var actualSuggestions = SuggestStrings(expression, config, lazyInstance);
            Assert.Equal(expectedSuggestions, actualSuggestions);

            // Intellisense requires iterating the field names for some operations
            Assert.Equal(requiresExpansion, lazyInstance.EnumerableIterated);

            // With adjusted config 
            AdjustConfig(config);
            actualSuggestions = SuggestStrings(expression, config, lazyInstance);
            Assert.Equal(expectedSuggestions, actualSuggestions);
        }

        private class LazyRecursiveRecordType : RecordType
        {
            public override IEnumerable<string> FieldNames => GetFieldNames();

            public bool EnumerableIterated = false;

            public LazyRecursiveRecordType()
                : base()
            {
            }

            public override bool TryGetFieldType(string name, out FormulaType type)
            {
                switch (name)
                {
                    case "SomeString":
                        type = FormulaType.String;
                        return true;
                    case "TableLoop":
                        type = ToTable();
                        return true;
                    case "Loop":
                        type = this;
                        return true;
                    case "Record":
                        type = RecordType.Empty().Add("Foo", FormulaType.Number);
                        return true;
                    default:
                        type = FormulaType.Blank;
                        return false;
                }
            }

            private IEnumerable<string> GetFieldNames()
            {
                EnumerableIterated = true;

                yield return "SomeString";
                yield return "Loop";
                yield return "Record";
                yield return "TableLoop";
            }

            public override bool Equals(object other)
            {
                return other is LazyRecursiveRecordType; // All the same 
            }

            public override int GetHashCode()
            {
                return 1;
            }
        }
    }
}<|MERGE_RESOLUTION|>--- conflicted
+++ resolved
@@ -248,12 +248,8 @@
         // Add an extra (empy) symbol table into the config and ensure we get the same results. 
         private void AdjustConfig(PowerFxConfig config)
         {
-<<<<<<< HEAD
-            config.SymbolTable = new SymbolTable
-=======
             /*
             config.SymbolTable = new SymbolTable 
->>>>>>> e0e5c542
             {
 #pragma warning disable CS0618 // Type or member is obsolete
                 Parent = config.SymbolTable,
