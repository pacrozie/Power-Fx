--- conflicted
+++ resolved
@@ -4,11 +4,8 @@
 using System;
 using System.Collections.Generic;
 using System.Linq;
-<<<<<<< HEAD
-=======
 using System.Linq.Expressions;
 using Microsoft.PowerFx.Core;
->>>>>>> 60ccaceb
 using Microsoft.PowerFx.Core.Functions;
 using Microsoft.PowerFx.Core.Texl;
 using Microsoft.PowerFx.Core.Types.Enums;
@@ -51,8 +48,6 @@
             return intellisense.Suggestions.Select(suggestion => suggestion.DisplayText.Text).ToArray();
         }
 
-<<<<<<< HEAD
-=======
         private string[] SuggestStrings(string expression, PowerFxConfig config, ReadOnlySymbolTable symTable)
         {
             Assert.NotNull(expression);
@@ -61,7 +56,6 @@
             return intellisense.Suggestions.Select(suggestion => suggestion.DisplayText.Text).ToArray();
         }
 
->>>>>>> 60ccaceb
         internal static PowerFxConfig Default => PowerFxConfig.BuildWithEnumStore(null, new EnumStoreBuilder().WithDefaultEnums());
 
         internal static PowerFxConfig Default_DisableRowScopeDisambiguationSyntax => PowerFxConfig.BuildWithEnumStore(null, new EnumStoreBuilder().WithDefaultEnums(), Features.DisableRowScopeDisambiguationSyntax);
@@ -243,8 +237,6 @@
             Assert.Equal(expectedSuggestions, actualSuggestions);
         }
 
-<<<<<<< HEAD
-=======
         [Theory]
         [InlineData("SortByColumns(|", 2, "The table to sort.", "SortByColumns(source, column, ...)")]
         [InlineData("SortByColumns(tbl1,|", 2, "A unique column name.", "SortByColumns(source, column, ...)")]
@@ -273,7 +265,6 @@
             };*/
         }
 
->>>>>>> 60ccaceb
         /// <summary>
         /// In cases for which Intellisense produces exceedingly numerous results it may be sufficient that
         /// they (the cases) be validated based on whether they return suggestions at all.
