﻿// Copyright (c) Microsoft Corporation.
// Licensed under the MIT license.

using System;
using System.Collections.Generic;
using System.Data;
using System.Linq;
using System.Net.Http;
using System.Threading;
using System.Threading.Tasks;
using Microsoft.OpenApi.Models;
using Microsoft.PowerFx.Core.Tests;
using Microsoft.PowerFx.Tests;
using Microsoft.PowerFx.Types;
using Xunit;

#pragma warning disable SA1119 // Statement should not use unnecessary parenthesis
#pragma warning disable SA1107 // Code should not contain multiple statements on one line

namespace Microsoft.PowerFx.Connectors.Tests
{
    public class ConnectorWizardTests
    {
        [Fact]
        public async Task ConnectorWizardTest()
        {
            using LoggingTestServer testConnector = new LoggingTestServer(@"Swagger\SQL Server.json");
            using HttpClient httpClient = new HttpClient(testConnector);
            using PowerPlatformConnectorClient client = new PowerPlatformConnectorClient(
                    "tip1-shared-002.azure-apim.net",           // endpoint 
                    "a2df3fb8-e4a4-e5e6-905c-e3dff9f93b46",     // environment                    
                    () => "_eyJ0eXA...",
                    httpClient)
            {
                SessionId = "8e67ebdc-d402-455a-b33a-304820832383"
            };

            OpenApiDocument apiDoc = testConnector._apiDocument;
            BaseRuntimeConnectorContext context = new TestConnectorRuntimeContext("SQL", client);

            // Get all functions based on OpenApi document and using provided http client
            // throwOnError is set to true so that any later GetParameters call will generate an exception in case of HTTP failure (HTTP result not 200)
            // Default behavior: no exception and no suggestion in case of error
            IEnumerable<ConnectorFunction> functions = OpenApiParser.GetFunctions("SQL", apiDoc, "5f57ec83acef477b8ccc769e52fa22cc");

            Assert.Equal(64, functions.Count());

            ConnectorFunction executeProcedureV2 = functions.First(cf => cf.Name == "ExecuteProcedureV2");

            Assert.Equal("ExecuteProcedure_V2", executeProcedureV2.OriginalName); // OperationId
            Assert.Equal("important", executeProcedureV2.Visibility);
            Assert.Equal(4, executeProcedureV2.ArityMax);
            Assert.Equal(4, executeProcedureV2.ArityMin);
            Assert.True(executeProcedureV2.IsSupported);
            Assert.True(string.IsNullOrEmpty(executeProcedureV2.NotSupportedReason));

            testConnector.SetResponseFromFile(@"Responses\SQL Server Intellisense Response 1.json");

            // Get list of parameters for ExecuteProcedureV2 function, without knowing any parameter
            // Notice that GetParameters does NOT validate parameter types
            ConnectorParameters parameters = await executeProcedureV2.GetParameterSuggestionsAsync(Array.Empty<NamedValue>(), executeProcedureV2.RequiredParameters[0], context, CancellationToken.None).ConfigureAwait(false);

            // We'll always get 4 parameters and some fields are constant (see CheckParameters)
            CheckParameters(parameters.ParametersWithSuggestions);

            // GetParameters will retrieve the list of available SQL servers
            // We get the logical and display names
            // Notice that the display name isn't valid for an expression but pfxdev-sql.database.windows.net is working
            Assert.Equal(@"default|Use connection settings (pfxdev-sql.database.windows.net)", string.Join(", ", parameters.ParametersWithSuggestions[0].Suggestions.Select(rv => $"{rv.Suggestion.ToObject()}|{rv.DisplayName}"))); // First parameter proposals            
            (1..3).ForAll(i => Assert.Empty(parameters.ParametersWithSuggestions[i].Suggestions));
            (0..3).ForAll(i => Assert.Null(parameters.ParametersWithSuggestions[i].ParameterNames));
            Assert.False(parameters.IsCompleted);

            testConnector.SetResponseFromFile(@"Responses\SQL Server Intellisense Response 2.json");

            // With first parameter defined (and valid)
            parameters = await executeProcedureV2.GetParameterSuggestionsAsync(new NamedValue[] { new NamedValue("server", FormulaValue.New(@"default")) }, executeProcedureV2.RequiredParameters[1], context, CancellationToken.None).ConfigureAwait(false);

            CheckParameters(parameters.ParametersWithSuggestions);

            // Now get the list of databases
            Assert.Equal(@"default|Use connection settings (connectortest)", string.Join(", ", parameters.ParametersWithSuggestions[1].Suggestions.Select(rv => $"{rv.Suggestion.ToObject()}|{rv.DisplayName}"))); // Second parameter proposals
            (0, 2..3).ForAll(i => Assert.Empty(parameters.ParametersWithSuggestions[i].Suggestions));
            (0..3).ForAll(i => Assert.Null(parameters.ParametersWithSuggestions[i].ParameterNames));
            Assert.False(parameters.IsCompleted);

            testConnector.SetResponseFromFile(@"Responses\SQL Server Intellisense Response 3.json");

            // With two parameters defined (and valid)
            parameters = await executeProcedureV2.GetParameterSuggestionsAsync(new NamedValue[] { new NamedValue("server", FormulaValue.New(@"default")), new NamedValue("database", FormulaValue.New(@"default")) }, executeProcedureV2.RequiredParameters[2], context, CancellationToken.None).ConfigureAwait(false);

            CheckParameters(parameters.ParametersWithSuggestions);

            // Get the list of stored procedures
            Assert.Equal(@"[dbo].[sp_1]|[dbo].[sp_1], [dbo].[sp_2]|[dbo].[sp_2]", string.Join(", ", parameters.ParametersWithSuggestions[2].Suggestions.Select(rv => $"{rv.Suggestion.ToObject()}|{rv.DisplayName}"))); // Third parameter proposals
            Assert.Empty(parameters.ParametersWithSuggestions[3].Suggestions);
            (0..1, 3).ForAll(i => Assert.Empty(parameters.ParametersWithSuggestions[i].Suggestions));
            (0..3).ForAll(i => Assert.Null(parameters.ParametersWithSuggestions[i].ParameterNames));
            Assert.False(parameters.IsCompleted);

            testConnector.SetResponseFromFile(@"Responses\SQL Server Intellisense Response2 2.json");

            // With three parameters defined (and valid)
            parameters = await executeProcedureV2.GetParameterSuggestionsAsync(new NamedValue[] { new NamedValue("server", FormulaValue.New(@"default")), new NamedValue("database", FormulaValue.New(@"default")), new NamedValue("procedure", FormulaValue.New(@"sp_2")) }, executeProcedureV2.RequiredParameters[3], context, CancellationToken.None).ConfigureAwait(false);

            CheckParameters(parameters.ParametersWithSuggestions, true);
            (0..2).ForAll(i => Assert.Empty(parameters.ParametersWithSuggestions[i].Suggestions));

            // Now the stored procedure name has been provided, we are getting the list of parameters, with their 'title' (display name) and 'type' (= SQL type)
            Assert.Equal(@"p1, p2", string.Join(", ", parameters.ParametersWithSuggestions[3].Suggestions.Select(s => s.DisplayName))); // 4th parameter proposals
            Assert.Equal(@"Decimal, String", string.Join(", ", parameters.ParametersWithSuggestions[3].Suggestions.Select(s => ((BlankValue)s.Suggestion).Type.ToString())));
            Assert.Equal(@"p1, p2", string.Join(", ", parameters.ParametersWithSuggestions[3].ParameterNames));
            Assert.False(parameters.IsCompleted);

            testConnector.SetResponseFromFile(@"Responses\SQL Server Intellisense Response2 2.json");

            // With 4 parameters defined (and valid)
            // p1 is not specified here
            parameters = await executeProcedureV2.GetParameterSuggestionsAsync(new NamedValue[] { new NamedValue("server", FormulaValue.New(@"default")), new NamedValue("database", FormulaValue.New(@"default")), new NamedValue("procedure", FormulaValue.New(@"sp_2")), new NamedValue("p1", FormulaValue.New(50)) }, executeProcedureV2.RequiredParameters[3], context, CancellationToken.None).ConfigureAwait(false);

            CheckParameters(parameters.ParametersWithSuggestions, true);
            (0..2).ForAll(i => Assert.Empty(parameters.ParametersWithSuggestions[i].Suggestions));

            // As 'p1' is provided, the only suggestion if 'p2'
            // Anyhow, the list of ParameterNames is still p1 and p2
            Assert.Equal(@"p2", string.Join(", ", parameters.ParametersWithSuggestions[3].Suggestions.Select(s => s.DisplayName)));
            Assert.Equal(@"p1, p2", string.Join(", ", parameters.ParametersWithSuggestions[3].ParameterNames));
            Assert.False(parameters.IsCompleted);

            testConnector.SetResponseFromFile(@"Responses\SQL Server Intellisense Response2 2.json");

            // With 5 parameters defined (and valid)
            parameters = await executeProcedureV2.GetParameterSuggestionsAsync(new NamedValue[] { new NamedValue("server", FormulaValue.New(@"default")), new NamedValue("database", FormulaValue.New(@"default")), new NamedValue("procedure", FormulaValue.New(@"sp_2")), new NamedValue("p1", FormulaValue.New(50)), new NamedValue("p2", FormulaValue.New("abc")) }, executeProcedureV2.RequiredParameters[3], context, CancellationToken.None).ConfigureAwait(false);

            CheckParameters(parameters.ParametersWithSuggestions, true);
            (0..3).ForAll(i => Assert.Empty(parameters.ParametersWithSuggestions[i].Suggestions));
            Assert.True(parameters.IsCompleted);

            // Finally contruct the expression
            string expression = executeProcedureV2.GetExpression(parameters);

            Assert.Equal(@"SQL.ExecuteProcedureV2(""default"", ""default"", ""sp_2"", { p1: Decimal(50), p2: ""abc"" })", expression);
        }

        [Fact]
        public async Task ConnectorWizardTest_InvalidToken()
        {
            using LoggingTestServer testConnector = new LoggingTestServer(@"Swagger\SQL Server.json");
            using HttpClient httpClient = new HttpClient(testConnector);
            using PowerPlatformConnectorClient client = new PowerPlatformConnectorClient(
                    "tip1-shared-002.azure-apim.net",           // endpoint 
                    "a2df3fb8-e4a4-e5e6-905c-e3dff9f93b46",     // environment                    
                    () => "_eyJ0eXA...",
                    httpClient)
            {
                SessionId = "8e67ebdc-d402-455a-b33a-304820832383"
            };

            OpenApiDocument apiDoc = testConnector._apiDocument;
<<<<<<< HEAD
            IEnumerable<ConnectorFunction> functions = OpenApiParser.GetFunctions("SQL", apiDoc, "5f57ec83acef477b8ccc769e52fa22cc"); 
            ConnectorFunction function = functions.First(cf => cf.Name == "ExecuteProcedureV2");
=======
            IEnumerable<ConnectorFunction> functions = OpenApiParser.GetFunctions("SQL", apiDoc); 
            ConnectorFunction executeProcedureV2 = functions.First(cf => cf.Name == "ExecuteProcedureV2");
>>>>>>> 95a5a454

            BaseRuntimeConnectorContext context = new TestConnectorRuntimeContext("SQL", client, throwOnError: true);

            // Simulates an invalid token
            testConnector.SetResponseFromFile(@"Responses\SQL Server Intellisense Error.json", System.Net.HttpStatusCode.BadRequest);
            await Assert.ThrowsAsync<HttpRequestException>(async () => await executeProcedureV2.GetParameterSuggestionsAsync(Array.Empty<NamedValue>(), executeProcedureV2.RequiredParameters[0], context, CancellationToken.None).ConfigureAwait(false)).ConfigureAwait(false);

            // now let's try with throwOnError false
            functions = OpenApiParser.GetFunctions("SQL", apiDoc);
            executeProcedureV2 = functions.First(cf => cf.Name == "ExecuteProcedureV2");

            // Same invalid token
            testConnector.SetResponseFromFile(@"Responses\SQL Server Intellisense Error.json", System.Net.HttpStatusCode.BadRequest);
            context = new TestConnectorRuntimeContext("SQL", client, throwOnError: false);
            ConnectorParameters parameters = await executeProcedureV2.GetParameterSuggestionsAsync(Array.Empty<NamedValue>(), executeProcedureV2.RequiredParameters[0], context, CancellationToken.None).ConfigureAwait(false);

            CheckParameters(parameters.ParametersWithSuggestions);

            // No suggestion           
            (0..3).ForAll(i => Assert.Empty(parameters.ParametersWithSuggestions[i].Suggestions));
            (0..3).ForAll(i => Assert.Null(parameters.ParametersWithSuggestions[i].ParameterNames));
            Assert.False(parameters.IsCompleted);
        }

        /*
         * TEMPORARY REMOVAL, need to update 'SQL Server TestAllFunctions.jsonSet'
         * 
         
        [Fact]
        public async Task ConnectorWizardTest_TestAllFunctions()
        {
            using LoggingTestServer testConnector = new LoggingTestServer(@"Swagger\SQL Server.json");
            using HttpClient httpClient = new HttpClient(testConnector);
            using PowerPlatformConnectorClient client = new PowerPlatformConnectorClient(
                    "tip1-shared-002.azure-apim.net",           // endpoint 
                    "5edb9a6d-a246-e5e5-ad3c-957055a691ce",     // environment
                    "49f20efc201f4594bd99f971dd3a97d9",         // connectionId
                    () => "eyJ0eXAiO...",
                    httpClient)
            {
                SessionId = "c4d30b5e-b18d-425f-8fdc-0fd6939d42c7"
            };

            OpenApiDocument apiDoc = testConnector._apiDocument;
            var functions = OpenApiParser.GetFunctions("SQL", apiDoc);
            testConnector.SetResponseSet(@"Responses\SQL Server TestAllFunctions.jsonSet");

            BaseRuntimeConnectorContext context = new TestConnectorRuntimeContext("SQL", client, throwOnError: true);

            foreach (ConnectorFunction function in functions)
            {
                ConnectorParameters parameters = await function.GetParameterSuggestionsAsync(Array.Empty<NamedValue>(), function.RequiredParameters.Any() ? function.RequiredParameters[0].Name : null, context, CancellationToken.None).ConfigureAwait(false);
                Assert.NotNull(parameters);
            }
        }
        */

        private void CheckParameters(ConnectorParameterWithSuggestions[] parameters, bool paramaterTypeDetermined = false)
        {
            Assert.Equal(4, parameters.Length);

            Assert.Equal("Name of SQL server", parameters[0].Description);
            Assert.Equal("Server name", parameters[0].Summary);
            Assert.Equal("server", parameters[0].Name);
            Assert.Equal(FormulaType.String, parameters[0].FormulaType);

            Assert.Equal("Database name", parameters[1].Description);
            Assert.Equal("Database name", parameters[1].Summary);
            Assert.Equal("database", parameters[1].Name);
            Assert.Equal(FormulaType.String, parameters[1].FormulaType);

            Assert.Equal("Name of stored procedure", parameters[2].Description);
            Assert.Equal("Procedure name", parameters[2].Summary);
            Assert.Equal("procedure", parameters[2].Name);
            Assert.Equal(FormulaType.String, parameters[2].FormulaType);

            Assert.Equal("Input parameters to the stored procedure", parameters[3].Description);
            Assert.Equal("Parameters list", parameters[3].Summary);
            Assert.Equal("parameters", parameters[3].Name);
            Assert.Equal(paramaterTypeDetermined ? @"![p1:w, p2:s]" : @"![]", parameters[3].FormulaType.ToStringWithDisplayNames());
        }
    }

    public static class TestExtensions
    {
        public static void ForAll(this Range range, Action<int> action)
        {
            for (int i = range.Start.Value; i <= range.End.Value; i++)
            {
                action(i);
            }
        }

        public static void ForAll(this (Range range, int j) x, Action<int> action)
        {
            for (int i = x.range.Start.Value; i <= x.range.End.Value; i++)
            {
                action(i);
            }

            action(x.j);
        }

        public static void ForAll(this (int j, Range range) x, Action<int> action)
        {
            action(x.j);

            for (int i = x.range.Start.Value; i <= x.range.End.Value; i++)
            {
                action(i);
            }
        }
    }
}

#pragma warning restore SA1107 // Code should not contain multiple statements on one line
#pragma warning restore SA1119 // Statement should not use unnecessary parenthesis<|MERGE_RESOLUTION|>--- conflicted
+++ resolved
@@ -157,13 +157,8 @@
             };
 
             OpenApiDocument apiDoc = testConnector._apiDocument;
-<<<<<<< HEAD
-            IEnumerable<ConnectorFunction> functions = OpenApiParser.GetFunctions("SQL", apiDoc, "5f57ec83acef477b8ccc769e52fa22cc"); 
-            ConnectorFunction function = functions.First(cf => cf.Name == "ExecuteProcedureV2");
-=======
             IEnumerable<ConnectorFunction> functions = OpenApiParser.GetFunctions("SQL", apiDoc); 
             ConnectorFunction executeProcedureV2 = functions.First(cf => cf.Name == "ExecuteProcedureV2");
->>>>>>> 95a5a454
 
             BaseRuntimeConnectorContext context = new TestConnectorRuntimeContext("SQL", client, throwOnError: true);
 
