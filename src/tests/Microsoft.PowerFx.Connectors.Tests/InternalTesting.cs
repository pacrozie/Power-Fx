--- conflicted
+++ resolved
@@ -358,7 +358,6 @@
                     };
 
                     // Check we can add the service (more comprehensive test)
-<<<<<<< HEAD
                     config.AddActionConnector("Connector", doc);
                     
                     IEnumerable<ConnectorFunction> functions2 = OpenApiParser.GetFunctions(new ConnectorSettings("C1") { Compatibility = ConnectorCompatibility.SwaggerCompatibility }, doc);                    
@@ -383,9 +382,6 @@
                             }   
                         }
                     }
-=======
-                    config.AddActionConnector("Connector", doc, new ConsoleLogger(_output));
->>>>>>> 9c148f19
                 }
                 catch (Exception ex)
                 {
