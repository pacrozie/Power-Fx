--- conflicted
+++ resolved
@@ -1,1572 +1,1518 @@
-﻿// Copyright (c) Microsoft Corporation.
-// Licensed under the MIT license.
-
-using System;
-using System.Collections.Generic;
-using System.Collections.ObjectModel;
-using System.Linq;
-using System.Net;
-using System.Net.Http;
-using System.Text.Json;
-using System.Threading;
-using System.Threading.Tasks;
-using Microsoft.OpenApi.Models;
-using Microsoft.PowerFx.Connectors;
-using Microsoft.PowerFx.Connectors.Tests;
-using Microsoft.PowerFx.Core.Tests;
-using Microsoft.PowerFx.Intellisense;
-using Microsoft.PowerFx.Types;
-using Xunit;
-using Xunit.Abstractions;
-using TestExtensions = Microsoft.PowerFx.Core.Tests.Extensions;
-
-namespace Microsoft.PowerFx.Tests
-{
-    // Simulate calling PowerPlatform connectors.
-    public class PowerPlatformConnectorTests : PowerFxTest
-    {
-<<<<<<< HEAD
-        private readonly ITestOutputHelper _console;
-
-        public PowerPlatformConnectorTests(ITestOutputHelper output)
-        {
-            _console = output;
-=======
-        private readonly ITestOutputHelper _output;
-
-        public PowerPlatformConnectorTests(ITestOutputHelper output)
-        {
-            _output = output;
->>>>>>> b8e89122
-        }
-
-        // Compare strings, ignoring \r differences that can happen across Operating systems. 
-        private static void AssertEqual(string expected, string actual)
-        {
-            Assert.Equal(expected.Replace("\r", string.Empty), actual.Replace("\r", string.Empty));
-        }
-
-        // Exercise calling the MSNWeather connector against mocked Swagger and Response.json. 
-        [Theory]
-        [InlineData(true)]
-        [InlineData(false)]
-        public async Task MSNWeatherConnector_CurrentWeather(bool useSwaggerParameter)
-        {
-            using var testConnector = new LoggingTestServer(@"Swagger\MSNWeather.json");
-            var apiDoc = testConnector._apiDocument;
-            var config = new PowerFxConfig();
-
-            using var httpClient = new HttpClient(testConnector);
-
-            using var client = useSwaggerParameter ?
-                new PowerPlatformConnectorClient(
-                    apiDoc,                                                     // Swagger file
-                    "839eace6-59ab-4243-97ec-a5b8fcc104e4",                     // environment                    
-                    () => "AuthToken1",
-                    httpClient)
-                {
-                    SessionId = "MySessionId"
-                }
-                : new PowerPlatformConnectorClient(
-                    "firstrelease-001.azure-apim.net",                          // endpoint
-                    "839eace6-59ab-4243-97ec-a5b8fcc104e4",                     // environment                    
-                    () => "AuthToken1",
-                    httpClient)
-                {
-                    SessionId = "MySessionId"
-                };
-
-<<<<<<< HEAD
-            var funcs = config.AddPowerPlatformActionConnector("MSNWeather", apiDoc, "shared-msnweather-8d08e763-937a-45bf-a2ea-c5ed-ecc70ca4");
-=======
-            var funcs = config.AddActionConnector("MSNWeather", apiDoc, new ConsoleLogger(_output));
->>>>>>> b8e89122
-
-            // Function we added where specified in MSNWeather.json
-            var funcNames = funcs.Select(func => func.Name).OrderBy(x => x).ToArray();
-            Assert.Equal(funcNames, new string[] { "CurrentWeather", "GetMeasureUnits", "TodaysForecast", "TomorrowsForecast" });
-
-            // Now execute it...
-            var engine = new RecalcEngine(config);
-            RuntimeConfig runtimeConfig = new RuntimeConfig().AddRuntimeContext(new TestConnectorRuntimeContext("MSNWeather", client, console: _output));
-            testConnector.SetResponseFromFile(@"Responses\MSNWeather_Response.json");
-
-            var result = await engine.EvalAsync("MSNWeather.CurrentWeather(\"Redmond\", \"Imperial\").responses.weather.current.temp", CancellationToken.None, runtimeConfig: runtimeConfig).ConfigureAwait(false);
-            Assert.Equal(53.0m, result.ToObject()); // from response
-
-            // PowerPlatform Connectors transform the request significantly from what was in the swagger. 
-            // Some of this information comes from setting passed into connector client. 
-            // Other information is from swagger. 
-            var actual = testConnector._log.ToString();
-
-            var version = PowerPlatformConnectorClient.Version;
-            var expected =
-@$"POST https://firstrelease-001.azure-apim.net/invoke
- authority: firstrelease-001.azure-apim.net
- Authorization: Bearer AuthToken1
- path: /invoke
- scheme: https
- x-ms-client-environment-id: /providers/Microsoft.PowerApps/environments/839eace6-59ab-4243-97ec-a5b8fcc104e4
- x-ms-client-session-id: MySessionId
- x-ms-request-method: GET
- x-ms-request-url: /apim/msnweather/shared-msnweather-8d08e763-937a-45bf-a2ea-c5ed-ecc70ca4/current/Redmond?units=I
- x-ms-user-agent: PowerFx/{version}
-";
-            AssertEqual(expected, actual);
-        }
-
-        [Theory]
-        [InlineData(100)] // Continue
-        [InlineData(200)] // Ok
-        [InlineData(202)] // Accepted
-        [InlineData(305)] // Use Proxy
-        [InlineData(411)] // Length Required
-        [InlineData(500)] // Server Error
-        [InlineData(502)] // Bad Gateway
-        public async Task Connector_GenerateErrors(int statusCode)
-        {
-            using var testConnector = new LoggingTestServer(@"Swagger\TestConnector12.json");
-            var apiDoc = testConnector._apiDocument;
-
-            var config = new PowerFxConfig();
-
-            using var httpClient = new HttpClient(testConnector);
-            using var client = new PowerPlatformConnectorClient(
-                "firstrelease-001.azure-apim.net", // endpoint
-                "839eace6-59ab-4243-97ec-a5b8fcc104e4", // x-ms-client-environment-id                
-                () => "AuthToken",
-                httpClient)
-            {
-                SessionId = "4851caf7-23ec-43fc-9a56-e1628655a6bd" // from x-ms-request-url
-            };
-
-<<<<<<< HEAD
-            var funcs = config.AddPowerPlatformActionConnector("TestConnector12", apiDoc, "8329fe1b70d8494e940a9d3f683e1845");
-=======
-            var funcs = config.AddActionConnector("TestConnector12", apiDoc, new ConsoleLogger(_output));
->>>>>>> b8e89122
-
-            // Now execute it...
-            var engine = new RecalcEngine(config);
-            RuntimeConfig runtimeConfig = new RuntimeConfig().AddRuntimeContext(new TestConnectorRuntimeContext("TestConnector12", client, console: _output));
-
-            testConnector.SetResponse($"{statusCode}", (HttpStatusCode)statusCode);
-            var result = await engine.EvalAsync($"TestConnector12.GenerateError({{error: {statusCode}}})", CancellationToken.None, runtimeConfig: runtimeConfig).ConfigureAwait(false);
-
-            Assert.NotNull(result);
-
-            if (statusCode < 300)
-            {
-                Assert.IsType<DecimalValue>(result);
-
-                var nv = (DecimalValue)result;
-
-                Assert.Equal(statusCode, nv.Value);
-            }
-            else
-            {
-                Assert.IsType<ErrorValue>(result);
-
-                var ev = (ErrorValue)result;
-
-                Assert.Equal(FormulaType.Decimal, ev.Type);
-                Assert.Equal(1, ev.Errors.Count);
-
-                var err = ev.Errors[0];
-
-                Assert.Equal(ErrorKind.Network, err.Kind);
-                Assert.Equal(ErrorSeverity.Critical, err.Severity);
-                Assert.Equal($"TestConnector12.GenerateError failed: The server returned an HTTP error with code {statusCode}. Response: {statusCode}", err.Message);
-            }
-
-            testConnector.SetResponse($"{statusCode}", (HttpStatusCode)statusCode);
-            var result2 = await engine.EvalAsync($"IfError(Text(TestConnector12.GenerateError({{error: {statusCode}}})),FirstError.Message)", CancellationToken.None, runtimeConfig: runtimeConfig).ConfigureAwait(false);
-
-            Assert.NotNull(result2);
-            Assert.IsType<StringValue>(result2);
-
-            var sv2 = (StringValue)result2;
-
-            if (statusCode < 300)
-            {
-                Assert.Equal(statusCode.ToString(), sv2.Value);
-            }
-            else
-            {
-                Assert.Equal($"TestConnector12.GenerateError failed: The server returned an HTTP error with code {statusCode}. Response: {statusCode}", sv2.Value);
-            }
-
-            testConnector.SetResponse($"{statusCode}", (HttpStatusCode)statusCode);
-            var result3 = await engine.EvalAsync($"IfError(Text(TestConnector12.GenerateError({{error: {statusCode}}})),CountRows(AllErrors))", CancellationToken.None, runtimeConfig: runtimeConfig).ConfigureAwait(false);
-
-            Assert.NotNull(result3);
-            Assert.IsType<StringValue>(result3);
-
-            var sv3 = (StringValue)result3;
-
-            if (statusCode < 300)
-            {
-                Assert.Equal(statusCode.ToString(), sv3.Value);
-            }
-            else
-            {
-                Assert.Equal("1", sv3.Value);
-            }
-        }
-
-        [Theory]
-        [InlineData(true, false)]
-        [InlineData(false, false)]
-        [InlineData(false, true)]
-        public async Task AzureBlobConnector_UploadFile(bool useSwaggerParameter, bool useHttpsPrefix)
-        {
-            using var testConnector = new LoggingTestServer(@"Swagger\AzureBlobStorage.json");
-            var apiDoc = testConnector._apiDocument;
-            var config = new PowerFxConfig();
-            var token = @"eyJ0eX...";
-
-            using var httpClient = new HttpClient(testConnector);
-            using var client = useSwaggerParameter ?
-                new PowerPlatformConnectorClient(
-                    apiDoc,                                 // Swagger file
-                    "a2df3fb8-e4a4-e5e6-905c-e3dff9f93b46", // environment                    
-                    () => $"{token}",
-                    httpClient)
-                {
-                    SessionId = "ccccbff3-9d2c-44b2-bee6-cf24aab10b7e"
-                }
-                : new PowerPlatformConnectorClient(
-                    (useHttpsPrefix ? "https://" : string.Empty) +
-                        "tip1-shared-002.azure-apim.net",  // endpoint
-                    "a2df3fb8-e4a4-e5e6-905c-e3dff9f93b46", // environment                    
-                    () => $"{token}",
-                    httpClient)
-                {
-                    SessionId = "ccccbff3-9d2c-44b2-bee6-cf24aab10b7e"
-                };
-
-<<<<<<< HEAD
-            var funcs = config.AddPowerPlatformActionConnector("AzureBlobStorage", apiDoc, "3a3239ba9a2648788a83f5172d3d4ec5");
-=======
-            var funcs = config.AddActionConnector("AzureBlobStorage", apiDoc, new ConsoleLogger(_output));
->>>>>>> b8e89122
-            var funcNames = funcs.Select(func => func.Name).OrderBy(x => x).ToArray();
-            Assert.Equal(funcNames, new string[] { "AppendFile", "AppendFileV2", "CopyFile", "CopyFileOld", "CopyFileV2", "CreateBlockBlob", "CreateBlockBlobV2", "CreateFile", "CreateFileOld", "CreateFileV2", "CreateFolder", "CreateFolderV2", "CreateShareLinkByPath", "CreateShareLinkByPathV2", "DeleteFile", "DeleteFileOld", "DeleteFileV2", "ExtractFolderOld", "ExtractFolderV2", "ExtractFolderV3", "GetAccessPolicies", "GetAccessPoliciesV2", "GetDataSets", "GetDataSetsMetadata", "GetFileContent", "GetFileContentByPath", "GetFileContentByPathOld", "GetFileContentByPathV2", "GetFileContentOld", "GetFileContentV2", "GetFileMetadata", "GetFileMetadataByPath", "GetFileMetadataByPathOld", "GetFileMetadataByPathV2", "GetFileMetadataOld", "GetFileMetadataV2", "ListAllRootFolders", "ListAllRootFoldersV2", "ListAllRootFoldersV3", "ListAllRootFoldersV4", "ListFolder", "ListFolderOld", "ListFolderV2", "ListFolderV3", "ListFolderV4", "ListRootFolder", "ListRootFolderOld", "ListRootFolderV2", "ListRootFolderV3", "ListRootFolderV4", "RenameFile", "RenameFileV2", "SetBlobTierByPath", "SetBlobTierByPathV2", "TestConnection", "UpdateFile", "UpdateFileOld", "UpdateFileV2" });
-
-            // Now execute it...
-            var engine = new RecalcEngine(config);
-            RuntimeConfig runtimeConfig = new RuntimeConfig().AddRuntimeContext(new TestConnectorRuntimeContext("AzureBlobStorage", client));
-            testConnector.SetResponseFromFile(@"Responses\AzureBlobStorage_Response.json");
-
-            var result = await engine.EvalAsync(@"AzureBlobStorage.CreateFile(""container"", ""bora4.txt"", ""abc"").Size", CancellationToken.None, options: new ParserOptions() { AllowsSideEffects = true }, runtimeConfig: runtimeConfig).ConfigureAwait(false);
-
-            dynamic res = result.ToObject();
-            var size = (double)res;
-
-            Assert.Equal(3.0, size);
-
-            // PowerPlatform Connectors transform the request significantly from what was in the swagger. 
-            // Some of this information comes from setting passed into connector client. 
-            // Other information is from swagger. 
-            var actual = testConnector._log.ToString();
-
-            var version = PowerPlatformConnectorClient.Version;
-            var host = useSwaggerParameter ? "localhost:23340" : "tip1-shared-002.azure-apim.net";
-            var expected = @$"POST https://{host}/invoke
- authority: {host}
- Authorization: Bearer eyJ0eX...
- path: /invoke
- ReadFileMetadataFromServer: True
- scheme: https
- x-ms-client-environment-id: /providers/Microsoft.PowerApps/environments/a2df3fb8-e4a4-e5e6-905c-e3dff9f93b46
- x-ms-client-session-id: ccccbff3-9d2c-44b2-bee6-cf24aab10b7e
- x-ms-request-method: POST
- x-ms-request-url: /apim/azureblob/3a3239ba9a2648788a83f5172d3d4ec5/datasets/default/files?folderPath=container&name=bora4.txt&queryParametersSingleEncoded=True
- x-ms-user-agent: PowerFx/{version}
- [content-header] Content-Type: text/plain; charset=utf-8
- [body] abc
-";
-
-            AssertEqual(expected, actual);
-        }
-
-        [Fact]
-        public async Task AzureBlobConnector_UseOfDeprecatedFunction()
-        {
-            using LoggingTestServer testConnector = new LoggingTestServer(@"Swagger\AzureBlobStorage.json");
-            OpenApiDocument apiDoc = testConnector._apiDocument;
-            PowerFxConfig config = new PowerFxConfig();
-            string token = @"eyJ0eXAi...";
-            string expr = @"First(azbs.ListRootFolderV3(""pfxdevstgaccount1"")).DisplayName";
-
-            using HttpClient httpClient = new HttpClient(testConnector);
-            using PowerPlatformConnectorClient ppClient = new PowerPlatformConnectorClient("https://tip1-shared-002.azure-apim.net", "36897fc0-0c0c-eee5-ac94-e12765496c20" /* env */, () => $"{token}", httpClient) { SessionId = "547d471f-c04c-4c4a-b3af-337ab0637a0d" };
-
-<<<<<<< HEAD
-            IEnumerable<ConnectorFunction> funcInfos = config.AddPowerPlatformActionConnector("azbs", apiDoc, "d95489a91a5846f4b2c095307d86edd6");
-=======
-            IEnumerable<ConnectorFunction> funcInfos = config.AddActionConnector("azbs", apiDoc, new ConsoleLogger(_output));
->>>>>>> b8e89122
-            RecalcEngine engine = new RecalcEngine(config);
-            RuntimeConfig runtimeConfig = new RuntimeConfig().AddRuntimeContext(new TestConnectorRuntimeContext("azbs", ppClient, console: _output));
-
-            CheckResult checkResult = engine.Check("azbs.", symbolTable: null);
-            IIntellisenseResult suggestions = engine.Suggest(checkResult, 5);
-            List<string> suggestedFuncs = suggestions.Suggestions.Select(s => s.DisplayText.Text).ToList();
-            Assert.Equal(15, suggestedFuncs.Count());
-
-            // ListRootFolderV3 is deprecated and should not appear in the list of suggested functions
-            Assert.DoesNotContain(suggestedFuncs, str => str == "ListRootFolderV3");
-            Assert.Contains(suggestedFuncs, str => str == "ListRootFolderV4");
-
-            // We return a warning message when using a deprecated function
-            CheckResult result = engine.Check(expr);
-            Assert.True(result.IsSuccess);
-            Assert.Single(result.Errors);
-            Assert.Equal("In namespace azbs, function ListRootFolderV3 is deprecated.", result.Errors.First().Message);
-
-            // We can still call ListRootFolderV3 deprecated function
-            testConnector.SetResponseFromFile(@"Responses\AzureBlobStorage_ListRootFolderV3_response.json");
-            FormulaValue fv = await engine.EvalAsync(expr, CancellationToken.None, runtimeConfig: runtimeConfig).ConfigureAwait(false);
-            Assert.False(fv is ErrorValue);
-            Assert.True(fv is StringValue);
-
-            StringValue sv = (StringValue)fv;
-            Assert.Equal("container", sv.Value);
-        }
-
-        [Fact]
-        public async Task AzureBlobConnector_Paging()
-        {
-            using LoggingTestServer testConnector = new LoggingTestServer(@"Swagger\AzureBlobStorage.json");
-            OpenApiDocument apiDoc = testConnector._apiDocument;
-            PowerFxConfig config = new PowerFxConfig();
-            string token = @"eyJ0eX...";
-
-            using HttpClient httpClient = new HttpClient(testConnector);
-            using PowerPlatformConnectorClient ppClient = new PowerPlatformConnectorClient("https://tip1-shared-002.azure-apim.net", "36897fc0-0c0c-eee5-ac94-e12765496c20" /* env */, () => $"{token}", httpClient) { SessionId = "547d471f-c04c-4c4a-b3af-337ab0637a0d" };
-
-<<<<<<< HEAD
-            config.AddPowerPlatformActionConnector("azbs", apiDoc, "d95489a91a5846f4b2c095307d86edd6");
-            config.AddActionConnector(new ConnectorSettings("azbs2") { MaxRows = 7 }, apiDoc, new ReadOnlyDictionary<string, FormulaValue>(new Dictionary<string, FormulaValue>() { { "connectionId", FormulaValue.New("d95489a91a5846f4b2c095307d86edd6") } }));
-=======
-            config.AddActionConnector("azbs", apiDoc, new ConsoleLogger(_output));
-            config.AddActionConnector(new ConnectorSettings("azbs2") { MaxRows = 7 }, apiDoc, new ConsoleLogger(_output));
->>>>>>> b8e89122
-            RecalcEngine engine = new RecalcEngine(config);
-            RuntimeConfig runtimeConfig = new RuntimeConfig().AddRuntimeContext(new TestConnectorRuntimeContext("azbs", ppClient, console: _output).Add("azbs2", ppClient));
-
-            testConnector.SetResponseFromFiles(@"Responses\AzureBlobStorage_Paging_Response1.json", @"Responses\AzureBlobStorage_Paging_Response2.json", @"Responses\AzureBlobStorage_Paging_Response3.json");
-            FormulaValue fv = await engine.EvalAsync(@"CountRows(azbs.ListFolderV4(""pfxdevstgaccount1"", ""container"").value)", CancellationToken.None, runtimeConfig: runtimeConfig).ConfigureAwait(false);
-            Assert.False(fv is ErrorValue);
-            Assert.True(fv is DecimalValue);
-            Assert.Equal(12m, ((DecimalValue)fv).Value);
-
-            testConnector.SetResponseFromFiles(@"Responses\AzureBlobStorage_Paging_Response1.json", @"Responses\AzureBlobStorage_Paging_Response2.json");
-            fv = await engine.EvalAsync(@"CountRows(azbs2.ListFolderV4(""pfxdevstgaccount1"", ""container"").value)", CancellationToken.None, runtimeConfig: runtimeConfig).ConfigureAwait(false);
-            Assert.True(fv is DecimalValue);
-            Assert.Equal(7m, ((DecimalValue)fv).Value);
-        }
-
-        // Very documentation strings from the Swagger show up in the intellisense.
-        [Theory]
-        [InlineData("MSNWeather.CurrentWeather(", false, false)]
-        [InlineData("Behavior(); MSNWeather.CurrentWeather(", true, false)]
-        [InlineData("Behavior(); MSNWeather.CurrentWeather(", false, true)]
-        public void IntellisenseHelpStrings(string expr, bool withAllowSideEffects, bool expectedBehaviorError)
-        {
-            var apiDoc = Helpers.ReadSwagger(@"Swagger\MSNWeather.json");
-
-            var config = new PowerFxConfig();
-            config.AddActionConnector("MSNWeather", apiDoc, new ConsoleLogger(_output));
-            config.AddBehaviorFunction();
-
-            var engine = new Engine(config);
-            var check = engine.Check(expr, RecordType.Empty(), withAllowSideEffects ? new ParserOptions() { AllowsSideEffects = true } : null);
-
-            if (expectedBehaviorError)
-            {
-                Assert.Contains(check.Errors, d => d.Message == TestExtensions.GetErrBehaviorPropertyExpectedMessage());
-            }
-            else
-            {
-                Assert.DoesNotContain(check.Errors, d => d.Message == TestExtensions.GetErrBehaviorPropertyExpectedMessage());
-            }
-
-            var result = engine.Suggest(check, expr.Length);
-
-            var overload = result.FunctionOverloads.Single();
-            Assert.Equal(Intellisense.SuggestionKind.Function, overload.Kind);
-            Assert.Equal("CurrentWeather(Location, units)", overload.DisplayText.Text);
-            Assert.Equal("Get the current weather for a location.", overload.Definition);
-            Assert.Equal("The location search query. Valid inputs are City, Region, State, Country, Landmark, Postal Code, latitude and longitude", overload.FunctionParameterDescription);
-
-            var sig = result.SignatureHelp.Signatures.Single();
-            Assert.Equal("Get the current weather for a location.", sig.Documentation);
-            Assert.Equal("CurrentWeather(Location, units)", sig.Label);
-
-            Assert.Equal(2, sig.Parameters.Length);
-            var p0 = sig.Parameters[0];
-            var p1 = sig.Parameters[1];
-
-            Assert.Equal("Location", p0.Label);
-            Assert.Equal("The location search query. Valid inputs are City, Region, State, Country, Landmark, Postal Code, latitude and longitude", p0.Documentation);
-
-            Assert.Equal("units", p1.Label);
-            Assert.Equal("The measurement system used for all the meausre values in the request and response. Valid options are 'Imperial' and 'Metric'.", p1.Documentation);
-        }
-
-        [Fact]
-        public void PowerPlatformConnectorClientCtor()
-        {
-            using var httpClient = new HttpClient();
-
-            var ex = Assert.Throws<ArgumentException>(() => new PowerPlatformConnectorClient(
-                "http://firstrelease-001.azure-apim.net:117",  // endpoint not allowed with http scheme
-                "839eace6-59ab-4243-97ec-a5b8fcc104e4",
-                () => "AuthToken",
-                httpClient));
-
-            Assert.Equal("Cannot accept unsecure endpoint", ex.Message);
-
-            using var ppcl1 = new PowerPlatformConnectorClient(
-                "https://firstrelease-001.azure-apim.net:117", // endpoint is valid with https scheme
-                "839eace6-59ab-4243-97ec-a5b8fcc104e4",                
-                () => "AuthToken",
-                httpClient);
-
-            Assert.NotNull(ppcl1);
-            Assert.Equal("firstrelease-001.azure-apim.net:117", ppcl1.Endpoint);
-
-            using var ppcl2 = new PowerPlatformConnectorClient(
-                "firstrelease-001.azure-apim.net:117",         // endpoint is valid with no scheme (https assumed)
-                "839eace6-59ab-4243-97ec-a5b8fcc104e4",                
-                () => "AuthToken",
-                httpClient);
-
-            Assert.NotNull(ppcl2);
-            Assert.Equal("firstrelease-001.azure-apim.net:117", ppcl2.Endpoint);
-
-            using var testConnector = new LoggingTestServer(@"Swagger\AzureBlobStorage.json");
-            var apiDoc = testConnector._apiDocument;
-
-            using var ppcl3 = new PowerPlatformConnectorClient(
-                apiDoc,                                        // Swagger file with "host" param
-                "839eace6-59ab-4243-97ec-a5b8fcc104e4",                
-                () => "AuthToken",
-                httpClient);
-
-            Assert.NotNull(ppcl3);
-            Assert.Equal("localhost:23340", ppcl3.Endpoint);
-
-            using var testConnector2 = new LoggingTestServer(@"Swagger\TestOpenAPI.json");
-            var apiDoc2 = testConnector2._apiDocument;
-
-            var ex2 = Assert.Throws<ArgumentException>(() => new PowerPlatformConnectorClient(
-                apiDoc2,                                        // Swagger file without "host" param
-                "839eace6-59ab-4243-97ec-a5b8fcc104e4",                
-                () => "AuthToken",
-                httpClient));
-
-            Assert.Equal("Swagger document doesn't contain an endpoint", ex2.Message);
-        }
-
-        [Fact]
-        public async Task Office365Users_UserProfile_V2()
-        {
-            using var testConnector = new LoggingTestServer(@"Swagger\Office_365_Users.json");
-            var apiDoc = testConnector._apiDocument;
-            var config = new PowerFxConfig();
-
-            using var httpClient = new HttpClient(testConnector);
-
-            using var client = new PowerPlatformConnectorClient(
-                    "firstrelease-001.azure-apim.net",               // endpoint
-                    "839eace6-59ab-4243-97ec-a5b8fcc104e4",          // environment                    
-                    () => "Some JWT token",
-                    httpClient)
-            {
-                SessionId = "02199f4f-8306-4996-b1c3-1b6094c2b7f8"
-            };
-
-<<<<<<< HEAD
-            config.AddPowerPlatformActionConnector("Office365Users", apiDoc, "72c42ee1b3c7403c8e73aa9c02a7fbcc");
-=======
-            config.AddActionConnector("Office365Users", apiDoc, new ConsoleLogger(_output));
->>>>>>> b8e89122
-            var engine = new RecalcEngine(config);
-
-            RuntimeConfig runtimeConfig = new RuntimeConfig().AddRuntimeContext(new TestConnectorRuntimeContext("Office365Users", client, console: _output));
-
-            testConnector.SetResponseFromFile(@"Responses\Office365_UserProfileV2.json");
-            var result = await engine.EvalAsync(@"Office365Users.UserProfileV2(""johndoe@microsoft.com"").mobilePhone", CancellationToken.None, runtimeConfig: runtimeConfig).ConfigureAwait(false);
-
-            Assert.IsType<StringValue>(result);
-            Assert.Equal("+33 799 999 999", (result as StringValue).Value);
-        }
-
-        [Fact]
-        public async Task Office365Users_MyProfile_V2()
-        {
-            using var testConnector = new LoggingTestServer(@"Swagger\Office_365_Users.json");
-            var apiDoc = testConnector._apiDocument;
-            var config = new PowerFxConfig();
-
-            using var httpClient = new HttpClient(testConnector);
-
-            using var client = new PowerPlatformConnectorClient(
-                    "firstrelease-001.azure-apim.net",               // endpoint
-                    "839eace6-59ab-4243-97ec-a5b8fcc104e4",          // environment
-                    () => "Some JWT token",
-                    httpClient)
-            {
-                SessionId = "ce55fe97-6e74-4f56-b8cf-529e275b253f"
-            };
-
-<<<<<<< HEAD
-            config.AddPowerPlatformActionConnector("Office365Users", apiDoc, "72c42ee1b3c7403c8e73aa9c02a7fbcc");
-=======
-            config.AddActionConnector("Office365Users", apiDoc, new ConsoleLogger(_output));
->>>>>>> b8e89122
-            var engine = new RecalcEngine(config);
-            RuntimeConfig runtimeConfig = new RuntimeConfig().AddRuntimeContext(new TestConnectorRuntimeContext("Office365Users", client, console: _output));
-
-            testConnector.SetResponseFromFile(@"Responses\Office365_UserProfileV2.json");
-            var result = await engine.EvalAsync(@"Office365Users.MyProfileV2().mobilePhone", CancellationToken.None, runtimeConfig: runtimeConfig).ConfigureAwait(false);
-
-            Assert.IsType<StringValue>(result);
-            Assert.Equal("+33 799 999 999", (result as StringValue).Value);
-        }
-
-        [Fact]
-        public async Task Office365Users_DirectReports_V2()
-        {
-            using var testConnector = new LoggingTestServer(@"Swagger\Office_365_Users.json");
-            var apiDoc = testConnector._apiDocument;
-            var config = new PowerFxConfig();
-
-            using var httpClient = new HttpClient(testConnector);
-
-            using var client = new PowerPlatformConnectorClient(
-                    "firstrelease-001.azure-apim.net",               // endpoint
-                    "839eace6-59ab-4243-97ec-a5b8fcc104e4",          // environment                    
-                    () => "Some JWT token",
-                    httpClient)
-            {
-                SessionId = "ce55fe97-6e74-4f56-b8cf-529e275b253f"
-            };
-
-<<<<<<< HEAD
-            config.AddPowerPlatformActionConnector("Office365Users", apiDoc, "72c42ee1b3c7403c8e73aa9c02a7fbcc");
-=======
-            config.AddActionConnector("Office365Users", apiDoc, new ConsoleLogger(_output));
->>>>>>> b8e89122
-            var engine = new RecalcEngine(config);
-            RuntimeConfig runtimeConfig = new RuntimeConfig().AddRuntimeContext(new TestConnectorRuntimeContext("Office365Users", client, console: _output));
-
-            testConnector.SetResponseFromFile(@"Responses\Office365_DirectsV2.json");
-            var result = await engine.EvalAsync(@"First(Office365Users.DirectReportsV2(""jmstall@microsoft.com"", {'$top': 4 }).value).city", CancellationToken.None, runtimeConfig: runtimeConfig).ConfigureAwait(false);
-
-            Assert.IsType<StringValue>(result);
-            Assert.Equal("Paris", (result as StringValue).Value);
-        }
-
-        [Fact]
-        public async Task Office365Users_SearchUsers_V2()
-        {
-            using var testConnector = new LoggingTestServer(@"Swagger\Office_365_Users.json");
-            var apiDoc = testConnector._apiDocument;
-            var config = new PowerFxConfig();
-
-            using var httpClient = new HttpClient(testConnector);
-
-            using var client = new PowerPlatformConnectorClient(
-                    "firstrelease-001.azure-apim.net",               // endpoint
-                    "839eace6-59ab-4243-97ec-a5b8fcc104e4",          // environment                    
-                    () => "Some JWT token",
-                    httpClient)
-            {
-                SessionId = "ce55fe97-6e74-4f56-b8cf-529e275b253f"
-            };
-
-<<<<<<< HEAD
-            config.AddPowerPlatformActionConnector("Office365Users", apiDoc, "72c42ee1b3c7403c8e73aa9c02a7fbcc");
-=======
-            config.AddActionConnector("Office365Users", apiDoc, new ConsoleLogger(_output));
->>>>>>> b8e89122
-            var engine = new RecalcEngine(config);
-            RuntimeConfig runtimeConfig = new RuntimeConfig().AddRuntimeContext(new TestConnectorRuntimeContext("Office365Users", client, console: _output));
-
-            testConnector.SetResponseFromFile(@"Responses\Office365_SearchV2.json");
-            var result = await engine.EvalAsync(@"First(Office365Users.SearchUserV2({searchTerm:""Doe"", top: 3}).value).DisplayName", CancellationToken.None, runtimeConfig: runtimeConfig).ConfigureAwait(false);
-
-            Assert.IsType<StringValue>(result);
-            Assert.Equal("John Doe", (result as StringValue).Value);
-        }
-
-        [Fact]
-        public async Task Office365Users_UseDates()
-        {
-            using var testConnector = new LoggingTestServer(@"Swagger\Office_365_Outlook.json");
-            var apiDoc = testConnector._apiDocument;
-            var config = new PowerFxConfig();
-
-            using var httpClient = new HttpClient(testConnector);
-
-            using var client = new PowerPlatformConnectorClient(
-                    "firstrelease-001.azure-apim.net",               // endpoint
-                    "839eace6-59ab-4243-97ec-a5b8fcc104e4",          // environment                    
-                    () => "ey...",
-                    httpClient)
-            {
-                SessionId = "ce55fe97-6e74-4f56-b8cf-529e275b253f"
-            };
-
-            IReadOnlyList<ConnectorFunction> functions = config.AddActionConnector("Office365Outlook", apiDoc, new ConsoleLogger(_output));
-            Assert.True(functions.First(f => f.Name == "GetEmailsV2").IsDeprecated);
-            Assert.False(functions.First(f => f.Name == "SendEmailV2").IsDeprecated);
-            Assert.Equal("OpenApiOperation is deprecated", functions.First(f => f.Name == "GetEmailsV2").NotSupportedReason);
-            Assert.Equal(string.Empty, functions.First(f => f.Name == "SendEmailV2").NotSupportedReason);
-
-            RecalcEngine engine = new RecalcEngine(config);
-            RuntimeConfig runtimeConfig = new RuntimeConfig().AddRuntimeContext(new TestConnectorRuntimeContext("Office365Outlook", client, console: _output));
-
-            testConnector.SetResponseFromFile(@"Responses\Office 365 Outlook GetEmails.json");
-            FormulaValue result = await engine.EvalAsync(@"First(Office365Outlook.GetEmails({ top : 5 })).DateTimeReceived", CancellationToken.None, runtimeConfig: runtimeConfig).ConfigureAwait(false);
-
-            Assert.IsType<DateTimeValue>(result);
-
-            // Convert to UTC so that we don't depend on local machine settings
-            DateTime utcTime = TimeZoneInfo.ConvertTimeToUtc((result as DateTimeValue).GetConvertedValue(null)); // null = no conversion
-
-            Assert.Equal(new DateTime(2023, 6, 6, 5, 4, 59, DateTimeKind.Utc), utcTime);
-        }
-
-        [Fact]
-        public async Task Office365Outlook_GetEmailsV2()
-        {
-            using var testConnector = new LoggingTestServer(@"Swagger\Office_365_Outlook.json");
-            var apiDoc = testConnector._apiDocument;
-            var config = new PowerFxConfig();
-
-            using var httpClient = new HttpClient(testConnector);
-
-            using var client = new PowerPlatformConnectorClient(
-                    "b60ed9ea-c17c-e39a-8682-e33a20d51e14.15.common.tip1eu.azure-apihub.net",   // endpoint
-                    "b60ed9ea-c17c-e39a-8682-e33a20d51e14",          // environment
-                    "785da26033fe4f3f8604273d25f209d5",              // connectionId
-                    () => "eyJ0eXAiOiJKV1QiL...",
-                    httpClient)
-            {
-                SessionId = "ce55fe97-6e74-4f56-b8cf-529e275b253f"
-            };
-
-            IReadOnlyList<ConnectorFunction> functions = config.AddActionConnector("Office365Outlook", apiDoc);
-
-            RecalcEngine engine = new RecalcEngine(config);
-            RuntimeConfig runtimeConfig = new RuntimeConfig().AddRuntimeContext(new TestConnectorRuntimeContext("Office365Outlook", client));
-
-            testConnector.SetResponseFromFile(@"Responses\Office 365 Outlook GetEmailsV2.json");
-            FormulaValue result = await engine.EvalAsync(@"First(Office365Outlook.GetEmailsV2().value).Id", CancellationToken.None, runtimeConfig: runtimeConfig).ConfigureAwait(false);
-            Assert.Equal(@"AAMkAGJiMDkyY2NkLTg1NGItNDg1ZC04MjMxLTc5NzQ1YTUwYmNkNgBGAAAAAACivZtRsXzPEaP8AIBfULPVBwBBHsoKDHXPEaP6AIBfULPVAAAABp8rAABDuyuwiYTvQLeL0nv55lGwAAVEFDU0AAA=", (result as StringValue).Value);
-
-            var actual = testConnector._log.ToString();
-            var version = PowerPlatformConnectorClient.Version;
-            var expected = @$"POST https://b60ed9ea-c17c-e39a-8682-e33a20d51e14.15.common.tip1eu.azure-apihub.net/invoke
- authority: b60ed9ea-c17c-e39a-8682-e33a20d51e14.15.common.tip1eu.azure-apihub.net
- Authorization: Bearer eyJ0eXAiOiJKV1QiL...
- path: /invoke
- scheme: https
- x-ms-client-environment-id: /providers/Microsoft.PowerApps/environments/b60ed9ea-c17c-e39a-8682-e33a20d51e14
- x-ms-client-session-id: ce55fe97-6e74-4f56-b8cf-529e275b253f
- x-ms-request-method: GET
- x-ms-request-url: /apim/office365/785da26033fe4f3f8604273d25f209d5/v2/Mail?folderPath=Inbox&importance=Any&fetchOnlyWithAttachment=False&fetchOnlyUnread=True&fetchOnlyFlagged=False&includeAttachments=False&top=10
- x-ms-user-agent: PowerFx/{version}
-";
-
-            AssertEqual(expected, actual);
-        }
-
-        [Fact]
-        public async Task Office365Outlook_V4CalendarPostItem()
-        {
-            using var testConnector = new LoggingTestServer(@"Swagger\Office_365_Outlook.json");
-            var apiDoc = testConnector._apiDocument;
-            var config = new PowerFxConfig();
-
-            using var httpClient = new HttpClient(testConnector);
-
-            using var client = new PowerPlatformConnectorClient(
-                    "b60ed9ea-c17c-e39a-8682-e33a20d51e14.15.common.tip1eu.azure-apihub.net",   // endpoint
-                    "b60ed9ea-c17c-e39a-8682-e33a20d51e14",          // environment
-                    "785da26033fe4f3f8604273d25f209d5",              // connectionId
-                    () => "eyJ0eXAiOiJKV1...",
-                    httpClient)
-            {
-                SessionId = "ce55fe97-6e74-4f56-b8cf-529e275b253f"
-            };
-
-            IReadOnlyList<ConnectorFunction> functions = config.AddActionConnector("Office365Outlook", apiDoc);
-
-            RecalcEngine engine = new RecalcEngine(config);
-            RuntimeConfig runtimeConfig = new RuntimeConfig().AddRuntimeContext(new TestConnectorRuntimeContext("Office365Outlook", client));
-
-            testConnector.SetResponseFromFile(@"Responses\Office 365 Outlook V4CalendarPostItem.json");
-            FormulaValue result = await engine.EvalAsync(@"Office365Outlook.V4CalendarPostItem(""Calendar"", ""Subject"", Today(), Today(), ""(UTC+01:00) Brussels, Copenhagen, Madrid, Paris"")", CancellationToken.None, options: new ParserOptions() { AllowsSideEffects = true }, runtimeConfig: runtimeConfig).ConfigureAwait(false);
-            Assert.Equal(@"![body:s, categories:*[Value:s], createdDateTime:d, end:d, endWithTimeZone:d, iCalUId:s, id:s, importance:s, isAllDay:b, isHtml:b, isReminderOn:b, lastModifiedDateTime:d, location:s, numberOfOccurences:w, optionalAttendees:s, organizer:s, recurrence:s, recurrenceEnd:d, reminderMinutesBeforeStart:w, requiredAttendees:s, resourceAttendees:s, responseRequested:b, responseTime:d, responseType:s, selectedDaysOfWeek:N, sensitivity:s, seriesMasterId:s, showAs:s, start:d, startWithTimeZone:d, subject:s, timeZone:s, webLink:s]", result.Type._type.ToString());
-
-            var actual = testConnector._log.ToString();
-            var today = DateTime.UtcNow.Date.ToString("O");
-            var version = PowerPlatformConnectorClient.Version;
-            var expected = @$"POST https://b60ed9ea-c17c-e39a-8682-e33a20d51e14.15.common.tip1eu.azure-apihub.net/invoke
- authority: b60ed9ea-c17c-e39a-8682-e33a20d51e14.15.common.tip1eu.azure-apihub.net
- Authorization: Bearer eyJ0eXAiOiJKV1...
- path: /invoke
- scheme: https
- x-ms-client-environment-id: /providers/Microsoft.PowerApps/environments/b60ed9ea-c17c-e39a-8682-e33a20d51e14
- x-ms-client-session-id: ce55fe97-6e74-4f56-b8cf-529e275b253f
- x-ms-request-method: POST
- x-ms-request-url: /apim/office365/785da26033fe4f3f8604273d25f209d5/datasets/calendars/v4/tables/Calendar/items
- x-ms-user-agent: PowerFx/{version}
- [content-header] Content-Type: application/json; charset=utf-8
- [body] {{""subject"":""Subject"",""start"":""{today}"",""end"":""{today}"",""timeZone"":""(UTC\u002B01:00) Brussels, Copenhagen, Madrid, Paris""}}
-";
-
-            AssertEqual(expected, actual);
-        }
-
-        [Fact]
-        public async Task Office365Outlook_ExportEmailV2()
-        {
-            using var testConnector = new LoggingTestServer(@"Swagger\Office_365_Outlook.json");
-            var apiDoc = testConnector._apiDocument;
-            var config = new PowerFxConfig();
-
-            using var httpClient = new HttpClient(testConnector);
-
-            using var client = new PowerPlatformConnectorClient(
-                    "b60ed9ea-c17c-e39a-8682-e33a20d51e14.15.common.tip1eu.azure-apihub.net",   // endpoint
-                    "b60ed9ea-c17c-e39a-8682-e33a20d51e14",          // environment
-                    "785da26033fe4f3f8604273d25f209d5",              // connectionId
-                    () => "eyJ0eXAiOiJKV1QiLCJhb...",
-                    httpClient)
-            {
-                SessionId = "ce55fe97-6e74-4f56-b8cf-529e275b253f"
-            };
-
-            IReadOnlyList<ConnectorFunction> functions = config.AddActionConnector("Office365Outlook", apiDoc);
-
-            RecalcEngine engine = new RecalcEngine(config);
-            RuntimeConfig runtimeConfig = new RuntimeConfig().AddRuntimeContext(new TestConnectorRuntimeContext("Office365Outlook", client));
-
-            testConnector.SetResponseFromFile(@"Responses\Office 365 Outlook ExportEmailV2.txt");
-            FormulaValue result = await engine.EvalAsync(@"Office365Outlook.ExportEmailV2(""AAMkAGJiMDkyY2NkLTg1NGItNDg1ZC04MjMxLTc5NzQ1YTUwYmNkNgBGAAAAAACivZtRsXzPEaP8AIBfULPVBwCDi7i2pr6zRbiq9q8hHM-iAAAFMQAZAABDuyuwiYTvQLeL0nv55lGwAAVHeZkhAAA="")", CancellationToken.None, options: new ParserOptions() { AllowsSideEffects = true }, runtimeConfig: runtimeConfig).ConfigureAwait(false);
-            Assert.StartsWith("Received: from DBBPR83MB0507.EURPRD83", (result as StringValue).Value);
-
-            var actual = testConnector._log.ToString();
-            var version = PowerPlatformConnectorClient.Version;
-            var expected = @$"POST https://b60ed9ea-c17c-e39a-8682-e33a20d51e14.15.common.tip1eu.azure-apihub.net/invoke
- authority: b60ed9ea-c17c-e39a-8682-e33a20d51e14.15.common.tip1eu.azure-apihub.net
- Authorization: Bearer eyJ0eXAiOiJKV1QiLCJhb...
- path: /invoke
- scheme: https
- x-ms-client-environment-id: /providers/Microsoft.PowerApps/environments/b60ed9ea-c17c-e39a-8682-e33a20d51e14
- x-ms-client-session-id: ce55fe97-6e74-4f56-b8cf-529e275b253f
- x-ms-request-method: GET
- x-ms-request-url: /apim/office365/785da26033fe4f3f8604273d25f209d5/codeless/beta/me/messages/AAMkAGJiMDkyY2NkLTg1NGItNDg1ZC04MjMxLTc5NzQ1YTUwYmNkNgBGAAAAAACivZtRsXzPEaP8AIBfULPVBwCDi7i2pr6zRbiq9q8hHM-iAAAFMQAZAABDuyuwiYTvQLeL0nv55lGwAAVHeZkhAAA%3d/$value
- x-ms-user-agent: PowerFx/{version}
-";
-
-            AssertEqual(expected, actual);
-        }
-
-        [Fact]
-        public async Task Office365Outlook_FindMeetingTimesV2()
-        {
-            using var testConnector = new LoggingTestServer(@"Swagger\Office_365_Outlook.json");
-            var apiDoc = testConnector._apiDocument;
-            var config = new PowerFxConfig();
-
-            using var httpClient = new HttpClient(testConnector);
-
-            using var client = new PowerPlatformConnectorClient(
-                    "b60ed9ea-c17c-e39a-8682-e33a20d51e14.15.common.tip1eu.azure-apihub.net",   // endpoint
-                    "b60ed9ea-c17c-e39a-8682-e33a20d51e14",          // environment
-                    "785da26033fe4f3f8604273d25f209d5",              // connectionId
-                    () => "eyJ0eXAiOiJKV1QiL...",
-                    httpClient)
-            {
-                SessionId = "ce55fe97-6e74-4f56-b8cf-529e275b253f"
-            };
-
-            IReadOnlyList<ConnectorFunction> functions = config.AddActionConnector("Office365Outlook", apiDoc);
-
-            RecalcEngine engine = new RecalcEngine(config);
-            RuntimeConfig runtimeConfig = new RuntimeConfig().AddRuntimeContext(new TestConnectorRuntimeContext("Office365Outlook", client));
-
-            testConnector.SetResponseFromFile(@"Responses\Office 365 Outlook FindMeetingTimesV2.json");
-            FormulaValue result = await engine.EvalAsync(@"First(Office365Outlook.FindMeetingTimesV2().meetingTimeSuggestions).meetingTimeSlot.start", CancellationToken.None, options: new ParserOptions() { AllowsSideEffects = true }, runtimeConfig: runtimeConfig).ConfigureAwait(false);
-            Assert.Equal(@"{dateTime:""2023-09-26T12:00:00.0000000"",timeZone:""UTC""}", result.ToExpression());
-
-            var actual = testConnector._log.ToString();
-            var version = PowerPlatformConnectorClient.Version;
-            var expected = @$"POST https://b60ed9ea-c17c-e39a-8682-e33a20d51e14.15.common.tip1eu.azure-apihub.net/invoke
- authority: b60ed9ea-c17c-e39a-8682-e33a20d51e14.15.common.tip1eu.azure-apihub.net
- Authorization: Bearer eyJ0eXAiOiJKV1QiL...
- path: /invoke
- scheme: https
- x-ms-client-environment-id: /providers/Microsoft.PowerApps/environments/b60ed9ea-c17c-e39a-8682-e33a20d51e14
- x-ms-client-session-id: ce55fe97-6e74-4f56-b8cf-529e275b253f
- x-ms-request-method: POST
- x-ms-request-url: /apim/office365/785da26033fe4f3f8604273d25f209d5/codeless/beta/me/findMeetingTimes
- x-ms-user-agent: PowerFx/{version}
- [content-header] Content-Type: application/json; charset=utf-8
- [body] {{""ActivityDomain"":""Work""}}
-";
-
-            AssertEqual(expected, actual);
-        }
-
-        [Fact]
-        public async Task Office365Outlook_FlagV2()
-        {
-            using var testConnector = new LoggingTestServer(@"Swagger\Office_365_Outlook.json");
-            var apiDoc = testConnector._apiDocument;
-            var config = new PowerFxConfig();
-
-            using var httpClient = new HttpClient(testConnector);
-
-            using var client = new PowerPlatformConnectorClient(
-                    "b60ed9ea-c17c-e39a-8682-e33a20d51e14.15.common.tip1eu.azure-apihub.net",   // endpoint
-                    "b60ed9ea-c17c-e39a-8682-e33a20d51e14",          // environment
-                    "785da26033fe4f3f8604273d25f209d5",              // connectionId
-                    () => "eyJ0eXAiOiJKV1Q...",
-                    httpClient)
-            {
-                SessionId = "ce55fe97-6e74-4f56-b8cf-529e275b253f"
-            };
-
-            IReadOnlyList<ConnectorFunction> functions = config.AddActionConnector("Office365Outlook", apiDoc);
-
-            RecalcEngine engine = new RecalcEngine(config);
-            RuntimeConfig runtimeConfig = new RuntimeConfig().AddRuntimeContext(new TestConnectorRuntimeContext("Office365Outlook", client));
-
-            testConnector.SetResponseFromFile(@"Responses\Office 365 Outlook FlagV2.json");
-            FormulaValue result = await engine.EvalAsync(@"Office365Outlook.FlagV2(""AAMkAGJiMDkyY2NkLTg1NGItNDg1ZC04MjMxLTc5NzQ1YTUwYmNkNgBGAAAAAACivZtRsXzPEaP8AIBfULPVBwBBHsoKDHXPEaP6AIBfULPVAAAABp8rAABDuyuwiYTvQLeL0nv55lGwAAVHeWXcAAA="", {flag: {flagStatus: ""flagged""}})", CancellationToken.None, options: new ParserOptions() { AllowsSideEffects = true }, runtimeConfig: runtimeConfig).ConfigureAwait(false);
-            Assert.True(result is not ErrorValue);
-
-            var actual = testConnector._log.ToString();
-            var version = PowerPlatformConnectorClient.Version;
-            var expected = @$"POST https://b60ed9ea-c17c-e39a-8682-e33a20d51e14.15.common.tip1eu.azure-apihub.net/invoke
- authority: b60ed9ea-c17c-e39a-8682-e33a20d51e14.15.common.tip1eu.azure-apihub.net
- Authorization: Bearer eyJ0eXAiOiJKV1Q...
- path: /invoke
- scheme: https
- x-ms-client-environment-id: /providers/Microsoft.PowerApps/environments/b60ed9ea-c17c-e39a-8682-e33a20d51e14
- x-ms-client-session-id: ce55fe97-6e74-4f56-b8cf-529e275b253f
- x-ms-request-method: PATCH
- x-ms-request-url: /apim/office365/785da26033fe4f3f8604273d25f209d5/codeless/v1.0/me/messages/AAMkAGJiMDkyY2NkLTg1NGItNDg1ZC04MjMxLTc5NzQ1YTUwYmNkNgBGAAAAAACivZtRsXzPEaP8AIBfULPVBwBBHsoKDHXPEaP6AIBfULPVAAAABp8rAABDuyuwiYTvQLeL0nv55lGwAAVHeWXcAAA%3d/flag
- x-ms-user-agent: PowerFx/{version}
- [content-header] Content-Type: application/json; charset=utf-8
- [body] {{""flag"":{{""flagStatus"":""flagged""}}}}
-";
-
-            AssertEqual(expected, actual);
-        }
-
-        [Fact]
-        public async Task Office365Outlook_GetMailTipsV2()
-        {
-            using var testConnector = new LoggingTestServer(@"Swagger\Office_365_Outlook.json");
-            var apiDoc = testConnector._apiDocument;
-            var config = new PowerFxConfig();
-
-            using var httpClient = new HttpClient(testConnector);
-
-            using var client = new PowerPlatformConnectorClient(
-                    "b60ed9ea-c17c-e39a-8682-e33a20d51e14.15.common.tip1eu.azure-apihub.net",   // endpoint
-                    "b60ed9ea-c17c-e39a-8682-e33a20d51e14",          // environment
-                    "785da26033fe4f3f8604273d25f209d5",              // connectionId
-                    () => "eyJ0eXAiOiJKV1QiL...",
-                    httpClient)
-            {
-                SessionId = "ce55fe97-6e74-4f56-b8cf-529e275b253f"
-            };
-
-            IReadOnlyList<ConnectorFunction> functions = config.AddActionConnector("Office365Outlook", apiDoc);
-
-            RecalcEngine engine = new RecalcEngine(config);
-            RuntimeConfig runtimeConfig = new RuntimeConfig().AddRuntimeContext(new TestConnectorRuntimeContext("Office365Outlook", client));
-
-            testConnector.SetResponseFromFile(@"Responses\Office 365 Outlook GetMailTipsV2.json");
-            FormulaValue result = await engine.EvalAsync(@"First(Office365Outlook.GetMailTipsV2(""maxMessageSize"", [""jj@microsoft.com""]).value).maxMessageSize", CancellationToken.None, options: new ParserOptions() { AllowsSideEffects = true }, runtimeConfig: runtimeConfig).ConfigureAwait(false);
-            Assert.Equal(37748736m, (result as DecimalValue).Value);
-
-            var actual = testConnector._log.ToString();
-            var version = PowerPlatformConnectorClient.Version;
-            var expected = @$"POST https://b60ed9ea-c17c-e39a-8682-e33a20d51e14.15.common.tip1eu.azure-apihub.net/invoke
- authority: b60ed9ea-c17c-e39a-8682-e33a20d51e14.15.common.tip1eu.azure-apihub.net
- Authorization: Bearer eyJ0eXAiOiJKV1QiL...
- path: /invoke
- scheme: https
- x-ms-client-environment-id: /providers/Microsoft.PowerApps/environments/b60ed9ea-c17c-e39a-8682-e33a20d51e14
- x-ms-client-session-id: ce55fe97-6e74-4f56-b8cf-529e275b253f
- x-ms-request-method: POST
- x-ms-request-url: /apim/office365/785da26033fe4f3f8604273d25f209d5/codeless/v1.0/me/getMailTips
- x-ms-user-agent: PowerFx/{version}
- [content-header] Content-Type: application/json; charset=utf-8
- [body] {{""MailTipsOptions"":""maxMessageSize"",""EmailAddresses"":[""jj@microsoft.com""]}}
-";
-
-            AssertEqual(expected, actual);
-        }
-
-        [Fact]
-        public async Task Office365Outlook_GetRoomListsV2()
-        {
-            using var testConnector = new LoggingTestServer(@"Swagger\Office_365_Outlook.json");
-            var apiDoc = testConnector._apiDocument;
-            var config = new PowerFxConfig();
-
-            using var httpClient = new HttpClient(testConnector);
-
-            using var client = new PowerPlatformConnectorClient(
-                    "b60ed9ea-c17c-e39a-8682-e33a20d51e14.15.common.tip1eu.azure-apihub.net",   // endpoint
-                    "b60ed9ea-c17c-e39a-8682-e33a20d51e14",          // environment
-                    "785da26033fe4f3f8604273d25f209d5",              // connectionId
-                    () => "eyJ0eXAiOiJK...",
-                    httpClient)
-            {
-                SessionId = "ce55fe97-6e74-4f56-b8cf-529e275b253f"
-            };
-
-            IReadOnlyList<ConnectorFunction> functions = config.AddActionConnector("Office365Outlook", apiDoc);
-            ConnectorFunction getRoomListsV2 = functions.First(f => f.Name == "GetRoomListsV2");
-
-            Assert.Equal("![value:*[address:s, name:s]]", getRoomListsV2.ReturnType._type.ToString());
-
-            RecalcEngine engine = new RecalcEngine(config);
-            RuntimeConfig runtimeConfig = new RuntimeConfig().AddRuntimeContext(new TestConnectorRuntimeContext("Office365Outlook", client));
-
-            testConnector.SetResponseFromFile(@"Responses\Office 365 Outlook GetRoomListsV2.json");
-            FormulaValue result = await engine.EvalAsync(@"First(Office365Outlook.GetRoomListsV2().value).address", CancellationToken.None, options: new ParserOptions() { AllowsSideEffects = true }, runtimeConfig: runtimeConfig).ConfigureAwait(false);
-            Assert.Equal("li-rl-1000HENRY@microsoft.com", (result as StringValue).Value);
-
-            var actual = testConnector._log.ToString();
-            var version = PowerPlatformConnectorClient.Version;
-            var expected = @$"POST https://b60ed9ea-c17c-e39a-8682-e33a20d51e14.15.common.tip1eu.azure-apihub.net/invoke
- authority: b60ed9ea-c17c-e39a-8682-e33a20d51e14.15.common.tip1eu.azure-apihub.net
- Authorization: Bearer eyJ0eXAiOiJK...
- path: /invoke
- scheme: https
- x-ms-client-environment-id: /providers/Microsoft.PowerApps/environments/b60ed9ea-c17c-e39a-8682-e33a20d51e14
- x-ms-client-session-id: ce55fe97-6e74-4f56-b8cf-529e275b253f
- x-ms-request-method: GET
- x-ms-request-url: /apim/office365/785da26033fe4f3f8604273d25f209d5/codeless/beta/me/findRoomLists
- x-ms-user-agent: PowerFx/{version}
-";
-
-            AssertEqual(expected, actual);
-        }
-
-        [Fact]
-        public async Task Office365Outlook_Load()
-        {
-            using var testConnector = new LoggingTestServer(@"Swagger\Office_365_Outlook.json");
-            var apiDoc = testConnector._apiDocument;
-            var config = new PowerFxConfig();
-
-            using var httpClient = new HttpClient(testConnector);
-
-            using var client = new PowerPlatformConnectorClient(
-                    "firstrelease-001.azure-apim.net",               // endpoint
-                    "839eace6-59ab-4243-97ec-a5b8fcc104e4",          // environment                    
-                    () => "Some JWT token",
-                    httpClient)
-            {
-                SessionId = "ce55fe97-6e74-4f56-b8cf-529e275b253f"
-            };
-
-<<<<<<< HEAD
-            IReadOnlyList<ConnectorFunction> fi = config.AddPowerPlatformActionConnector("Office365Outlook", apiDoc, "72c42ee1b3c7403c8e73aa9c02a7fbcc");
-            Assert.Equal(97, fi.Count());
-
-            IEnumerable<ConnectorFunction> functions = OpenApiParser.GetFunctions("Office365Outlook", apiDoc, "72c42ee1b3c7403c8e73aa9c02a7fbcc");
-=======
-            IReadOnlyList<ConnectorFunction> fi = config.AddActionConnector("Office365Outlook", apiDoc, new ConsoleLogger(_output));
-            Assert.Equal(97, fi.Count());
-
-            IEnumerable<ConnectorFunction> functions = OpenApiParser.GetFunctions("Office365Outlook", apiDoc, new ConsoleLogger(_output));
->>>>>>> b8e89122
-            Assert.Equal(97, functions.Count());
-
-            ConnectorFunction cf = functions.First(cf => cf.Name == "ContactPatchItemV2");
-
-            // Validate required parameter name 
-            Assert.Equal("id", cf.RequiredParameters[1].Name);
-
-            // Validate optional parameter rectified name
-            Assert.Equal("id_1", cf.OptionalParameters[0].Name);
-
-            // Validate ConnectorId is properly set
-            Assert.Equal("72c42ee1b3c7403c8e73aa9c02a7fbcc", cf.GlobalContext.ConnectorValues["connectionId"].ToObject());
-        }
-
-        [Fact]
-        public async Task Office365Outlook_GetRooms()
-        {
-            using var testConnector = new LoggingTestServer(@"Swagger\Office_365_Outlook.json");
-            var apiDoc = testConnector._apiDocument;
-            var config = new PowerFxConfig(Features.PowerFxV1);
-
-            using var httpClient = new HttpClient(testConnector);
-
-            using var client = new PowerPlatformConnectorClient(
-                    "firstrelease-001.azure-apim.net",          // endpoint 
-                    "839eace6-59ab-4243-97ec-a5b8fcc104e4",     // environment                    
-                    () => "eyJ0eXAiOiJK....",
-                    httpClient)
-            {
-                SessionId = "8e67ebdc-d402-455a-b33a-304820832383"
-            };
-
-<<<<<<< HEAD
-            config.AddActionConnector(new ConnectorSettings("Office365Outlook") { AllowUnsupportedFunctions = true }, apiDoc, new ReadOnlyDictionary<string, FormulaValue>(new Dictionary<string, FormulaValue>() { { "connectionId", FormulaValue.New("c112a9268f2a419bb0ced71f5e48ece9") } })); 
-=======
-            var xx = config.AddActionConnector(new ConnectorSettings("Office365Outlook") { AllowUnsupportedFunctions = true }, apiDoc, new ConsoleLogger(_output));
-            var yy = xx[79].ReturnParameterType;
-
->>>>>>> b8e89122
-            var engine = new RecalcEngine(config);
-            RuntimeConfig runtimeConfig = new RuntimeConfig().AddRuntimeContext(new TestConnectorRuntimeContext("Office365Outlook", client, console: _output));
-
-            testConnector.SetResponseFromFile(@"Responses\Office 365 Outlook GetRooms.json");
-            var result = await engine.EvalAsync(@"Office365Outlook.GetRoomsV2()", CancellationToken.None, new ParserOptions() { AllowsSideEffects = true }, runtimeConfig: runtimeConfig).ConfigureAwait(false);
-
-            var record = result as RecordValue;
-            Assert.NotNull(record);
-            var table = record.GetField("value") as TableValue;
-            string expected = @"[{""address"":""room_seattle@microsoft.com"",""name"":""Seattle Room""},{""address"":""room_paris@microsoft.com"",""name"":""Paris Room""}]";
-            Assert.Equal(expected, JsonSerializer.Serialize(table.ToObject()));
-
-            string actual = testConnector._log.ToString();
-            string version = PowerPlatformConnectorClient.Version;
-            string expected2 = @$"POST https://firstrelease-001.azure-apim.net/invoke
- authority: firstrelease-001.azure-apim.net
- Authorization: Bearer eyJ0eXAiOiJK....
- path: /invoke
- scheme: https
- x-ms-client-environment-id: /providers/Microsoft.PowerApps/environments/839eace6-59ab-4243-97ec-a5b8fcc104e4
- x-ms-client-session-id: 8e67ebdc-d402-455a-b33a-304820832383
- x-ms-request-method: GET
- x-ms-request-url: /apim/office365/c112a9268f2a419bb0ced71f5e48ece9/codeless/beta/me/findRooms
- x-ms-user-agent: PowerFx/{version}
-";
-
-            Assert.Equal(expected2, actual);
-        }
-
-        [Fact]
-        public async Task BingMaps_GetRouteV3()
-        {
-            using var testConnector = new LoggingTestServer(@"Swagger\Bing_Maps.json");
-            var apiDoc = testConnector._apiDocument;
-            var config = new PowerFxConfig();
-
-            using var httpClient = new HttpClient(testConnector);
-
-            using var client = new PowerPlatformConnectorClient(
-                    "b60ed9ea-c17c-e39a-8682-e33a20d51e14.15.common.tip1eu.azure-apihub.net",   // endpoint
-                    "b60ed9ea-c17c-e39a-8682-e33a20d51e14",          // environment
-                    "9ab2342eaecc4800a5c327290abf4a1f",              // connectionId
-                    () => "eyJ0eXAiOiJKV1Qi....",
-                    httpClient)
-            {
-                SessionId = "ce55fe97-6e74-4f56-b8cf-529e275b253f"
-            };
-
-            IReadOnlyList<ConnectorFunction> functions = config.AddActionConnector("BingMaps", apiDoc);
-            ConnectorFunction getRouteV3 = functions.First(f => f.Name == "GetRouteV3");
-
-            Assert.Equal("![distanceUnit:s, durationUnit:s, routeLegs:![actualEnd:![coordinates:![combined:s, latitude:w, longitude:w], type:s], actualStart:![coordinates:![combined:s, latitude:w, longitude:w], type:s], description:s, endLocation:![address:![countryRegion:s, formattedAddress:s], confidence:s, entityType:s, name:s], routeRegion:s, startLocation:![address:![countryRegion:s, formattedAddress:s], confidence:s, entityType:s, name:s]], trafficCongestion:s, trafficDataUsed:s, travelDistance:w, travelDuration:w, travelDurationTraffic:w]", getRouteV3.ReturnType._type.ToString());
-
-            RecalcEngine engine = new RecalcEngine(config);
-            RuntimeConfig runtimeConfig = new RuntimeConfig().AddRuntimeContext(new TestConnectorRuntimeContext("BingMaps", client));
-
-            testConnector.SetResponseFromFile(@"Responses\Bing Maps GetRouteV3.json");
-            FormulaValue result = await engine.EvalAsync(@"BingMaps.GetRouteV3(""Driving"", ""47,396846, -0,499967"", ""47,395142, -0,480142"").travelDuration", CancellationToken.None, options: new ParserOptions() { AllowsSideEffects = true }, runtimeConfig: runtimeConfig).ConfigureAwait(false);
-            Assert.Equal(260m, (result as DecimalValue).Value);
-
-            var actual = testConnector._log.ToString();
-            var version = PowerPlatformConnectorClient.Version;
-            var expected = @$"POST https://b60ed9ea-c17c-e39a-8682-e33a20d51e14.15.common.tip1eu.azure-apihub.net/invoke
- authority: b60ed9ea-c17c-e39a-8682-e33a20d51e14.15.common.tip1eu.azure-apihub.net
- Authorization: Bearer eyJ0eXAiOiJKV1Qi....
- path: /invoke
- scheme: https
- x-ms-client-environment-id: /providers/Microsoft.PowerApps/environments/b60ed9ea-c17c-e39a-8682-e33a20d51e14
- x-ms-client-session-id: ce55fe97-6e74-4f56-b8cf-529e275b253f
- x-ms-request-method: GET
- x-ms-request-url: /apim/bingmaps/9ab2342eaecc4800a5c327290abf4a1f/V3/REST/V1/Routes/Driving?wp.0=47%2c396846%2c+-0%2c499967&wp.1=47%2c395142%2c+-0%2c480142&avoid_highways=False&avoid_tolls=False&avoid_ferry=False&avoid_minimizeHighways=False&avoid_minimizeTolls=False&avoid_borderCrossing=False
- x-ms-user-agent: PowerFx/{version}
-";
-
-            AssertEqual(expected, actual);
-        }
-
-        [Fact]
-        public async Task SQL_GetStoredProcs()
-        {
-            using var testConnector = new LoggingTestServer(@"Swagger\SQL Server.json");
-            var apiDoc = testConnector._apiDocument;
-            var config = new PowerFxConfig(Features.PowerFxV1);
-
-            using var httpClient = new HttpClient(testConnector);
-
-            using var client = new PowerPlatformConnectorClient(
-                    "tip1-shared-002.azure-apim.net",           // endpoint 
-                    "a2df3fb8-e4a4-e5e6-905c-e3dff9f93b46",     // environment                    
-                    () => "ey...",
-                    httpClient)
-            {
-                SessionId = "8e67ebdc-d402-455a-b33a-304820832383"
-            };
-
-<<<<<<< HEAD
-            config.AddPowerPlatformActionConnector("SQL", apiDoc, "5f57ec83acef477b8ccc769e52fa22cc");
-=======
-            config.AddActionConnector("SQL", apiDoc, new ConsoleLogger(_output));
->>>>>>> b8e89122
-            RecalcEngine engine = new RecalcEngine(config);
-            RuntimeConfig rc = new RuntimeConfig().AddRuntimeContext(new TestConnectorRuntimeContext("SQL", client, console: _output));
-
-            testConnector.SetResponseFromFile(@"Responses\SQL Server GetProceduresV2.json");
-            var result = await engine.EvalAsync(@"SQL.GetProceduresV2(""pfxdev-sql.database.windows.net"", ""connectortest"")", CancellationToken.None, new ParserOptions() { AllowsSideEffects = true }, runtimeConfig: rc).ConfigureAwait(false);
-
-            var record = result as RecordValue;
-            Assert.NotNull(record);
-            var table = record.GetField("value") as TableValue;
-            string expected = @"[{""DisplayName"":""[dbo].[sp_1]"",""Name"":""[dbo].[sp_1]""},{""DisplayName"":""[dbo].[sp_2]"",""Name"":""[dbo].[sp_2]""}]";
-            Assert.Equal(expected, JsonSerializer.Serialize(table.ToObject()));
-
-            string actual = testConnector._log.ToString();
-            string version = PowerPlatformConnectorClient.Version;
-            string expected2 = @$"POST https://tip1-shared-002.azure-apim.net/invoke
- authority: tip1-shared-002.azure-apim.net
- Authorization: Bearer ey...
- path: /invoke
- scheme: https
- x-ms-client-environment-id: /providers/Microsoft.PowerApps/environments/a2df3fb8-e4a4-e5e6-905c-e3dff9f93b46
- x-ms-client-session-id: 8e67ebdc-d402-455a-b33a-304820832383
- x-ms-request-method: GET
- x-ms-request-url: /apim/sql/5f57ec83acef477b8ccc769e52fa22cc/v2/datasets/pfxdev-sql.database.windows.net,connectortest/procedures
- x-ms-user-agent: PowerFx/{version}
-";
-
-            Assert.Equal(expected2, actual);
-        }
-
-        [Fact]
-        public async Task SQL_ExecuteStoredProc()
-        {
-            using var testConnector = new LoggingTestServer(@"Swagger\SQL Server.json");
-            var apiDoc = testConnector._apiDocument;
-            var config = new PowerFxConfig(Features.PowerFxV1);
-
-            using var httpClient = new HttpClient(testConnector);
-
-            using var client = new PowerPlatformConnectorClient(
-                    "tip1-shared-002.azure-apim.net",           // endpoint 
-                    "a2df3fb8-e4a4-e5e6-905c-e3dff9f93b46",     // environment                    
-                    () => "eyJ0eX...",
-                    httpClient)
-            {
-                SessionId = "8e67ebdc-d402-455a-b33a-304820832383"
-            };
-
-<<<<<<< HEAD
-            config.AddPowerPlatformActionConnector("SQL", apiDoc, "5f57ec83acef477b8ccc769e52fa22cc");
-=======
-            config.AddActionConnector("SQL", apiDoc, new ConsoleLogger(_output));
->>>>>>> b8e89122
-            var engine = new RecalcEngine(config);
-            RuntimeConfig rc = new RuntimeConfig().AddRuntimeContext(new TestConnectorRuntimeContext("SQL", client, console: _output));
-
-            testConnector.SetResponseFromFile(@"Responses\SQL Server ExecuteStoredProcedureV2.json");
-            FormulaValue result = await engine.EvalAsync(@"SQL.ExecuteProcedureV2(""pfxdev-sql.database.windows.net"", ""connectortest"", ""sp_1"", { p1: 50 })", CancellationToken.None, new ParserOptions() { AllowsSideEffects = true }, runtimeConfig: rc).ConfigureAwait(false);
-
-            Assert.Equal(FormulaType.UntypedObject, result.Type);
-            Assert.True((result as UntypedObjectValue).Impl.TryGetPropertyNames(out IEnumerable<string> propertyNames));
-            Assert.Equal(3, propertyNames.Count());
-
-            string actual = testConnector._log.ToString();
-            string version = PowerPlatformConnectorClient.Version;
-            string expected = @$"POST https://tip1-shared-002.azure-apim.net/invoke
- authority: tip1-shared-002.azure-apim.net
- Authorization: Bearer eyJ0eX...
- path: /invoke
- scheme: https
- x-ms-client-environment-id: /providers/Microsoft.PowerApps/environments/a2df3fb8-e4a4-e5e6-905c-e3dff9f93b46
- x-ms-client-session-id: 8e67ebdc-d402-455a-b33a-304820832383
- x-ms-request-method: POST
- x-ms-request-url: /apim/sql/5f57ec83acef477b8ccc769e52fa22cc/v2/datasets/pfxdev-sql.database.windows.net,connectortest/procedures/sp_1
- x-ms-user-agent: PowerFx/{version}
- [content-header] Content-Type: application/json; charset=utf-8
- [body] {{""p1"":50}}
-";
-
-            Assert.Equal(expected, actual);
-        }
-
-        [Fact]
-        public async Task SQL_ExecuteStoredProc_Scoped()
-        {
-            using var testConnector = new LoggingTestServer(@"Swagger\SQL Server.json");
-            var apiDoc = testConnector._apiDocument;
-            var config = new PowerFxConfig(Features.PowerFxV1);
-
-            using var httpClient = new HttpClient(testConnector);
-
-            using var client = new PowerPlatformConnectorClient(
-                    "tip1-shared-002.azure-apim.net",           // endpoint 
-                    "a2df3fb8-e4a4-e5e6-905c-e3dff9f93b46",     // environment                    
-                    () => "eyJ0eX...",
-                    httpClient)
-            {
-                SessionId = "8e67ebdc-d402-455a-b33a-304820832383"
-            };
-
-            // Here, apart from connectionId, we define server and database as globals
-            // This will modify the list of functions and their parameters as 'server' and 'database' will be removed from required parameter list
-            IReadOnlyDictionary<string, FormulaValue> globals = new ReadOnlyDictionary<string, FormulaValue>(new Dictionary<string, FormulaValue>() 
-            { 
-                { "connectionId", FormulaValue.New("5f57ec83acef477b8ccc769e52fa22cc") },
-                { "server", FormulaValue.New("pfxdev-sql.database.windows.net") },
-                { "database", FormulaValue.New("connectortest") }                
-            });
-
-            IReadOnlyList<ConnectorFunction> fList = config.AddActionConnector("SQL", apiDoc, globals);            
-            ConnectorFunction executeProcedureV2 = fList.First(f => f.Name == "ExecuteProcedureV2");
-
-            var engine = new RecalcEngine(config);
-            RuntimeConfig rc = new RuntimeConfig().AddRuntimeContext(new TestConnectorRuntimeContext("SQL", client));
-
-            testConnector.SetResponseFromFile(@"Responses\SQL Server ExecuteStoredProcedureV2.json");
-            FormulaValue result = await engine.EvalAsync(@"SQL.ExecuteProcedureV2(""sp_1"", { p1: 50 })", CancellationToken.None, new ParserOptions() { AllowsSideEffects = true }, runtimeConfig: rc).ConfigureAwait(false);
-
-            Assert.Equal(FormulaType.UntypedObject, result.Type);
-            Assert.True((result as UntypedObjectValue).Impl.TryGetPropertyNames(out IEnumerable<string> propertyNames));
-            Assert.Equal(3, propertyNames.Count());
-
-            string actual = testConnector._log.ToString();
-            string version = PowerPlatformConnectorClient.Version;
-            string expected = @$"POST https://tip1-shared-002.azure-apim.net/invoke
- authority: tip1-shared-002.azure-apim.net
- Authorization: Bearer eyJ0eX...
- path: /invoke
- scheme: https
- x-ms-client-environment-id: /providers/Microsoft.PowerApps/environments/a2df3fb8-e4a4-e5e6-905c-e3dff9f93b46
- x-ms-client-session-id: 8e67ebdc-d402-455a-b33a-304820832383
- x-ms-request-method: POST
- x-ms-request-url: /apim/sql/5f57ec83acef477b8ccc769e52fa22cc/v2/datasets/pfxdev-sql.database.windows.net,connectortest/procedures/sp_1
- x-ms-user-agent: PowerFx/{version}
- [content-header] Content-Type: application/json; charset=utf-8
- [body] {{""p1"":50}}
-";
-
-            Assert.Equal(expected, actual);
-        }
-
-        [Fact]
-        public async Task SQL_Tabular()
-        {
-            using var testConnector = new LoggingTestServer(@"Swagger\SQL Server.json");
-            var apiDoc = testConnector._apiDocument;
-            var config = new PowerFxConfig(Features.PowerFxV1);
-
-            using var httpClient = new HttpLogger(_console); // testConnector);
-
-            using var client = new PowerPlatformConnectorClient(
-                    "tip1002-002.azure-apihub.net",           // endpoint 
-                    "ddadf2c7-ebdd-ec01-a5d1-502dc07f04b4",   // environment                    
-                    () => "eyJ0eXAiOiJKV1QiLCJhbGciOiJSUzI1NiIsIng1dCI6Ii1LSTNROW5OUjdiUm9meG1lWm9YcWJIWkdldyIsImtpZCI6Ii1LSTNROW5OUjdiUm9meG1lWm9YcWJIWkdldyJ9.eyJhdWQiOiJodHRwczovL2FwaWh1Yi5henVyZS5jb20iLCJpc3MiOiJodHRwczovL3N0cy53aW5kb3dzLm5ldC84ZDgxNDc4YS01YjY4LTQxNWUtYjA4ZC03ZmZmZTcxMmI2NTcvIiwiaWF0IjoxNjk1MzI0MzE0LCJuYmYiOjE2OTUzMjQzMTQsImV4cCI6MTY5NTMyODM5MiwiYWNyIjoiMSIsImFpbyI6IkFUUUF5LzhVQUFBQWxNNmVtV2krUU52L1VhWjBwSStRSjVjd055SFZmQklJdE1hWW4yaGxXaVBOMmJ6SWRoUmVjL0oydHJzQjJSTEwiLCJhbXIiOlsicHdkIl0sImFwcGlkIjoiYThmN2E2NWMtZjViYS00ODU5LWIyZDYtZGY3NzJjMjY0ZTlkIiwiYXBwaWRhY3IiOiIwIiwiZmFtaWx5X25hbWUiOiJhdXJvcmEiLCJnaXZlbl9uYW1lIjoidXNlcjAxIiwiaXBhZGRyIjoiOTAuMTA0LjczLjIwMyIsIm5hbWUiOiJhdXJvcmF1c2VyMDEiLCJvaWQiOiIzZDhmNDZmMS1hMzk4LTQzZDktOGJiZC04NzQwOTIyNTQwZTEiLCJwdWlkIjoiMTAwMzIwMDJCQTBEQ0JBNSIsInJoIjoiMC5BYjBBaWtlQmpXaGJYa0d3alhfXzV4SzJWMTg4QmY2U05oUlBydkx1TlB3SUhLNjlBUFkuIiwic2NwIjoiUnVudGltZS5BbGwiLCJzdWIiOiJqUVd2UExGcERXYW5vOURTVGJvTmtFRnI4SnlNY09Na3N6VHNPTHBNTkg4IiwidGlkIjoiOGQ4MTQ3OGEtNWI2OC00MTVlLWIwOGQtN2ZmZmU3MTJiNjU3IiwidW5pcXVlX25hbWUiOiJhdXJvcmF1c2VyMDFAYXVyb3JhZmluYW5jZWludGVncmF0aW9uMDEub25taWNyb3NvZnQuY29tIiwidXBuIjoiYXVyb3JhdXNlcjAxQGF1cm9yYWZpbmFuY2VpbnRlZ3JhdGlvbjAxLm9ubWljcm9zb2Z0LmNvbSIsInV0aSI6Ild0NWhBdlBtRlVXdnY4dlVqaTU0QUEiLCJ2ZXIiOiIxLjAifQ.UhShqKd3FOAD3QcKe4X0zk9-vt2Y9lmf_t5FqQGzLhMw-F8haHgTn9imog3qjTNutSzonH_csa3OMNoLUv97IcPine_bnIszYYmxLNNfz_uJeMskbKTDuGCX2pDDKpckIztDrVCLVtK6_EsTcKo8ME_TK5EHva1kTD9IGiiIVLDMcUwIfWXgL9UxKpVF96dJsfWsVtr4td14XqJeRlOvgO9veEGj29DgdRRHkaTTot5AK2MEn03VHl7UizZSWunlD18O8zVwwG7yAn5uIHDGrimBecekZjS6JW-YE-KL3mb102OHZm0OUC_1Y9wE2CKXDfiHHrw5NZ-sDRsckyt4SA",
-                    httpClient)
-            {
-                SessionId = "8e67ebdc-d402-455a-b33a-304820832383"
-            };
-            
-            IReadOnlyDictionary<string, FormulaValue> globals = new ReadOnlyDictionary<string, FormulaValue>(new Dictionary<string, FormulaValue>() 
-            {
-                { "connectionId", FormulaValue.New("1b0b3462817442e79846d79d779ddd32") },
-                { "server", FormulaValue.New("pfxdev-sql.database.windows.net") },
-                { "database", FormulaValue.New("connectortest") },
-                { "table", FormulaValue.New("Customers") }
-            });
-
-            ConnectorTableValue sqlTable = await config.AddTabularConnector("Customers", apiDoc, globals, client, CancellationToken.None).ConfigureAwait(false);
-            var xx = sqlTable.Type;
-
-            //client.Dispose();
-            //client = new PowerPlatformConnectorClient();
-
-            var engine = new RecalcEngine(config);
-            engine.EnableTabularConnectors();
-            RuntimeConfig rc = new RuntimeConfig(new SymbolValues().Add(sqlTable.Name, sqlTable)).AddRuntimeContext(new TestConnectorRuntimeContext(sqlTable.Namespace, client));
-
-            //testConnector.SetResponseFromFile(@"Responses\SQL Server ExecuteStoredProcedureV2.json");
-            FormulaValue result = await engine.EvalAsync(@"First(Customers)", CancellationToken.None, new ParserOptions() { AllowsSideEffects = true }, runtimeConfig: rc).ConfigureAwait(false);
-        }
-
-        public class HttpLogger : HttpClient
-        {
-            private readonly ITestOutputHelper _console;
-
-            public HttpLogger(ITestOutputHelper console)
-                : base()
-            {
-                _console = console;
-            }
-
-            public HttpLogger(ITestOutputHelper console, HttpMessageHandler handler)
-                : base(handler)
-            {
-                _console = console;
-            }
-
-            public HttpLogger(ITestOutputHelper console, HttpMessageHandler handler, bool disposeHandler)
-                : base(handler, disposeHandler)
-            {
-                _console = console;
-            }
-
-            public override async Task<HttpResponseMessage> SendAsync(HttpRequestMessage request, CancellationToken cancellationToken)
-            {                
-                HttpResponseMessage response = await base.SendAsync(request, cancellationToken).ConfigureAwait(false);
-                    
-                if (response.StatusCode != HttpStatusCode.OK)
-                {
-                    var text = response?.Content == null ? string.Empty : await response.Content.ReadAsStringAsync().ConfigureAwait(false);
-                    _console.WriteLine($"[HTTP Status {(int)response.StatusCode} {response.StatusCode} - {text}");
-                }
-
-                return response;                
-            }
-        }
-
-        [Fact]
-        public async Task SharePointOnlineTest()
-        {
-            using LoggingTestServer testConnector = new LoggingTestServer(@"Swagger\SharePoint.json");
-            OpenApiDocument apiDoc = testConnector._apiDocument;
-            PowerFxConfig config = new PowerFxConfig();
-            string token = @"eyJ0eXA...";
-
-            using HttpClient httpClient = new HttpClient(testConnector);
-            using PowerPlatformConnectorClient ppClient = new PowerPlatformConnectorClient("https://tip1-shared-002.azure-apim.net", "2f0cc19d-893e-e765-b15d-2906e3231c09" /* env */, () => $"{token}", httpClient) { SessionId = "547d471f-c04c-4c4a-b3af-337ab0637a0d" };
-
-<<<<<<< HEAD
-            List<ConnectorFunction> functions = OpenApiParser.GetFunctions("SP", apiDoc, "6fb0a1a8e2f5487eafbe306821d8377e").OrderBy(f => f.Name).ToList();
-            Assert.Equal(101, functions.Count);
-
-            IEnumerable<ConnectorFunction> funcInfos = config.AddPowerPlatformActionConnector("SP", apiDoc, "6fb0a1a8e2f5487eafbe306821d8377e");
-=======
-            List<ConnectorFunction> functions = OpenApiParser.GetFunctions("SP", apiDoc, new ConsoleLogger(_output)).OrderBy(f => f.Name).ToList();
-            Assert.Equal(101, functions.Count);
-
-            IEnumerable<ConnectorFunction> funcInfos = config.AddActionConnector("SP", apiDoc, new ConsoleLogger(_output));
->>>>>>> b8e89122
-            RecalcEngine engine = new RecalcEngine(config);
-            RuntimeConfig rc = new RuntimeConfig().AddRuntimeContext(new TestConnectorRuntimeContext("SP", ppClient, console: _output));
-
-            // -> https://auroraprojopsintegration01.sharepoint.com/sites/Site17
-            testConnector.SetResponseFromFile(@"Responses\SPO_Response1.json");
-            FormulaValue fv1 = await engine.EvalAsync(@$"SP.GetDataSets()", CancellationToken.None, runtimeConfig: rc).ConfigureAwait(false);
-            string dataset = ((StringValue)((TableValue)((RecordValue)fv1).GetField("value")).Rows.First().Value.GetField("Name")).Value;
-
-            testConnector.SetResponseFromFile(@"Responses\SPO_Response2.json");
-            FormulaValue fv2 = await engine.EvalAsync(@$"SP.GetDataSetsMetadata()", CancellationToken.None, runtimeConfig: rc).ConfigureAwait(false);
-            Assert.Equal("double", ((StringValue)((RecordValue)((RecordValue)fv2).GetField("blob")).GetField("urlEncoding")).Value);
-
-            // -> 3756de7d-cb20-4014-bab8-6ea7e5264b97
-            testConnector.SetResponseFromFile(@"Responses\SPO_Response3.json");
-            FormulaValue fv3 = await engine.EvalAsync($@"SP.GetAllTables(""{dataset}"")", CancellationToken.None, runtimeConfig: rc).ConfigureAwait(false);
-            string table = ((StringValue)((TableValue)((RecordValue)fv3).GetField("value")).Rows.First().Value.GetField("Name")).Value;
-
-            testConnector.SetResponseFromFile(@"Responses\SPO_Response4.json");
-            FormulaValue fv4 = await engine.EvalAsync($@"SP.GetTableViews(""{dataset}"", ""{table}"")", CancellationToken.None, runtimeConfig: rc).ConfigureAwait(false);
-            Assert.Equal("1e54c4b5-2a59-4a2a-9633-cc611a2ff718", ((StringValue)((TableValue)fv4).Rows.Skip(1).First().Value.GetField("Name")).Value);
-
-            testConnector.SetResponseFromFile(@"Responses\SPO_Response5.json");
-            FormulaValue fv5 = await engine.EvalAsync($@"SP.GetItems(""{dataset}"", ""{table}"", {{'$top': 4}})", CancellationToken.None, runtimeConfig: rc).ConfigureAwait(false);
-            Assert.Equal("Shared Documents/Document.docx", ((StringValue)((RecordValue)((TableValue)((RecordValue)fv5).GetField("value")).Rows.First().Value).GetField("{FullPath}")).Value);
-
-            string version = PowerPlatformConnectorClient.Version;
-            string expected = @$"POST https://tip1-shared-002.azure-apim.net/invoke
- authority: tip1-shared-002.azure-apim.net
- Authorization: Bearer eyJ0eXA...
- path: /invoke
- scheme: https
- x-ms-client-environment-id: /providers/Microsoft.PowerApps/environments/2f0cc19d-893e-e765-b15d-2906e3231c09
- x-ms-client-session-id: 547d471f-c04c-4c4a-b3af-337ab0637a0d
- x-ms-request-method: GET
- x-ms-request-url: /apim/sharepointonline/6fb0a1a8e2f5487eafbe306821d8377e/datasets
- x-ms-user-agent: PowerFx/{version}
-POST https://tip1-shared-002.azure-apim.net/invoke
- authority: tip1-shared-002.azure-apim.net
- Authorization: Bearer eyJ0eXA...
- path: /invoke
- scheme: https
- x-ms-client-environment-id: /providers/Microsoft.PowerApps/environments/2f0cc19d-893e-e765-b15d-2906e3231c09
- x-ms-client-session-id: 547d471f-c04c-4c4a-b3af-337ab0637a0d
- x-ms-request-method: GET
- x-ms-request-url: /apim/sharepointonline/6fb0a1a8e2f5487eafbe306821d8377e/$metadata.json/datasets
- x-ms-user-agent: PowerFx/{version}
-POST https://tip1-shared-002.azure-apim.net/invoke
- authority: tip1-shared-002.azure-apim.net
- Authorization: Bearer eyJ0eXA...
- path: /invoke
- scheme: https
- x-ms-client-environment-id: /providers/Microsoft.PowerApps/environments/2f0cc19d-893e-e765-b15d-2906e3231c09
- x-ms-client-session-id: 547d471f-c04c-4c4a-b3af-337ab0637a0d
- x-ms-request-method: GET
- x-ms-request-url: /apim/sharepointonline/6fb0a1a8e2f5487eafbe306821d8377e/datasets/https%253a%252f%252fauroraprojopsintegration01.sharepoint.com%252fsites%252fSite17/alltables
- x-ms-user-agent: PowerFx/{version}
-POST https://tip1-shared-002.azure-apim.net/invoke
- authority: tip1-shared-002.azure-apim.net
- Authorization: Bearer eyJ0eXA...
- path: /invoke
- scheme: https
- x-ms-client-environment-id: /providers/Microsoft.PowerApps/environments/2f0cc19d-893e-e765-b15d-2906e3231c09
- x-ms-client-session-id: 547d471f-c04c-4c4a-b3af-337ab0637a0d
- x-ms-request-method: GET
- x-ms-request-url: /apim/sharepointonline/6fb0a1a8e2f5487eafbe306821d8377e/datasets/https%253a%252f%252fauroraprojopsintegration01.sharepoint.com%252fsites%252fSite17/tables/3756de7d-cb20-4014-bab8-6ea7e5264b97/views
- x-ms-user-agent: PowerFx/{version}
-POST https://tip1-shared-002.azure-apim.net/invoke
- authority: tip1-shared-002.azure-apim.net
- Authorization: Bearer eyJ0eXA...
- path: /invoke
- scheme: https
- x-ms-client-environment-id: /providers/Microsoft.PowerApps/environments/2f0cc19d-893e-e765-b15d-2906e3231c09
- x-ms-client-session-id: 547d471f-c04c-4c4a-b3af-337ab0637a0d
- x-ms-request-method: GET
- x-ms-request-url: /apim/sharepointonline/6fb0a1a8e2f5487eafbe306821d8377e/datasets/https%253a%252f%252fauroraprojopsintegration01.sharepoint.com%252fsites%252fSite17/tables/3756de7d-cb20-4014-bab8-6ea7e5264b97/items?$top=4
- x-ms-user-agent: PowerFx/{version}
-";
-
-            Assert.Equal(expected, testConnector._log.ToString());
-        }
-
-        [Fact]
-        public async Task ExcelOnlineTest()
-        {
-            using LoggingTestServer testConnector = new LoggingTestServer(@"Swagger\ExcelOnlineBusiness.swagger.json");
-            OpenApiDocument apiDoc = testConnector._apiDocument;
-            PowerFxConfig config = new PowerFxConfig();
-            string token = @"eyJ0eXAiOiJ...";
-
-            using HttpClient httpClient = new HttpClient(testConnector);
-            using PowerPlatformConnectorClient ppClient = new PowerPlatformConnectorClient("https://tip1-shared-002.azure-apim.net", "36897fc0-0c0c-eee5-ac94-e12765496c20" /* env */, () => $"{token}", httpClient) { SessionId = "547d471f-c04c-4c4a-b3af-337ab0637a0d" };
-
-            ConnectorSettings connectorSettings = new ConnectorSettings("exob") { AllowUnsupportedFunctions = true };
-            IReadOnlyDictionary<string, FormulaValue> globals = new ReadOnlyDictionary<string, FormulaValue>(new Dictionary<string, FormulaValue>() { { "connectionId", FormulaValue.New("b20e87387f9149e884bdf0b0c87a67e8") } });
-            List<ConnectorFunction> functions = OpenApiParser.GetFunctions(connectorSettings, apiDoc, globals).OrderBy(f => f.Name).ToList();
-
-<<<<<<< HEAD
-            IEnumerable<ConnectorFunction> funcInfos = config.AddActionConnector(connectorSettings, apiDoc, globals);
-=======
-            IEnumerable<ConnectorFunction> funcInfos = config.AddActionConnector(connectorSettings, apiDoc, new ConsoleLogger(_output, true));
->>>>>>> b8e89122
-            RecalcEngine engine = new RecalcEngine(config);
-            BasicServiceProvider serviceProvider = new BasicServiceProvider().AddRuntimeContext(new TestConnectorRuntimeContext("exob", ppClient, null, _output, true));
-            RuntimeConfig runtimeConfig = new RuntimeConfig() { ServiceProvider = serviceProvider };
-
-            CheckResult checkResult = engine.Check("exob.", symbolTable: null);
-            IIntellisenseResult suggestions = engine.Suggest(checkResult, 5, serviceProvider);
-            List<string> suggestedFuncs = suggestions.Suggestions.Select(s => s.DisplayText.Text).ToList();
-
-            string source = "me";
-
-            // Get "OneDrive" id = "b!kHbNLXp37U2hyy89eRtZD4Re_7zFnR1MsTMqs1_ocDwJW-sB0ZfqQ5NCc9L-sxKb"
-            testConnector.SetResponseFromFile(@"Responses\EXO_Response1.json");
-            FormulaValue fv1 = await engine.EvalAsync(@$"exob.GetDrives(""{source}"")", CancellationToken.None, runtimeConfig: runtimeConfig).ConfigureAwait(false);
-            string drive = ((StringValue)((TableValue)((RecordValue)fv1).GetField("value")).Rows.First((DValue<RecordValue> row) => ((StringValue)row.Value.GetField("name")).Value == "OneDrive").Value.GetField("id")).Value;
-
-            // Get file id for "AM Site.xlxs" = "01UNLFRNUJPD7RJTFEMVBZZVLQIXHAKAOO"
-            testConnector.SetResponseFromFile(@"Responses\EXO_Response2.json");
-            FormulaValue fv2 = await engine.EvalAsync(@$"exob.ListRootFolder(""{source}"", ""{drive}"")", CancellationToken.None, runtimeConfig: runtimeConfig).ConfigureAwait(false);
-            string file = ((StringValue)((TableValue)fv2).Rows.First((DValue<RecordValue> row) => row.Value.GetField("Name") is StringValue sv && sv.Value == "AM Site.xlsx").Value.GetField("Id")).Value;
-
-            // Get "Table1" id = "{00000000-000C-0000-FFFF-FFFF00000000}"
-            testConnector.SetResponseFromFile(@"Responses\EXO_Response3.json");
-            FormulaValue fv3 = await engine.EvalAsync(@$"exob.GetTables(""{source}"", ""{drive}"", ""{file}"")", CancellationToken.None, runtimeConfig: runtimeConfig).ConfigureAwait(false);
-            string table = ((StringValue)((TableValue)((RecordValue)fv3).GetField("value")).Rows.First((DValue<RecordValue> row) => ((StringValue)row.Value.GetField("name")).Value == "Table1").Value.GetField("id")).Value;
-
-            // Get PowerApps id for 2nd row = "f830UPeAXoI"
-            testConnector.SetResponseFromFile(@"Responses\EXO_Response4.json");
-            FormulaValue fv4 = await engine.EvalAsync(@$"exob.GetItems(""{source}"", ""{drive}"", ""{file}"", ""{table}"")", CancellationToken.None, runtimeConfig: runtimeConfig).ConfigureAwait(false);
-            string columnId = ((StringValue)((RecordValue)((TableValue)((RecordValue)fv4).GetField("value")).Rows.Skip(1).First().Value).GetField("__PowerAppsId__")).Value;
-
-            // Get Item by columnId
-            testConnector.SetResponseFromFile(@"Responses\EXO_Response5.json");
-            FormulaValue fv5 = await engine.EvalAsync(@$"exob.GetItem(""{source}"", ""{drive}"", ""{file}"", ""{table}"", ""__PowerAppsId__"", ""{columnId}"")", CancellationToken.None, runtimeConfig: runtimeConfig).ConfigureAwait(false);
-            RecordValue rv5 = (RecordValue)fv5;
-
-            Assert.Equal(FormulaType.String, rv5.GetField("Site").Type);
-            Assert.Equal("Atlanta", ((StringValue)rv5.GetField("Site")).Value);
-
-            string version = PowerPlatformConnectorClient.Version;
-            string expected = @$"POST https://tip1-shared-002.azure-apim.net/invoke
- authority: tip1-shared-002.azure-apim.net
- Authorization: Bearer eyJ0eXAiOiJ...
- path: /invoke
- scheme: https
- x-ms-client-environment-id: /providers/Microsoft.PowerApps/environments/36897fc0-0c0c-eee5-ac94-e12765496c20
- x-ms-client-session-id: 547d471f-c04c-4c4a-b3af-337ab0637a0d
- x-ms-request-method: GET
- x-ms-request-url: /apim/excelonlinebusiness/b20e87387f9149e884bdf0b0c87a67e8/codeless/v1.0/drives?source=me
- x-ms-user-agent: PowerFx/{version}
-POST https://tip1-shared-002.azure-apim.net/invoke
- authority: tip1-shared-002.azure-apim.net
- Authorization: Bearer eyJ0eXAiOiJ...
- path: /invoke
- scheme: https
- x-ms-client-environment-id: /providers/Microsoft.PowerApps/environments/36897fc0-0c0c-eee5-ac94-e12765496c20
- x-ms-client-session-id: 547d471f-c04c-4c4a-b3af-337ab0637a0d
- x-ms-request-method: GET
- x-ms-request-url: /apim/excelonlinebusiness/b20e87387f9149e884bdf0b0c87a67e8/codeless/v1.0/drives/me/root/children?source=b!kHbNLXp37U2hyy89eRtZD4Re_7zFnR1MsTMqs1_ocDwJW-sB0ZfqQ5NCc9L-sxKb
- x-ms-user-agent: PowerFx/{version}
-POST https://tip1-shared-002.azure-apim.net/invoke
- authority: tip1-shared-002.azure-apim.net
- Authorization: Bearer eyJ0eXAiOiJ...
- path: /invoke
- scheme: https
- x-ms-client-environment-id: /providers/Microsoft.PowerApps/environments/36897fc0-0c0c-eee5-ac94-e12765496c20
- x-ms-client-session-id: 547d471f-c04c-4c4a-b3af-337ab0637a0d
- x-ms-request-method: GET
- x-ms-request-url: /apim/excelonlinebusiness/b20e87387f9149e884bdf0b0c87a67e8/codeless/v1.0/drives/me/items/b!kHbNLXp37U2hyy89eRtZD4Re_7zFnR1MsTMqs1_ocDwJW-sB0ZfqQ5NCc9L-sxKb/workbook/tables?source=01UNLFRNUJPD7RJTFEMVBZZVLQIXHAKAOO
- x-ms-user-agent: PowerFx/{version}
-POST https://tip1-shared-002.azure-apim.net/invoke
- authority: tip1-shared-002.azure-apim.net
- Authorization: Bearer eyJ0eXAiOiJ...
- path: /invoke
- scheme: https
- x-ms-client-environment-id: /providers/Microsoft.PowerApps/environments/36897fc0-0c0c-eee5-ac94-e12765496c20
- x-ms-client-session-id: 547d471f-c04c-4c4a-b3af-337ab0637a0d
- x-ms-request-method: GET
- x-ms-request-url: /apim/excelonlinebusiness/b20e87387f9149e884bdf0b0c87a67e8/drives/me/files/b!kHbNLXp37U2hyy89eRtZD4Re_7zFnR1MsTMqs1_ocDwJW-sB0ZfqQ5NCc9L-sxKb/tables/01UNLFRNUJPD7RJTFEMVBZZVLQIXHAKAOO/items?source=%7b00000000-000C-0000-FFFF-FFFF00000000%7d
- x-ms-user-agent: PowerFx/{version}
-POST https://tip1-shared-002.azure-apim.net/invoke
- authority: tip1-shared-002.azure-apim.net
- Authorization: Bearer eyJ0eXAiOiJ...
- path: /invoke
- scheme: https
- x-ms-client-environment-id: /providers/Microsoft.PowerApps/environments/36897fc0-0c0c-eee5-ac94-e12765496c20
- x-ms-client-session-id: 547d471f-c04c-4c4a-b3af-337ab0637a0d
- x-ms-request-method: GET
- x-ms-request-url: /apim/excelonlinebusiness/b20e87387f9149e884bdf0b0c87a67e8/drives/me/files/b!kHbNLXp37U2hyy89eRtZD4Re_7zFnR1MsTMqs1_ocDwJW-sB0ZfqQ5NCc9L-sxKb/tables/01UNLFRNUJPD7RJTFEMVBZZVLQIXHAKAOO/items/%257b00000000-000C-0000-FFFF-FFFF00000000%257d?source=__PowerAppsId__&idColumn=f830UPeAXoI
- x-ms-user-agent: PowerFx/{version}
-";
-            Assert.Equal(expected, testConnector._log.ToString());
-        }
-    }
-}
+﻿// Copyright (c) Microsoft Corporation.
+// Licensed under the MIT license.
+
+using System;
+using System.Collections.Generic;
+using System.Collections.ObjectModel;
+using System.Linq;
+using System.Net;
+using System.Net.Http;
+using System.Text.Json;
+using System.Threading;
+using System.Threading.Tasks;
+using Microsoft.OpenApi.Models;
+using Microsoft.PowerFx.Connectors;
+using Microsoft.PowerFx.Connectors.Tests;
+using Microsoft.PowerFx.Core.Tests;
+using Microsoft.PowerFx.Intellisense;
+using Microsoft.PowerFx.Types;
+using Xunit;
+using Xunit.Abstractions;
+using TestExtensions = Microsoft.PowerFx.Core.Tests.Extensions;
+
+namespace Microsoft.PowerFx.Tests
+{
+    // Simulate calling PowerPlatform connectors.
+    public class PowerPlatformConnectorTests : PowerFxTest
+    {
+        private readonly ITestOutputHelper _output;
+
+        public PowerPlatformConnectorTests(ITestOutputHelper output)
+        {
+            _output = output;
+        }
+
+        // Compare strings, ignoring \r differences that can happen across Operating systems. 
+        private static void AssertEqual(string expected, string actual)
+        {
+            Assert.Equal(expected.Replace("\r", string.Empty), actual.Replace("\r", string.Empty));
+        }
+
+        // Exercise calling the MSNWeather connector against mocked Swagger and Response.json. 
+        [Theory]
+        [InlineData(true)]
+        [InlineData(false)]
+        public async Task MSNWeatherConnector_CurrentWeather(bool useSwaggerParameter)
+        {
+            using var testConnector = new LoggingTestServer(@"Swagger\MSNWeather.json");
+            var apiDoc = testConnector._apiDocument;
+            var config = new PowerFxConfig();
+
+            using var httpClient = new HttpClient(testConnector);
+
+            using var client = useSwaggerParameter ?
+                new PowerPlatformConnectorClient(
+                    apiDoc,                                                     // Swagger file
+                    "839eace6-59ab-4243-97ec-a5b8fcc104e4",                     // environment
+                    "shared-msnweather-8d08e763-937a-45bf-a2ea-c5ed-ecc70ca4",  // connectionId
+                    () => "AuthToken1",
+                    httpClient)
+                {
+                    SessionId = "MySessionId"
+                }
+                : new PowerPlatformConnectorClient(
+                    "firstrelease-001.azure-apim.net",                          // endpoint
+                    "839eace6-59ab-4243-97ec-a5b8fcc104e4",                     // environment
+                    "shared-msnweather-8d08e763-937a-45bf-a2ea-c5ed-ecc70ca4",  // connectionId
+                    () => "AuthToken1",
+                    httpClient)
+                {
+                    SessionId = "MySessionId"
+                };
+
+            var funcs = config.AddActionConnector("MSNWeather", apiDoc, new ConsoleLogger(_output));
+
+            // Function we added where specified in MSNWeather.json
+            var funcNames = funcs.Select(func => func.Name).OrderBy(x => x).ToArray();
+            Assert.Equal(funcNames, new string[] { "CurrentWeather", "GetMeasureUnits", "TodaysForecast", "TomorrowsForecast" });
+
+            // Now execute it...
+            var engine = new RecalcEngine(config);
+            RuntimeConfig runtimeConfig = new RuntimeConfig().AddRuntimeContext(new TestConnectorRuntimeContext("MSNWeather", client, console: _output));
+            testConnector.SetResponseFromFile(@"Responses\MSNWeather_Response.json");
+
+            var result = await engine.EvalAsync("MSNWeather.CurrentWeather(\"Redmond\", \"Imperial\").responses.weather.current.temp", CancellationToken.None, runtimeConfig: runtimeConfig).ConfigureAwait(false);
+            Assert.Equal(53.0m, result.ToObject()); // from response
+
+            // PowerPlatform Connectors transform the request significantly from what was in the swagger. 
+            // Some of this information comes from setting passed into connector client. 
+            // Other information is from swagger. 
+            var actual = testConnector._log.ToString();
+
+            var version = PowerPlatformConnectorClient.Version;
+            var expected =
+@$"POST https://firstrelease-001.azure-apim.net/invoke
+ authority: firstrelease-001.azure-apim.net
+ Authorization: Bearer AuthToken1
+ path: /invoke
+ scheme: https
+ x-ms-client-environment-id: /providers/Microsoft.PowerApps/environments/839eace6-59ab-4243-97ec-a5b8fcc104e4
+ x-ms-client-session-id: MySessionId
+ x-ms-request-method: GET
+ x-ms-request-url: /apim/msnweather/shared-msnweather-8d08e763-937a-45bf-a2ea-c5ed-ecc70ca4/current/Redmond?units=I
+ x-ms-user-agent: PowerFx/{version}
+";
+            AssertEqual(expected, actual);
+        }
+
+        [Theory]
+        [InlineData(100)] // Continue
+        [InlineData(200)] // Ok
+        [InlineData(202)] // Accepted
+        [InlineData(305)] // Use Proxy
+        [InlineData(411)] // Length Required
+        [InlineData(500)] // Server Error
+        [InlineData(502)] // Bad Gateway
+        public async Task Connector_GenerateErrors(int statusCode)
+        {
+            using var testConnector = new LoggingTestServer(@"Swagger\TestConnector12.json");
+            var apiDoc = testConnector._apiDocument;
+
+            var config = new PowerFxConfig();
+
+            using var httpClient = new HttpClient(testConnector);
+            using var client = new PowerPlatformConnectorClient(
+                "firstrelease-001.azure-apim.net", // endpoint
+                "839eace6-59ab-4243-97ec-a5b8fcc104e4", // x-ms-client-environment-id
+                "8329fe1b70d8494e940a9d3f683e1845", // connectionId
+                () => "AuthToken",
+                httpClient)
+            {
+                SessionId = "4851caf7-23ec-43fc-9a56-e1628655a6bd" // from x-ms-request-url
+            };
+
+            var funcs = config.AddActionConnector("TestConnector12", apiDoc, new ConsoleLogger(_output));
+
+            // Now execute it...
+            var engine = new RecalcEngine(config);
+            RuntimeConfig runtimeConfig = new RuntimeConfig().AddRuntimeContext(new TestConnectorRuntimeContext("TestConnector12", client, console: _output));
+
+            testConnector.SetResponse($"{statusCode}", (HttpStatusCode)statusCode);
+            var result = await engine.EvalAsync($"TestConnector12.GenerateError({{error: {statusCode}}})", CancellationToken.None, runtimeConfig: runtimeConfig).ConfigureAwait(false);
+
+            Assert.NotNull(result);
+
+            if (statusCode < 300)
+            {
+                Assert.IsType<DecimalValue>(result);
+
+                var nv = (DecimalValue)result;
+
+                Assert.Equal(statusCode, nv.Value);
+            }
+            else
+            {
+                Assert.IsType<ErrorValue>(result);
+
+                var ev = (ErrorValue)result;
+
+                Assert.Equal(FormulaType.Decimal, ev.Type);
+                Assert.Equal(1, ev.Errors.Count);
+
+                var err = ev.Errors[0];
+
+                Assert.Equal(ErrorKind.Network, err.Kind);
+                Assert.Equal(ErrorSeverity.Critical, err.Severity);
+                Assert.Equal($"TestConnector12.GenerateError failed: The server returned an HTTP error with code {statusCode}. Response: {statusCode}", err.Message);
+            }
+
+            testConnector.SetResponse($"{statusCode}", (HttpStatusCode)statusCode);
+            var result2 = await engine.EvalAsync($"IfError(Text(TestConnector12.GenerateError({{error: {statusCode}}})),FirstError.Message)", CancellationToken.None, runtimeConfig: runtimeConfig).ConfigureAwait(false);
+
+            Assert.NotNull(result2);
+            Assert.IsType<StringValue>(result2);
+
+            var sv2 = (StringValue)result2;
+
+            if (statusCode < 300)
+            {
+                Assert.Equal(statusCode.ToString(), sv2.Value);
+            }
+            else
+            {
+                Assert.Equal($"TestConnector12.GenerateError failed: The server returned an HTTP error with code {statusCode}. Response: {statusCode}", sv2.Value);
+            }
+
+            testConnector.SetResponse($"{statusCode}", (HttpStatusCode)statusCode);
+            var result3 = await engine.EvalAsync($"IfError(Text(TestConnector12.GenerateError({{error: {statusCode}}})),CountRows(AllErrors))", CancellationToken.None, runtimeConfig: runtimeConfig).ConfigureAwait(false);
+
+            Assert.NotNull(result3);
+            Assert.IsType<StringValue>(result3);
+
+            var sv3 = (StringValue)result3;
+
+            if (statusCode < 300)
+            {
+                Assert.Equal(statusCode.ToString(), sv3.Value);
+            }
+            else
+            {
+                Assert.Equal("1", sv3.Value);
+            }
+        }
+
+        [Theory]
+        [InlineData(true, false)]
+        [InlineData(false, false)]
+        [InlineData(false, true)]
+        public async Task AzureBlobConnector_UploadFile(bool useSwaggerParameter, bool useHttpsPrefix)
+        {
+            using var testConnector = new LoggingTestServer(@"Swagger\AzureBlobStorage.json");
+            var apiDoc = testConnector._apiDocument;
+            var config = new PowerFxConfig();
+            var token = @"eyJ0eX...";
+
+            using var httpClient = new HttpClient(testConnector);
+            using var client = useSwaggerParameter ?
+                new PowerPlatformConnectorClient(
+                    apiDoc,                                 // Swagger file
+                    "a2df3fb8-e4a4-e5e6-905c-e3dff9f93b46", // environment
+                    "3a3239ba9a2648788a83f5172d3d4ec5",     // connectionId
+                    () => $"{token}",
+                    httpClient)
+                {
+                    SessionId = "ccccbff3-9d2c-44b2-bee6-cf24aab10b7e"
+                }
+                : new PowerPlatformConnectorClient(
+                    (useHttpsPrefix ? "https://" : string.Empty) +
+                        "tip1-shared-002.azure-apim.net",  // endpoint
+                    "a2df3fb8-e4a4-e5e6-905c-e3dff9f93b46", // environment
+                    "3a3239ba9a2648788a83f5172d3d4ec5",     // connectionId
+                    () => $"{token}",
+                    httpClient)
+                {
+                    SessionId = "ccccbff3-9d2c-44b2-bee6-cf24aab10b7e"
+                };
+
+            var funcs = config.AddActionConnector("AzureBlobStorage", apiDoc, new ConsoleLogger(_output));
+            var funcNames = funcs.Select(func => func.Name).OrderBy(x => x).ToArray();
+            Assert.Equal(funcNames, new string[] { "AppendFile", "AppendFileV2", "CopyFile", "CopyFileOld", "CopyFileV2", "CreateBlockBlob", "CreateBlockBlobV2", "CreateFile", "CreateFileOld", "CreateFileV2", "CreateFolder", "CreateFolderV2", "CreateShareLinkByPath", "CreateShareLinkByPathV2", "DeleteFile", "DeleteFileOld", "DeleteFileV2", "ExtractFolderOld", "ExtractFolderV2", "ExtractFolderV3", "GetAccessPolicies", "GetAccessPoliciesV2", "GetDataSets", "GetDataSetsMetadata", "GetFileContent", "GetFileContentByPath", "GetFileContentByPathOld", "GetFileContentByPathV2", "GetFileContentOld", "GetFileContentV2", "GetFileMetadata", "GetFileMetadataByPath", "GetFileMetadataByPathOld", "GetFileMetadataByPathV2", "GetFileMetadataOld", "GetFileMetadataV2", "ListAllRootFolders", "ListAllRootFoldersV2", "ListAllRootFoldersV3", "ListAllRootFoldersV4", "ListFolder", "ListFolderOld", "ListFolderV2", "ListFolderV3", "ListFolderV4", "ListRootFolder", "ListRootFolderOld", "ListRootFolderV2", "ListRootFolderV3", "ListRootFolderV4", "RenameFile", "RenameFileV2", "SetBlobTierByPath", "SetBlobTierByPathV2", "TestConnection", "UpdateFile", "UpdateFileOld", "UpdateFileV2" });
+
+            // Now execute it...
+            var engine = new RecalcEngine(config);
+            RuntimeConfig runtimeConfig = new RuntimeConfig().AddRuntimeContext(new TestConnectorRuntimeContext("AzureBlobStorage", client));
+            testConnector.SetResponseFromFile(@"Responses\AzureBlobStorage_Response.json");
+
+            var result = await engine.EvalAsync(@"AzureBlobStorage.CreateFile(""container"", ""bora4.txt"", ""abc"").Size", CancellationToken.None, options: new ParserOptions() { AllowsSideEffects = true }, runtimeConfig: runtimeConfig).ConfigureAwait(false);
+
+            dynamic res = result.ToObject();
+            var size = (double)res;
+
+            Assert.Equal(3.0, size);
+
+            // PowerPlatform Connectors transform the request significantly from what was in the swagger. 
+            // Some of this information comes from setting passed into connector client. 
+            // Other information is from swagger. 
+            var actual = testConnector._log.ToString();
+
+            var version = PowerPlatformConnectorClient.Version;
+            var host = useSwaggerParameter ? "localhost:23340" : "tip1-shared-002.azure-apim.net";
+            var expected = @$"POST https://{host}/invoke
+ authority: {host}
+ Authorization: Bearer eyJ0eX...
+ path: /invoke
+ ReadFileMetadataFromServer: True
+ scheme: https
+ x-ms-client-environment-id: /providers/Microsoft.PowerApps/environments/a2df3fb8-e4a4-e5e6-905c-e3dff9f93b46
+ x-ms-client-session-id: ccccbff3-9d2c-44b2-bee6-cf24aab10b7e
+ x-ms-request-method: POST
+ x-ms-request-url: /apim/azureblob/3a3239ba9a2648788a83f5172d3d4ec5/datasets/default/files?folderPath=container&name=bora4.txt&queryParametersSingleEncoded=True
+ x-ms-user-agent: PowerFx/{version}
+ [content-header] Content-Type: text/plain; charset=utf-8
+ [body] abc
+";
+
+            AssertEqual(expected, actual);
+        }
+
+        [Fact]
+        public async Task AzureBlobConnector_UseOfDeprecatedFunction()
+        {
+            using LoggingTestServer testConnector = new LoggingTestServer(@"Swagger\AzureBlobStorage.json");
+            OpenApiDocument apiDoc = testConnector._apiDocument;
+            PowerFxConfig config = new PowerFxConfig();
+            string token = @"eyJ0eXAi...";
+            string expr = @"First(azbs.ListRootFolderV3(""pfxdevstgaccount1"")).DisplayName";
+
+            using HttpClient httpClient = new HttpClient(testConnector);
+            using PowerPlatformConnectorClient ppClient = new PowerPlatformConnectorClient("https://tip1-shared-002.azure-apim.net", "36897fc0-0c0c-eee5-ac94-e12765496c20" /* env */, "d95489a91a5846f4b2c095307d86edd6" /* connId */, () => $"{token}", httpClient) { SessionId = "547d471f-c04c-4c4a-b3af-337ab0637a0d" };
+
+            IEnumerable<ConnectorFunction> funcInfos = config.AddActionConnector("azbs", apiDoc, new ConsoleLogger(_output));
+            RecalcEngine engine = new RecalcEngine(config);
+            RuntimeConfig runtimeConfig = new RuntimeConfig().AddRuntimeContext(new TestConnectorRuntimeContext("azbs", ppClient, console: _output));
+
+            CheckResult checkResult = engine.Check("azbs.", symbolTable: null);
+            IIntellisenseResult suggestions = engine.Suggest(checkResult, 5);
+            List<string> suggestedFuncs = suggestions.Suggestions.Select(s => s.DisplayText.Text).ToList();
+            Assert.Equal(15, suggestedFuncs.Count());
+
+            // ListRootFolderV3 is deprecated and should not appear in the list of suggested functions
+            Assert.DoesNotContain(suggestedFuncs, str => str == "ListRootFolderV3");
+            Assert.Contains(suggestedFuncs, str => str == "ListRootFolderV4");
+
+            // We return a warning message when using a deprecated function
+            CheckResult result = engine.Check(expr);
+            Assert.True(result.IsSuccess);
+            Assert.Single(result.Errors);
+            Assert.Equal("In namespace azbs, function ListRootFolderV3 is deprecated.", result.Errors.First().Message);
+
+            // We can still call ListRootFolderV3 deprecated function
+            testConnector.SetResponseFromFile(@"Responses\AzureBlobStorage_ListRootFolderV3_response.json");
+            FormulaValue fv = await engine.EvalAsync(expr, CancellationToken.None, runtimeConfig: runtimeConfig).ConfigureAwait(false);
+            Assert.False(fv is ErrorValue);
+            Assert.True(fv is StringValue);
+
+            StringValue sv = (StringValue)fv;
+            Assert.Equal("container", sv.Value);
+        }
+
+        [Fact]
+        public async Task AzureBlobConnector_Paging()
+        {
+            using LoggingTestServer testConnector = new LoggingTestServer(@"Swagger\AzureBlobStorage.json");
+            OpenApiDocument apiDoc = testConnector._apiDocument;
+            PowerFxConfig config = new PowerFxConfig();
+            string token = @"eyJ0eX...";
+
+            using HttpClient httpClient = new HttpClient(testConnector);
+            using PowerPlatformConnectorClient ppClient = new PowerPlatformConnectorClient("https://tip1-shared-002.azure-apim.net", "36897fc0-0c0c-eee5-ac94-e12765496c20" /* env */, "d95489a91a5846f4b2c095307d86edd6" /* connId */, () => $"{token}", httpClient) { SessionId = "547d471f-c04c-4c4a-b3af-337ab0637a0d" };
+
+            config.AddActionConnector("azbs", apiDoc, new ConsoleLogger(_output));
+            config.AddActionConnector(new ConnectorSettings("azbs2") { MaxRows = 7 }, apiDoc, new ConsoleLogger(_output));
+            RecalcEngine engine = new RecalcEngine(config);
+            RuntimeConfig runtimeConfig = new RuntimeConfig().AddRuntimeContext(new TestConnectorRuntimeContext("azbs", ppClient, console: _output).Add("azbs2", ppClient));
+
+            testConnector.SetResponseFromFiles(@"Responses\AzureBlobStorage_Paging_Response1.json", @"Responses\AzureBlobStorage_Paging_Response2.json", @"Responses\AzureBlobStorage_Paging_Response3.json");
+            FormulaValue fv = await engine.EvalAsync(@"CountRows(azbs.ListFolderV4(""pfxdevstgaccount1"", ""container"").value)", CancellationToken.None, runtimeConfig: runtimeConfig).ConfigureAwait(false);
+            Assert.False(fv is ErrorValue);
+            Assert.True(fv is DecimalValue);
+            Assert.Equal(12m, ((DecimalValue)fv).Value);
+
+            testConnector.SetResponseFromFiles(@"Responses\AzureBlobStorage_Paging_Response1.json", @"Responses\AzureBlobStorage_Paging_Response2.json");
+            fv = await engine.EvalAsync(@"CountRows(azbs2.ListFolderV4(""pfxdevstgaccount1"", ""container"").value)", CancellationToken.None, runtimeConfig: runtimeConfig).ConfigureAwait(false);
+            Assert.True(fv is DecimalValue);
+            Assert.Equal(7m, ((DecimalValue)fv).Value);
+        }
+
+        // Very documentation strings from the Swagger show up in the intellisense.
+        [Theory]
+        [InlineData("MSNWeather.CurrentWeather(", false, false)]
+        [InlineData("Behavior(); MSNWeather.CurrentWeather(", true, false)]
+        [InlineData("Behavior(); MSNWeather.CurrentWeather(", false, true)]
+        public void IntellisenseHelpStrings(string expr, bool withAllowSideEffects, bool expectedBehaviorError)
+        {
+            var apiDoc = Helpers.ReadSwagger(@"Swagger\MSNWeather.json");
+
+            var config = new PowerFxConfig();
+            config.AddActionConnector("MSNWeather", apiDoc, new ConsoleLogger(_output));
+            config.AddBehaviorFunction();
+
+            var engine = new Engine(config);
+            var check = engine.Check(expr, RecordType.Empty(), withAllowSideEffects ? new ParserOptions() { AllowsSideEffects = true } : null);
+
+            if (expectedBehaviorError)
+            {
+                Assert.Contains(check.Errors, d => d.Message == TestExtensions.GetErrBehaviorPropertyExpectedMessage());
+            }
+            else
+            {
+                Assert.DoesNotContain(check.Errors, d => d.Message == TestExtensions.GetErrBehaviorPropertyExpectedMessage());
+            }
+
+            var result = engine.Suggest(check, expr.Length);
+
+            var overload = result.FunctionOverloads.Single();
+            Assert.Equal(Intellisense.SuggestionKind.Function, overload.Kind);
+            Assert.Equal("CurrentWeather(Location, units)", overload.DisplayText.Text);
+            Assert.Equal("Get the current weather for a location.", overload.Definition);
+            Assert.Equal("The location search query. Valid inputs are City, Region, State, Country, Landmark, Postal Code, latitude and longitude", overload.FunctionParameterDescription);
+
+            var sig = result.SignatureHelp.Signatures.Single();
+            Assert.Equal("Get the current weather for a location.", sig.Documentation);
+            Assert.Equal("CurrentWeather(Location, units)", sig.Label);
+
+            Assert.Equal(2, sig.Parameters.Length);
+            var p0 = sig.Parameters[0];
+            var p1 = sig.Parameters[1];
+
+            Assert.Equal("Location", p0.Label);
+            Assert.Equal("The location search query. Valid inputs are City, Region, State, Country, Landmark, Postal Code, latitude and longitude", p0.Documentation);
+
+            Assert.Equal("units", p1.Label);
+            Assert.Equal("The measurement system used for all the meausre values in the request and response. Valid options are 'Imperial' and 'Metric'.", p1.Documentation);
+        }
+
+        [Fact]
+        public void PowerPlatformConnectorClientCtor()
+        {
+            using var httpClient = new HttpClient();
+
+            var ex = Assert.Throws<ArgumentException>(() => new PowerPlatformConnectorClient(
+                "http://firstrelease-001.azure-apim.net:117",  // endpoint not allowed with http scheme
+                "839eace6-59ab-4243-97ec-a5b8fcc104e4",
+                "453f61fa88434d42addb987063b1d7d2",
+                () => "AuthToken",
+                httpClient));
+
+            Assert.Equal("Cannot accept unsecure endpoint", ex.Message);
+
+            using var ppcl1 = new PowerPlatformConnectorClient(
+                "https://firstrelease-001.azure-apim.net:117", // endpoint is valid with https scheme
+                "839eace6-59ab-4243-97ec-a5b8fcc104e4",
+                "453f61fa88434d42addb987063b1d7d2",
+                () => "AuthToken",
+                httpClient);
+
+            Assert.NotNull(ppcl1);
+            Assert.Equal("firstrelease-001.azure-apim.net:117", ppcl1.Endpoint);
+
+            using var ppcl2 = new PowerPlatformConnectorClient(
+                "firstrelease-001.azure-apim.net:117",         // endpoint is valid with no scheme (https assumed)
+                "839eace6-59ab-4243-97ec-a5b8fcc104e4",
+                "453f61fa88434d42addb987063b1d7d2",
+                () => "AuthToken",
+                httpClient);
+
+            Assert.NotNull(ppcl2);
+            Assert.Equal("firstrelease-001.azure-apim.net:117", ppcl2.Endpoint);
+
+            using var testConnector = new LoggingTestServer(@"Swagger\AzureBlobStorage.json");
+            var apiDoc = testConnector._apiDocument;
+
+            using var ppcl3 = new PowerPlatformConnectorClient(
+                apiDoc,                                        // Swagger file with "host" param
+                "839eace6-59ab-4243-97ec-a5b8fcc104e4",
+                "453f61fa88434d42addb987063b1d7d2",
+                () => "AuthToken",
+                httpClient);
+
+            Assert.NotNull(ppcl3);
+            Assert.Equal("localhost:23340", ppcl3.Endpoint);
+
+            using var testConnector2 = new LoggingTestServer(@"Swagger\TestOpenAPI.json");
+            var apiDoc2 = testConnector2._apiDocument;
+
+            var ex2 = Assert.Throws<ArgumentException>(() => new PowerPlatformConnectorClient(
+                apiDoc2,                                        // Swagger file without "host" param
+                "839eace6-59ab-4243-97ec-a5b8fcc104e4",
+                "453f61fa88434d42addb987063b1d7d2",
+                () => "AuthToken",
+                httpClient));
+
+            Assert.Equal("Swagger document doesn't contain an endpoint", ex2.Message);
+        }
+
+        [Fact]
+        public async Task Office365Users_UserProfile_V2()
+        {
+            using var testConnector = new LoggingTestServer(@"Swagger\Office_365_Users.json");
+            var apiDoc = testConnector._apiDocument;
+            var config = new PowerFxConfig();
+
+            using var httpClient = new HttpClient(testConnector);
+
+            using var client = new PowerPlatformConnectorClient(
+                    "firstrelease-001.azure-apim.net",               // endpoint
+                    "839eace6-59ab-4243-97ec-a5b8fcc104e4",          // environment
+                    "72c42ee1b3c7403c8e73aa9c02a7fbcc",              // connectionId
+                    () => "Some JWT token",
+                    httpClient)
+            {
+                SessionId = "02199f4f-8306-4996-b1c3-1b6094c2b7f8"
+            };
+
+            config.AddActionConnector("Office365Users", apiDoc, new ConsoleLogger(_output));
+            var engine = new RecalcEngine(config);
+
+            RuntimeConfig runtimeConfig = new RuntimeConfig().AddRuntimeContext(new TestConnectorRuntimeContext("Office365Users", client, console: _output));
+
+            testConnector.SetResponseFromFile(@"Responses\Office365_UserProfileV2.json");
+            var result = await engine.EvalAsync(@"Office365Users.UserProfileV2(""johndoe@microsoft.com"").mobilePhone", CancellationToken.None, runtimeConfig: runtimeConfig).ConfigureAwait(false);
+
+            Assert.IsType<StringValue>(result);
+            Assert.Equal("+33 799 999 999", (result as StringValue).Value);
+        }
+
+        [Fact]
+        public async Task Office365Users_MyProfile_V2()
+        {
+            using var testConnector = new LoggingTestServer(@"Swagger\Office_365_Users.json");
+            var apiDoc = testConnector._apiDocument;
+            var config = new PowerFxConfig();
+
+            using var httpClient = new HttpClient(testConnector);
+
+            using var client = new PowerPlatformConnectorClient(
+                    "firstrelease-001.azure-apim.net",               // endpoint
+                    "839eace6-59ab-4243-97ec-a5b8fcc104e4",          // environment
+                    "72c42ee1b3c7403c8e73aa9c02a7fbcc",              // connectionId
+                    () => "Some JWT token",
+                    httpClient)
+            {
+                SessionId = "ce55fe97-6e74-4f56-b8cf-529e275b253f"
+            };
+
+            config.AddActionConnector("Office365Users", apiDoc, new ConsoleLogger(_output));
+            var engine = new RecalcEngine(config);
+            RuntimeConfig runtimeConfig = new RuntimeConfig().AddRuntimeContext(new TestConnectorRuntimeContext("Office365Users", client, console: _output));
+
+            testConnector.SetResponseFromFile(@"Responses\Office365_UserProfileV2.json");
+            var result = await engine.EvalAsync(@"Office365Users.MyProfileV2().mobilePhone", CancellationToken.None, runtimeConfig: runtimeConfig).ConfigureAwait(false);
+
+            Assert.IsType<StringValue>(result);
+            Assert.Equal("+33 799 999 999", (result as StringValue).Value);
+        }
+
+        [Fact]
+        public async Task Office365Users_DirectReports_V2()
+        {
+            using var testConnector = new LoggingTestServer(@"Swagger\Office_365_Users.json");
+            var apiDoc = testConnector._apiDocument;
+            var config = new PowerFxConfig();
+
+            using var httpClient = new HttpClient(testConnector);
+
+            using var client = new PowerPlatformConnectorClient(
+                    "firstrelease-001.azure-apim.net",               // endpoint
+                    "839eace6-59ab-4243-97ec-a5b8fcc104e4",          // environment
+                    "72c42ee1b3c7403c8e73aa9c02a7fbcc",              // connectionId
+                    () => "Some JWT token",
+                    httpClient)
+            {
+                SessionId = "ce55fe97-6e74-4f56-b8cf-529e275b253f"
+            };
+
+            config.AddActionConnector("Office365Users", apiDoc, new ConsoleLogger(_output));
+            var engine = new RecalcEngine(config);
+            RuntimeConfig runtimeConfig = new RuntimeConfig().AddRuntimeContext(new TestConnectorRuntimeContext("Office365Users", client, console: _output));
+
+            testConnector.SetResponseFromFile(@"Responses\Office365_DirectsV2.json");
+            var result = await engine.EvalAsync(@"First(Office365Users.DirectReportsV2(""jmstall@microsoft.com"", {'$top': 4 }).value).city", CancellationToken.None, runtimeConfig: runtimeConfig).ConfigureAwait(false);
+
+            Assert.IsType<StringValue>(result);
+            Assert.Equal("Paris", (result as StringValue).Value);
+        }
+
+        [Fact]
+        public async Task Office365Users_SearchUsers_V2()
+        {
+            using var testConnector = new LoggingTestServer(@"Swagger\Office_365_Users.json");
+            var apiDoc = testConnector._apiDocument;
+            var config = new PowerFxConfig();
+
+            using var httpClient = new HttpClient(testConnector);
+
+            using var client = new PowerPlatformConnectorClient(
+                    "firstrelease-001.azure-apim.net",               // endpoint
+                    "839eace6-59ab-4243-97ec-a5b8fcc104e4",          // environment
+                    "72c42ee1b3c7403c8e73aa9c02a7fbcc",              // connectionId
+                    () => "Some JWT token",
+                    httpClient)
+            {
+                SessionId = "ce55fe97-6e74-4f56-b8cf-529e275b253f"
+            };
+
+            config.AddActionConnector("Office365Users", apiDoc, new ConsoleLogger(_output));
+            var engine = new RecalcEngine(config);
+            RuntimeConfig runtimeConfig = new RuntimeConfig().AddRuntimeContext(new TestConnectorRuntimeContext("Office365Users", client, console: _output));
+
+            testConnector.SetResponseFromFile(@"Responses\Office365_SearchV2.json");
+            var result = await engine.EvalAsync(@"First(Office365Users.SearchUserV2({searchTerm:""Doe"", top: 3}).value).DisplayName", CancellationToken.None, runtimeConfig: runtimeConfig).ConfigureAwait(false);
+
+            Assert.IsType<StringValue>(result);
+            Assert.Equal("John Doe", (result as StringValue).Value);
+        }
+
+        [Fact]
+        public async Task Office365Users_UseDates()
+        {
+            using var testConnector = new LoggingTestServer(@"Swagger\Office_365_Outlook.json");
+            var apiDoc = testConnector._apiDocument;
+            var config = new PowerFxConfig();
+
+            using var httpClient = new HttpClient(testConnector);
+
+            using var client = new PowerPlatformConnectorClient(
+                    "firstrelease-001.azure-apim.net",               // endpoint
+                    "839eace6-59ab-4243-97ec-a5b8fcc104e4",          // environment
+                    "c112a9268f2a419bb0ced71f5e48ece9",              // connectionId
+                    () => "ey...",
+                    httpClient)
+            {
+                SessionId = "ce55fe97-6e74-4f56-b8cf-529e275b253f"
+            };
+
+            IReadOnlyList<ConnectorFunction> functions = config.AddActionConnector("Office365Outlook", apiDoc, new ConsoleLogger(_output));
+            Assert.True(functions.First(f => f.Name == "GetEmailsV2").IsDeprecated);
+            Assert.False(functions.First(f => f.Name == "SendEmailV2").IsDeprecated);
+            Assert.Equal("OpenApiOperation is deprecated", functions.First(f => f.Name == "GetEmailsV2").NotSupportedReason);
+            Assert.Equal(string.Empty, functions.First(f => f.Name == "SendEmailV2").NotSupportedReason);
+
+            RecalcEngine engine = new RecalcEngine(config);
+            RuntimeConfig runtimeConfig = new RuntimeConfig().AddRuntimeContext(new TestConnectorRuntimeContext("Office365Outlook", client, console: _output));
+
+            testConnector.SetResponseFromFile(@"Responses\Office 365 Outlook GetEmails.json");
+            FormulaValue result = await engine.EvalAsync(@"First(Office365Outlook.GetEmails({ top : 5 })).DateTimeReceived", CancellationToken.None, runtimeConfig: runtimeConfig).ConfigureAwait(false);
+
+            Assert.IsType<DateTimeValue>(result);
+
+            // Convert to UTC so that we don't depend on local machine settings
+            DateTime utcTime = TimeZoneInfo.ConvertTimeToUtc((result as DateTimeValue).GetConvertedValue(null)); // null = no conversion
+
+            Assert.Equal(new DateTime(2023, 6, 6, 5, 4, 59, DateTimeKind.Utc), utcTime);
+        }
+
+        [Fact]
+        public async Task Office365Outlook_GetEmailsV2()
+        {
+            using var testConnector = new LoggingTestServer(@"Swagger\Office_365_Outlook.json");
+            var apiDoc = testConnector._apiDocument;
+            var config = new PowerFxConfig();
+
+            using var httpClient = new HttpClient(testConnector);
+
+            using var client = new PowerPlatformConnectorClient(
+                    "b60ed9ea-c17c-e39a-8682-e33a20d51e14.15.common.tip1eu.azure-apihub.net",   // endpoint
+                    "b60ed9ea-c17c-e39a-8682-e33a20d51e14",          // environment
+                    "785da26033fe4f3f8604273d25f209d5",              // connectionId
+                    () => "eyJ0eXAiOiJKV1QiL...",
+                    httpClient)
+            {
+                SessionId = "ce55fe97-6e74-4f56-b8cf-529e275b253f"
+            };
+
+            IReadOnlyList<ConnectorFunction> functions = config.AddActionConnector("Office365Outlook", apiDoc);
+
+            RecalcEngine engine = new RecalcEngine(config);
+            RuntimeConfig runtimeConfig = new RuntimeConfig().AddRuntimeContext(new TestConnectorRuntimeContext("Office365Outlook", client));
+
+            testConnector.SetResponseFromFile(@"Responses\Office 365 Outlook GetEmailsV2.json");
+            FormulaValue result = await engine.EvalAsync(@"First(Office365Outlook.GetEmailsV2().value).Id", CancellationToken.None, runtimeConfig: runtimeConfig).ConfigureAwait(false);
+            Assert.Equal(@"AAMkAGJiMDkyY2NkLTg1NGItNDg1ZC04MjMxLTc5NzQ1YTUwYmNkNgBGAAAAAACivZtRsXzPEaP8AIBfULPVBwBBHsoKDHXPEaP6AIBfULPVAAAABp8rAABDuyuwiYTvQLeL0nv55lGwAAVEFDU0AAA=", (result as StringValue).Value);
+
+            var actual = testConnector._log.ToString();
+            var version = PowerPlatformConnectorClient.Version;
+            var expected = @$"POST https://b60ed9ea-c17c-e39a-8682-e33a20d51e14.15.common.tip1eu.azure-apihub.net/invoke
+ authority: b60ed9ea-c17c-e39a-8682-e33a20d51e14.15.common.tip1eu.azure-apihub.net
+ Authorization: Bearer eyJ0eXAiOiJKV1QiL...
+ path: /invoke
+ scheme: https
+ x-ms-client-environment-id: /providers/Microsoft.PowerApps/environments/b60ed9ea-c17c-e39a-8682-e33a20d51e14
+ x-ms-client-session-id: ce55fe97-6e74-4f56-b8cf-529e275b253f
+ x-ms-request-method: GET
+ x-ms-request-url: /apim/office365/785da26033fe4f3f8604273d25f209d5/v2/Mail?folderPath=Inbox&importance=Any&fetchOnlyWithAttachment=False&fetchOnlyUnread=True&fetchOnlyFlagged=False&includeAttachments=False&top=10
+ x-ms-user-agent: PowerFx/{version}
+";
+
+            AssertEqual(expected, actual);
+        }
+
+        [Fact]
+        public async Task Office365Outlook_V4CalendarPostItem()
+        {
+            using var testConnector = new LoggingTestServer(@"Swagger\Office_365_Outlook.json");
+            var apiDoc = testConnector._apiDocument;
+            var config = new PowerFxConfig();
+
+            using var httpClient = new HttpClient(testConnector);
+
+            using var client = new PowerPlatformConnectorClient(
+                    "b60ed9ea-c17c-e39a-8682-e33a20d51e14.15.common.tip1eu.azure-apihub.net",   // endpoint
+                    "b60ed9ea-c17c-e39a-8682-e33a20d51e14",          // environment
+                    "785da26033fe4f3f8604273d25f209d5",              // connectionId
+                    () => "eyJ0eXAiOiJKV1...",
+                    httpClient)
+            {
+                SessionId = "ce55fe97-6e74-4f56-b8cf-529e275b253f"
+            };
+
+            IReadOnlyList<ConnectorFunction> functions = config.AddActionConnector("Office365Outlook", apiDoc);
+
+            RecalcEngine engine = new RecalcEngine(config);
+            RuntimeConfig runtimeConfig = new RuntimeConfig().AddRuntimeContext(new TestConnectorRuntimeContext("Office365Outlook", client));
+
+            testConnector.SetResponseFromFile(@"Responses\Office 365 Outlook V4CalendarPostItem.json");
+            FormulaValue result = await engine.EvalAsync(@"Office365Outlook.V4CalendarPostItem(""Calendar"", ""Subject"", Today(), Today(), ""(UTC+01:00) Brussels, Copenhagen, Madrid, Paris"")", CancellationToken.None, options: new ParserOptions() { AllowsSideEffects = true }, runtimeConfig: runtimeConfig).ConfigureAwait(false);
+            Assert.Equal(@"![body:s, categories:*[Value:s], createdDateTime:d, end:d, endWithTimeZone:d, iCalUId:s, id:s, importance:s, isAllDay:b, isHtml:b, isReminderOn:b, lastModifiedDateTime:d, location:s, numberOfOccurences:w, optionalAttendees:s, organizer:s, recurrence:s, recurrenceEnd:d, reminderMinutesBeforeStart:w, requiredAttendees:s, resourceAttendees:s, responseRequested:b, responseTime:d, responseType:s, selectedDaysOfWeek:N, sensitivity:s, seriesMasterId:s, showAs:s, start:d, startWithTimeZone:d, subject:s, timeZone:s, webLink:s]", result.Type._type.ToString());
+
+            var actual = testConnector._log.ToString();
+            var today = DateTime.UtcNow.Date.ToString("O");
+            var version = PowerPlatformConnectorClient.Version;
+            var expected = @$"POST https://b60ed9ea-c17c-e39a-8682-e33a20d51e14.15.common.tip1eu.azure-apihub.net/invoke
+ authority: b60ed9ea-c17c-e39a-8682-e33a20d51e14.15.common.tip1eu.azure-apihub.net
+ Authorization: Bearer eyJ0eXAiOiJKV1...
+ path: /invoke
+ scheme: https
+ x-ms-client-environment-id: /providers/Microsoft.PowerApps/environments/b60ed9ea-c17c-e39a-8682-e33a20d51e14
+ x-ms-client-session-id: ce55fe97-6e74-4f56-b8cf-529e275b253f
+ x-ms-request-method: POST
+ x-ms-request-url: /apim/office365/785da26033fe4f3f8604273d25f209d5/datasets/calendars/v4/tables/Calendar/items
+ x-ms-user-agent: PowerFx/{version}
+ [content-header] Content-Type: application/json; charset=utf-8
+ [body] {{""subject"":""Subject"",""start"":""{today}"",""end"":""{today}"",""timeZone"":""(UTC\u002B01:00) Brussels, Copenhagen, Madrid, Paris""}}
+";
+
+            AssertEqual(expected, actual);
+        }
+
+        [Fact]
+        public async Task Office365Outlook_ExportEmailV2()
+        {
+            using var testConnector = new LoggingTestServer(@"Swagger\Office_365_Outlook.json");
+            var apiDoc = testConnector._apiDocument;
+            var config = new PowerFxConfig();
+
+            using var httpClient = new HttpClient(testConnector);
+
+            using var client = new PowerPlatformConnectorClient(
+                    "b60ed9ea-c17c-e39a-8682-e33a20d51e14.15.common.tip1eu.azure-apihub.net",   // endpoint
+                    "b60ed9ea-c17c-e39a-8682-e33a20d51e14",          // environment
+                    "785da26033fe4f3f8604273d25f209d5",              // connectionId
+                    () => "eyJ0eXAiOiJKV1QiLCJhb...",
+                    httpClient)
+            {
+                SessionId = "ce55fe97-6e74-4f56-b8cf-529e275b253f"
+            };
+
+            IReadOnlyList<ConnectorFunction> functions = config.AddActionConnector("Office365Outlook", apiDoc);
+
+            RecalcEngine engine = new RecalcEngine(config);
+            RuntimeConfig runtimeConfig = new RuntimeConfig().AddRuntimeContext(new TestConnectorRuntimeContext("Office365Outlook", client));
+
+            testConnector.SetResponseFromFile(@"Responses\Office 365 Outlook ExportEmailV2.txt");
+            FormulaValue result = await engine.EvalAsync(@"Office365Outlook.ExportEmailV2(""AAMkAGJiMDkyY2NkLTg1NGItNDg1ZC04MjMxLTc5NzQ1YTUwYmNkNgBGAAAAAACivZtRsXzPEaP8AIBfULPVBwCDi7i2pr6zRbiq9q8hHM-iAAAFMQAZAABDuyuwiYTvQLeL0nv55lGwAAVHeZkhAAA="")", CancellationToken.None, options: new ParserOptions() { AllowsSideEffects = true }, runtimeConfig: runtimeConfig).ConfigureAwait(false);
+            Assert.StartsWith("Received: from DBBPR83MB0507.EURPRD83", (result as StringValue).Value);
+
+            var actual = testConnector._log.ToString();
+            var version = PowerPlatformConnectorClient.Version;
+            var expected = @$"POST https://b60ed9ea-c17c-e39a-8682-e33a20d51e14.15.common.tip1eu.azure-apihub.net/invoke
+ authority: b60ed9ea-c17c-e39a-8682-e33a20d51e14.15.common.tip1eu.azure-apihub.net
+ Authorization: Bearer eyJ0eXAiOiJKV1QiLCJhb...
+ path: /invoke
+ scheme: https
+ x-ms-client-environment-id: /providers/Microsoft.PowerApps/environments/b60ed9ea-c17c-e39a-8682-e33a20d51e14
+ x-ms-client-session-id: ce55fe97-6e74-4f56-b8cf-529e275b253f
+ x-ms-request-method: GET
+ x-ms-request-url: /apim/office365/785da26033fe4f3f8604273d25f209d5/codeless/beta/me/messages/AAMkAGJiMDkyY2NkLTg1NGItNDg1ZC04MjMxLTc5NzQ1YTUwYmNkNgBGAAAAAACivZtRsXzPEaP8AIBfULPVBwCDi7i2pr6zRbiq9q8hHM-iAAAFMQAZAABDuyuwiYTvQLeL0nv55lGwAAVHeZkhAAA%3d/$value
+ x-ms-user-agent: PowerFx/{version}
+";
+
+            AssertEqual(expected, actual);
+        }
+
+        [Fact]
+        public async Task Office365Outlook_FindMeetingTimesV2()
+        {
+            using var testConnector = new LoggingTestServer(@"Swagger\Office_365_Outlook.json");
+            var apiDoc = testConnector._apiDocument;
+            var config = new PowerFxConfig();
+
+            using var httpClient = new HttpClient(testConnector);
+
+            using var client = new PowerPlatformConnectorClient(
+                    "b60ed9ea-c17c-e39a-8682-e33a20d51e14.15.common.tip1eu.azure-apihub.net",   // endpoint
+                    "b60ed9ea-c17c-e39a-8682-e33a20d51e14",          // environment
+                    "785da26033fe4f3f8604273d25f209d5",              // connectionId
+                    () => "eyJ0eXAiOiJKV1QiL...",
+                    httpClient)
+            {
+                SessionId = "ce55fe97-6e74-4f56-b8cf-529e275b253f"
+            };
+
+            IReadOnlyList<ConnectorFunction> functions = config.AddActionConnector("Office365Outlook", apiDoc);
+
+            RecalcEngine engine = new RecalcEngine(config);
+            RuntimeConfig runtimeConfig = new RuntimeConfig().AddRuntimeContext(new TestConnectorRuntimeContext("Office365Outlook", client));
+
+            testConnector.SetResponseFromFile(@"Responses\Office 365 Outlook FindMeetingTimesV2.json");
+            FormulaValue result = await engine.EvalAsync(@"First(Office365Outlook.FindMeetingTimesV2().meetingTimeSuggestions).meetingTimeSlot.start", CancellationToken.None, options: new ParserOptions() { AllowsSideEffects = true }, runtimeConfig: runtimeConfig).ConfigureAwait(false);
+            Assert.Equal(@"{dateTime:""2023-09-26T12:00:00.0000000"",timeZone:""UTC""}", result.ToExpression());
+
+            var actual = testConnector._log.ToString();
+            var version = PowerPlatformConnectorClient.Version;
+            var expected = @$"POST https://b60ed9ea-c17c-e39a-8682-e33a20d51e14.15.common.tip1eu.azure-apihub.net/invoke
+ authority: b60ed9ea-c17c-e39a-8682-e33a20d51e14.15.common.tip1eu.azure-apihub.net
+ Authorization: Bearer eyJ0eXAiOiJKV1QiL...
+ path: /invoke
+ scheme: https
+ x-ms-client-environment-id: /providers/Microsoft.PowerApps/environments/b60ed9ea-c17c-e39a-8682-e33a20d51e14
+ x-ms-client-session-id: ce55fe97-6e74-4f56-b8cf-529e275b253f
+ x-ms-request-method: POST
+ x-ms-request-url: /apim/office365/785da26033fe4f3f8604273d25f209d5/codeless/beta/me/findMeetingTimes
+ x-ms-user-agent: PowerFx/{version}
+ [content-header] Content-Type: application/json; charset=utf-8
+ [body] {{""ActivityDomain"":""Work""}}
+";
+
+            AssertEqual(expected, actual);
+        }
+
+        [Fact]
+        public async Task Office365Outlook_FlagV2()
+        {
+            using var testConnector = new LoggingTestServer(@"Swagger\Office_365_Outlook.json");
+            var apiDoc = testConnector._apiDocument;
+            var config = new PowerFxConfig();
+
+            using var httpClient = new HttpClient(testConnector);
+
+            using var client = new PowerPlatformConnectorClient(
+                    "b60ed9ea-c17c-e39a-8682-e33a20d51e14.15.common.tip1eu.azure-apihub.net",   // endpoint
+                    "b60ed9ea-c17c-e39a-8682-e33a20d51e14",          // environment
+                    "785da26033fe4f3f8604273d25f209d5",              // connectionId
+                    () => "eyJ0eXAiOiJKV1Q...",
+                    httpClient)
+            {
+                SessionId = "ce55fe97-6e74-4f56-b8cf-529e275b253f"
+            };
+
+            IReadOnlyList<ConnectorFunction> functions = config.AddActionConnector("Office365Outlook", apiDoc);
+
+            RecalcEngine engine = new RecalcEngine(config);
+            RuntimeConfig runtimeConfig = new RuntimeConfig().AddRuntimeContext(new TestConnectorRuntimeContext("Office365Outlook", client));
+
+            testConnector.SetResponseFromFile(@"Responses\Office 365 Outlook FlagV2.json");
+            FormulaValue result = await engine.EvalAsync(@"Office365Outlook.FlagV2(""AAMkAGJiMDkyY2NkLTg1NGItNDg1ZC04MjMxLTc5NzQ1YTUwYmNkNgBGAAAAAACivZtRsXzPEaP8AIBfULPVBwBBHsoKDHXPEaP6AIBfULPVAAAABp8rAABDuyuwiYTvQLeL0nv55lGwAAVHeWXcAAA="", {flag: {flagStatus: ""flagged""}})", CancellationToken.None, options: new ParserOptions() { AllowsSideEffects = true }, runtimeConfig: runtimeConfig).ConfigureAwait(false);
+            Assert.True(result is not ErrorValue);
+
+            var actual = testConnector._log.ToString();
+            var version = PowerPlatformConnectorClient.Version;
+            var expected = @$"POST https://b60ed9ea-c17c-e39a-8682-e33a20d51e14.15.common.tip1eu.azure-apihub.net/invoke
+ authority: b60ed9ea-c17c-e39a-8682-e33a20d51e14.15.common.tip1eu.azure-apihub.net
+ Authorization: Bearer eyJ0eXAiOiJKV1Q...
+ path: /invoke
+ scheme: https
+ x-ms-client-environment-id: /providers/Microsoft.PowerApps/environments/b60ed9ea-c17c-e39a-8682-e33a20d51e14
+ x-ms-client-session-id: ce55fe97-6e74-4f56-b8cf-529e275b253f
+ x-ms-request-method: PATCH
+ x-ms-request-url: /apim/office365/785da26033fe4f3f8604273d25f209d5/codeless/v1.0/me/messages/AAMkAGJiMDkyY2NkLTg1NGItNDg1ZC04MjMxLTc5NzQ1YTUwYmNkNgBGAAAAAACivZtRsXzPEaP8AIBfULPVBwBBHsoKDHXPEaP6AIBfULPVAAAABp8rAABDuyuwiYTvQLeL0nv55lGwAAVHeWXcAAA%3d/flag
+ x-ms-user-agent: PowerFx/{version}
+ [content-header] Content-Type: application/json; charset=utf-8
+ [body] {{""flag"":{{""flagStatus"":""flagged""}}}}
+";
+
+            AssertEqual(expected, actual);
+        }
+
+        [Fact]
+        public async Task Office365Outlook_GetMailTipsV2()
+        {
+            using var testConnector = new LoggingTestServer(@"Swagger\Office_365_Outlook.json");
+            var apiDoc = testConnector._apiDocument;
+            var config = new PowerFxConfig();
+
+            using var httpClient = new HttpClient(testConnector);
+
+            using var client = new PowerPlatformConnectorClient(
+                    "b60ed9ea-c17c-e39a-8682-e33a20d51e14.15.common.tip1eu.azure-apihub.net",   // endpoint
+                    "b60ed9ea-c17c-e39a-8682-e33a20d51e14",          // environment
+                    "785da26033fe4f3f8604273d25f209d5",              // connectionId
+                    () => "eyJ0eXAiOiJKV1QiL...",
+                    httpClient)
+            {
+                SessionId = "ce55fe97-6e74-4f56-b8cf-529e275b253f"
+            };
+
+            IReadOnlyList<ConnectorFunction> functions = config.AddActionConnector("Office365Outlook", apiDoc);
+
+            RecalcEngine engine = new RecalcEngine(config);
+            RuntimeConfig runtimeConfig = new RuntimeConfig().AddRuntimeContext(new TestConnectorRuntimeContext("Office365Outlook", client));
+
+            testConnector.SetResponseFromFile(@"Responses\Office 365 Outlook GetMailTipsV2.json");
+            FormulaValue result = await engine.EvalAsync(@"First(Office365Outlook.GetMailTipsV2(""maxMessageSize"", [""jj@microsoft.com""]).value).maxMessageSize", CancellationToken.None, options: new ParserOptions() { AllowsSideEffects = true }, runtimeConfig: runtimeConfig).ConfigureAwait(false);
+            Assert.Equal(37748736m, (result as DecimalValue).Value);
+
+            var actual = testConnector._log.ToString();
+            var version = PowerPlatformConnectorClient.Version;
+            var expected = @$"POST https://b60ed9ea-c17c-e39a-8682-e33a20d51e14.15.common.tip1eu.azure-apihub.net/invoke
+ authority: b60ed9ea-c17c-e39a-8682-e33a20d51e14.15.common.tip1eu.azure-apihub.net
+ Authorization: Bearer eyJ0eXAiOiJKV1QiL...
+ path: /invoke
+ scheme: https
+ x-ms-client-environment-id: /providers/Microsoft.PowerApps/environments/b60ed9ea-c17c-e39a-8682-e33a20d51e14
+ x-ms-client-session-id: ce55fe97-6e74-4f56-b8cf-529e275b253f
+ x-ms-request-method: POST
+ x-ms-request-url: /apim/office365/785da26033fe4f3f8604273d25f209d5/codeless/v1.0/me/getMailTips
+ x-ms-user-agent: PowerFx/{version}
+ [content-header] Content-Type: application/json; charset=utf-8
+ [body] {{""MailTipsOptions"":""maxMessageSize"",""EmailAddresses"":[""jj@microsoft.com""]}}
+";
+
+            AssertEqual(expected, actual);
+        }
+
+        [Fact]
+        public async Task Office365Outlook_GetRoomListsV2()
+        {
+            using var testConnector = new LoggingTestServer(@"Swagger\Office_365_Outlook.json");
+            var apiDoc = testConnector._apiDocument;
+            var config = new PowerFxConfig();
+
+            using var httpClient = new HttpClient(testConnector);
+
+            using var client = new PowerPlatformConnectorClient(
+                    "b60ed9ea-c17c-e39a-8682-e33a20d51e14.15.common.tip1eu.azure-apihub.net",   // endpoint
+                    "b60ed9ea-c17c-e39a-8682-e33a20d51e14",          // environment
+                    "785da26033fe4f3f8604273d25f209d5",              // connectionId
+                    () => "eyJ0eXAiOiJK...",
+                    httpClient)
+            {
+                SessionId = "ce55fe97-6e74-4f56-b8cf-529e275b253f"
+            };
+
+            IReadOnlyList<ConnectorFunction> functions = config.AddActionConnector("Office365Outlook", apiDoc);
+            ConnectorFunction getRoomListsV2 = functions.First(f => f.Name == "GetRoomListsV2");
+
+            Assert.Equal("![value:*[address:s, name:s]]", getRoomListsV2.ReturnType._type.ToString());
+
+            RecalcEngine engine = new RecalcEngine(config);
+            RuntimeConfig runtimeConfig = new RuntimeConfig().AddRuntimeContext(new TestConnectorRuntimeContext("Office365Outlook", client));
+
+            testConnector.SetResponseFromFile(@"Responses\Office 365 Outlook GetRoomListsV2.json");
+            FormulaValue result = await engine.EvalAsync(@"First(Office365Outlook.GetRoomListsV2().value).address", CancellationToken.None, options: new ParserOptions() { AllowsSideEffects = true }, runtimeConfig: runtimeConfig).ConfigureAwait(false);
+            Assert.Equal("li-rl-1000HENRY@microsoft.com", (result as StringValue).Value);
+
+            var actual = testConnector._log.ToString();
+            var version = PowerPlatformConnectorClient.Version;
+            var expected = @$"POST https://b60ed9ea-c17c-e39a-8682-e33a20d51e14.15.common.tip1eu.azure-apihub.net/invoke
+ authority: b60ed9ea-c17c-e39a-8682-e33a20d51e14.15.common.tip1eu.azure-apihub.net
+ Authorization: Bearer eyJ0eXAiOiJK...
+ path: /invoke
+ scheme: https
+ x-ms-client-environment-id: /providers/Microsoft.PowerApps/environments/b60ed9ea-c17c-e39a-8682-e33a20d51e14
+ x-ms-client-session-id: ce55fe97-6e74-4f56-b8cf-529e275b253f
+ x-ms-request-method: GET
+ x-ms-request-url: /apim/office365/785da26033fe4f3f8604273d25f209d5/codeless/beta/me/findRoomLists
+ x-ms-user-agent: PowerFx/{version}
+";
+
+            AssertEqual(expected, actual);
+        }
+
+        [Fact]
+        public async Task Office365Outlook_Load()
+        {
+            using var testConnector = new LoggingTestServer(@"Swagger\Office_365_Outlook.json");
+            var apiDoc = testConnector._apiDocument;
+            var config = new PowerFxConfig();
+
+            using var httpClient = new HttpClient(testConnector);
+
+            using var client = new PowerPlatformConnectorClient(
+                    "firstrelease-001.azure-apim.net",               // endpoint
+                    "839eace6-59ab-4243-97ec-a5b8fcc104e4",          // environment
+                    "72c42ee1b3c7403c8e73aa9c02a7fbcc",              // connectionId
+                    () => "Some JWT token",
+                    httpClient)
+            {
+                SessionId = "ce55fe97-6e74-4f56-b8cf-529e275b253f"
+            };
+
+            IReadOnlyList<ConnectorFunction> fi = config.AddActionConnector("Office365Outlook", apiDoc, new ConsoleLogger(_output));
+            Assert.Equal(97, fi.Count());
+
+            IEnumerable<ConnectorFunction> functions = OpenApiParser.GetFunctions("Office365Outlook", apiDoc, new ConsoleLogger(_output));
+            Assert.Equal(97, functions.Count());
+
+            ConnectorFunction cf = functions.First(cf => cf.Name == "ContactPatchItemV2");
+
+            // Validate required parameter name 
+            Assert.Equal("id", cf.RequiredParameters[1].Name);
+
+            // Validate optional parameter rectified name
+            Assert.Equal("id_1", cf.OptionalParameters[0].Name);
+
+            // Validate ConnectorId is properly set
+            Assert.Equal("72c42ee1b3c7403c8e73aa9c02a7fbcc", cf.GlobalContext.ConnectorValues["connectionId"].ToObject());
+        }
+
+        [Fact]
+        public async Task Office365Outlook_GetRooms()
+        {
+            using var testConnector = new LoggingTestServer(@"Swagger\Office_365_Outlook.json");
+            var apiDoc = testConnector._apiDocument;
+            var config = new PowerFxConfig(Features.PowerFxV1);
+
+            using var httpClient = new HttpClient(testConnector);
+
+            using var client = new PowerPlatformConnectorClient(
+                    "firstrelease-001.azure-apim.net",          // endpoint 
+                    "839eace6-59ab-4243-97ec-a5b8fcc104e4",     // environment
+                    "c112a9268f2a419bb0ced71f5e48ece9",         // connectionId
+                    () => "eyJ0eXAiOiJK....",
+                    httpClient)
+            {
+                SessionId = "8e67ebdc-d402-455a-b33a-304820832383"
+            };
+
+            var xx = config.AddActionConnector(new ConnectorSettings("Office365Outlook") { AllowUnsupportedFunctions = true }, apiDoc, new ConsoleLogger(_output));
+            var yy = xx[79].ReturnParameterType;
+
+            var engine = new RecalcEngine(config);
+            RuntimeConfig runtimeConfig = new RuntimeConfig().AddRuntimeContext(new TestConnectorRuntimeContext("Office365Outlook", client, console: _output));
+
+            testConnector.SetResponseFromFile(@"Responses\Office 365 Outlook GetRooms.json");
+            var result = await engine.EvalAsync(@"Office365Outlook.GetRoomsV2()", CancellationToken.None, new ParserOptions() { AllowsSideEffects = true }, runtimeConfig: runtimeConfig).ConfigureAwait(false);
+
+            var record = result as RecordValue;
+            Assert.NotNull(record);
+            var table = record.GetField("value") as TableValue;
+            string expected = @"[{""address"":""room_seattle@microsoft.com"",""name"":""Seattle Room""},{""address"":""room_paris@microsoft.com"",""name"":""Paris Room""}]";
+            Assert.Equal(expected, JsonSerializer.Serialize(table.ToObject()));
+
+            string actual = testConnector._log.ToString();
+            string version = PowerPlatformConnectorClient.Version;
+            string expected2 = @$"POST https://firstrelease-001.azure-apim.net/invoke
+ authority: firstrelease-001.azure-apim.net
+ Authorization: Bearer eyJ0eXAiOiJK....
+ path: /invoke
+ scheme: https
+ x-ms-client-environment-id: /providers/Microsoft.PowerApps/environments/839eace6-59ab-4243-97ec-a5b8fcc104e4
+ x-ms-client-session-id: 8e67ebdc-d402-455a-b33a-304820832383
+ x-ms-request-method: GET
+ x-ms-request-url: /apim/office365/c112a9268f2a419bb0ced71f5e48ece9/codeless/beta/me/findRooms
+ x-ms-user-agent: PowerFx/{version}
+";
+
+            Assert.Equal(expected2, actual);
+        }
+
+        [Fact]
+        public async Task BingMaps_GetRouteV3()
+        {
+            using var testConnector = new LoggingTestServer(@"Swagger\Bing_Maps.json");
+            var apiDoc = testConnector._apiDocument;
+            var config = new PowerFxConfig();
+
+            using var httpClient = new HttpClient(testConnector);
+
+            using var client = new PowerPlatformConnectorClient(
+                    "b60ed9ea-c17c-e39a-8682-e33a20d51e14.15.common.tip1eu.azure-apihub.net",   // endpoint
+                    "b60ed9ea-c17c-e39a-8682-e33a20d51e14",          // environment
+                    "9ab2342eaecc4800a5c327290abf4a1f",              // connectionId
+                    () => "eyJ0eXAiOiJKV1Qi....",
+                    httpClient)
+            {
+                SessionId = "ce55fe97-6e74-4f56-b8cf-529e275b253f"
+            };
+
+            IReadOnlyList<ConnectorFunction> functions = config.AddActionConnector("BingMaps", apiDoc);
+            ConnectorFunction getRouteV3 = functions.First(f => f.Name == "GetRouteV3");
+
+            Assert.Equal("![distanceUnit:s, durationUnit:s, routeLegs:![actualEnd:![coordinates:![combined:s, latitude:w, longitude:w], type:s], actualStart:![coordinates:![combined:s, latitude:w, longitude:w], type:s], description:s, endLocation:![address:![countryRegion:s, formattedAddress:s], confidence:s, entityType:s, name:s], routeRegion:s, startLocation:![address:![countryRegion:s, formattedAddress:s], confidence:s, entityType:s, name:s]], trafficCongestion:s, trafficDataUsed:s, travelDistance:w, travelDuration:w, travelDurationTraffic:w]", getRouteV3.ReturnType._type.ToString());
+
+            RecalcEngine engine = new RecalcEngine(config);
+            RuntimeConfig runtimeConfig = new RuntimeConfig().AddRuntimeContext(new TestConnectorRuntimeContext("BingMaps", client));
+
+            testConnector.SetResponseFromFile(@"Responses\Bing Maps GetRouteV3.json");
+            FormulaValue result = await engine.EvalAsync(@"BingMaps.GetRouteV3(""Driving"", ""47,396846, -0,499967"", ""47,395142, -0,480142"").travelDuration", CancellationToken.None, options: new ParserOptions() { AllowsSideEffects = true }, runtimeConfig: runtimeConfig).ConfigureAwait(false);
+            Assert.Equal(260m, (result as DecimalValue).Value);
+
+            var actual = testConnector._log.ToString();
+            var version = PowerPlatformConnectorClient.Version;
+            var expected = @$"POST https://b60ed9ea-c17c-e39a-8682-e33a20d51e14.15.common.tip1eu.azure-apihub.net/invoke
+ authority: b60ed9ea-c17c-e39a-8682-e33a20d51e14.15.common.tip1eu.azure-apihub.net
+ Authorization: Bearer eyJ0eXAiOiJKV1Qi....
+ path: /invoke
+ scheme: https
+ x-ms-client-environment-id: /providers/Microsoft.PowerApps/environments/b60ed9ea-c17c-e39a-8682-e33a20d51e14
+ x-ms-client-session-id: ce55fe97-6e74-4f56-b8cf-529e275b253f
+ x-ms-request-method: GET
+ x-ms-request-url: /apim/bingmaps/9ab2342eaecc4800a5c327290abf4a1f/V3/REST/V1/Routes/Driving?wp.0=47%2c396846%2c+-0%2c499967&wp.1=47%2c395142%2c+-0%2c480142&avoid_highways=False&avoid_tolls=False&avoid_ferry=False&avoid_minimizeHighways=False&avoid_minimizeTolls=False&avoid_borderCrossing=False
+ x-ms-user-agent: PowerFx/{version}
+";
+
+            AssertEqual(expected, actual);
+        }
+
+        [Fact]
+        public async Task SQL_GetStoredProcs()
+        {
+            using var testConnector = new LoggingTestServer(@"Swagger\SQL Server.json");
+            var apiDoc = testConnector._apiDocument;
+            var config = new PowerFxConfig(Features.PowerFxV1);
+
+            using var httpClient = new HttpClient(testConnector);
+
+            using var client = new PowerPlatformConnectorClient(
+                    "tip1-shared-002.azure-apim.net",           // endpoint 
+                    "a2df3fb8-e4a4-e5e6-905c-e3dff9f93b46",     // environment
+                    "5f57ec83acef477b8ccc769e52fa22cc",         // connectionId
+                    () => "ey...",
+                    httpClient)
+            {
+                SessionId = "8e67ebdc-d402-455a-b33a-304820832383"
+            };
+
+            config.AddActionConnector("SQL", apiDoc, new ConsoleLogger(_output));
+            RecalcEngine engine = new RecalcEngine(config);
+            RuntimeConfig rc = new RuntimeConfig().AddRuntimeContext(new TestConnectorRuntimeContext("SQL", client, console: _output));
+
+            testConnector.SetResponseFromFile(@"Responses\SQL Server GetProceduresV2.json");
+            var result = await engine.EvalAsync(@"SQL.GetProceduresV2(""pfxdev-sql.database.windows.net"", ""connectortest"")", CancellationToken.None, new ParserOptions() { AllowsSideEffects = true }, runtimeConfig: rc).ConfigureAwait(false);
+
+            var record = result as RecordValue;
+            Assert.NotNull(record);
+            var table = record.GetField("value") as TableValue;
+            string expected = @"[{""DisplayName"":""[dbo].[sp_1]"",""Name"":""[dbo].[sp_1]""},{""DisplayName"":""[dbo].[sp_2]"",""Name"":""[dbo].[sp_2]""}]";
+            Assert.Equal(expected, JsonSerializer.Serialize(table.ToObject()));
+
+            string actual = testConnector._log.ToString();
+            string version = PowerPlatformConnectorClient.Version;
+            string expected2 = @$"POST https://tip1-shared-002.azure-apim.net/invoke
+ authority: tip1-shared-002.azure-apim.net
+ Authorization: Bearer ey...
+ path: /invoke
+ scheme: https
+ x-ms-client-environment-id: /providers/Microsoft.PowerApps/environments/a2df3fb8-e4a4-e5e6-905c-e3dff9f93b46
+ x-ms-client-session-id: 8e67ebdc-d402-455a-b33a-304820832383
+ x-ms-request-method: GET
+ x-ms-request-url: /apim/sql/5f57ec83acef477b8ccc769e52fa22cc/v2/datasets/pfxdev-sql.database.windows.net,connectortest/procedures
+ x-ms-user-agent: PowerFx/{version}
+";
+
+            Assert.Equal(expected2, actual);
+        }
+
+        [Fact]
+        public async Task SQL_ExecuteStoredProc()
+        {
+            using var testConnector = new LoggingTestServer(@"Swagger\SQL Server.json");
+            var apiDoc = testConnector._apiDocument;
+            var config = new PowerFxConfig(Features.PowerFxV1);
+
+            using var httpClient = new HttpClient(testConnector);
+
+            using var client = new PowerPlatformConnectorClient(
+                    "tip1-shared-002.azure-apim.net",           // endpoint 
+                    "a2df3fb8-e4a4-e5e6-905c-e3dff9f93b46",     // environment
+                    "5f57ec83acef477b8ccc769e52fa22cc",         // connectionId
+                    () => "eyJ0eX...",
+                    httpClient)
+            {
+                SessionId = "8e67ebdc-d402-455a-b33a-304820832383"
+            };
+
+            config.AddActionConnector("SQL", apiDoc, new ConsoleLogger(_output));
+            var engine = new RecalcEngine(config);
+            RuntimeConfig rc = new RuntimeConfig().AddRuntimeContext(new TestConnectorRuntimeContext("SQL", client, console: _output));
+
+            testConnector.SetResponseFromFile(@"Responses\SQL Server ExecuteStoredProcedureV2.json");
+            FormulaValue result = await engine.EvalAsync(@"SQL.ExecuteProcedureV2(""pfxdev-sql.database.windows.net"", ""connectortest"", ""sp_1"", { p1: 50 })", CancellationToken.None, new ParserOptions() { AllowsSideEffects = true }, runtimeConfig: rc).ConfigureAwait(false);
+
+            Assert.Equal(FormulaType.UntypedObject, result.Type);
+            Assert.True((result as UntypedObjectValue).Impl.TryGetPropertyNames(out IEnumerable<string> propertyNames));
+            Assert.Equal(3, propertyNames.Count());
+
+            string actual = testConnector._log.ToString();
+            string version = PowerPlatformConnectorClient.Version;
+            string expected = @$"POST https://tip1-shared-002.azure-apim.net/invoke
+ authority: tip1-shared-002.azure-apim.net
+ Authorization: Bearer eyJ0eX...
+ path: /invoke
+ scheme: https
+ x-ms-client-environment-id: /providers/Microsoft.PowerApps/environments/a2df3fb8-e4a4-e5e6-905c-e3dff9f93b46
+ x-ms-client-session-id: 8e67ebdc-d402-455a-b33a-304820832383
+ x-ms-request-method: POST
+ x-ms-request-url: /apim/sql/5f57ec83acef477b8ccc769e52fa22cc/v2/datasets/pfxdev-sql.database.windows.net,connectortest/procedures/sp_1
+ x-ms-user-agent: PowerFx/{version}
+ [content-header] Content-Type: application/json; charset=utf-8
+ [body] {{""p1"":50}}
+";
+
+            Assert.Equal(expected, actual);
+        }
+
+        [Fact]
+        public async Task SharePointOnlineTest()
+        {
+            using LoggingTestServer testConnector = new LoggingTestServer(@"Swagger\SharePoint.json");
+            OpenApiDocument apiDoc = testConnector._apiDocument;
+            PowerFxConfig config = new PowerFxConfig();
+            string token = @"eyJ0eXA...";
+
+            using HttpClient httpClient = new HttpClient(testConnector);
+            using PowerPlatformConnectorClient ppClient = new PowerPlatformConnectorClient("https://tip1-shared-002.azure-apim.net", "2f0cc19d-893e-e765-b15d-2906e3231c09" /* env */, "6fb0a1a8e2f5487eafbe306821d8377e" /* connId */, () => $"{token}", httpClient) { SessionId = "547d471f-c04c-4c4a-b3af-337ab0637a0d" };
+
+            List<ConnectorFunction> functions = OpenApiParser.GetFunctions("SP", apiDoc, new ConsoleLogger(_output)).OrderBy(f => f.Name).ToList();
+            Assert.Equal(101, functions.Count);
+
+            IEnumerable<ConnectorFunction> funcInfos = config.AddActionConnector("SP", apiDoc, new ConsoleLogger(_output));
+            RecalcEngine engine = new RecalcEngine(config);
+            RuntimeConfig rc = new RuntimeConfig().AddRuntimeContext(new TestConnectorRuntimeContext("SP", ppClient, console: _output));
+
+            // -> https://auroraprojopsintegration01.sharepoint.com/sites/Site17
+            testConnector.SetResponseFromFile(@"Responses\SPO_Response1.json");
+            FormulaValue fv1 = await engine.EvalAsync(@$"SP.GetDataSets()", CancellationToken.None, runtimeConfig: rc).ConfigureAwait(false);
+            string dataset = ((StringValue)((TableValue)((RecordValue)fv1).GetField("value")).Rows.First().Value.GetField("Name")).Value;
+
+            testConnector.SetResponseFromFile(@"Responses\SPO_Response2.json");
+            FormulaValue fv2 = await engine.EvalAsync(@$"SP.GetDataSetsMetadata()", CancellationToken.None, runtimeConfig: rc).ConfigureAwait(false);
+            Assert.Equal("double", ((StringValue)((RecordValue)((RecordValue)fv2).GetField("blob")).GetField("urlEncoding")).Value);
+
+            // -> 3756de7d-cb20-4014-bab8-6ea7e5264b97
+            testConnector.SetResponseFromFile(@"Responses\SPO_Response3.json");
+            FormulaValue fv3 = await engine.EvalAsync($@"SP.GetAllTables(""{dataset}"")", CancellationToken.None, runtimeConfig: rc).ConfigureAwait(false);
+            string table = ((StringValue)((TableValue)((RecordValue)fv3).GetField("value")).Rows.First().Value.GetField("Name")).Value;
+
+            testConnector.SetResponseFromFile(@"Responses\SPO_Response4.json");
+            FormulaValue fv4 = await engine.EvalAsync($@"SP.GetTableViews(""{dataset}"", ""{table}"")", CancellationToken.None, runtimeConfig: rc).ConfigureAwait(false);
+            Assert.Equal("1e54c4b5-2a59-4a2a-9633-cc611a2ff718", ((StringValue)((TableValue)fv4).Rows.Skip(1).First().Value.GetField("Name")).Value);
+
+            testConnector.SetResponseFromFile(@"Responses\SPO_Response5.json");
+            FormulaValue fv5 = await engine.EvalAsync($@"SP.GetItems(""{dataset}"", ""{table}"", {{'$top': 4}})", CancellationToken.None, runtimeConfig: rc).ConfigureAwait(false);
+            Assert.Equal("Shared Documents/Document.docx", ((StringValue)((RecordValue)((TableValue)((RecordValue)fv5).GetField("value")).Rows.First().Value).GetField("{FullPath}")).Value);
+
+            string version = PowerPlatformConnectorClient.Version;
+            string expected = @$"POST https://tip1-shared-002.azure-apim.net/invoke
+ authority: tip1-shared-002.azure-apim.net
+ Authorization: Bearer eyJ0eXA...
+ path: /invoke
+ scheme: https
+ x-ms-client-environment-id: /providers/Microsoft.PowerApps/environments/2f0cc19d-893e-e765-b15d-2906e3231c09
+ x-ms-client-session-id: 547d471f-c04c-4c4a-b3af-337ab0637a0d
+ x-ms-request-method: GET
+ x-ms-request-url: /apim/sharepointonline/6fb0a1a8e2f5487eafbe306821d8377e/datasets
+ x-ms-user-agent: PowerFx/{version}
+POST https://tip1-shared-002.azure-apim.net/invoke
+ authority: tip1-shared-002.azure-apim.net
+ Authorization: Bearer eyJ0eXA...
+ path: /invoke
+ scheme: https
+ x-ms-client-environment-id: /providers/Microsoft.PowerApps/environments/2f0cc19d-893e-e765-b15d-2906e3231c09
+ x-ms-client-session-id: 547d471f-c04c-4c4a-b3af-337ab0637a0d
+ x-ms-request-method: GET
+ x-ms-request-url: /apim/sharepointonline/6fb0a1a8e2f5487eafbe306821d8377e/$metadata.json/datasets
+ x-ms-user-agent: PowerFx/{version}
+POST https://tip1-shared-002.azure-apim.net/invoke
+ authority: tip1-shared-002.azure-apim.net
+ Authorization: Bearer eyJ0eXA...
+ path: /invoke
+ scheme: https
+ x-ms-client-environment-id: /providers/Microsoft.PowerApps/environments/2f0cc19d-893e-e765-b15d-2906e3231c09
+ x-ms-client-session-id: 547d471f-c04c-4c4a-b3af-337ab0637a0d
+ x-ms-request-method: GET
+ x-ms-request-url: /apim/sharepointonline/6fb0a1a8e2f5487eafbe306821d8377e/datasets/https%253a%252f%252fauroraprojopsintegration01.sharepoint.com%252fsites%252fSite17/alltables
+ x-ms-user-agent: PowerFx/{version}
+POST https://tip1-shared-002.azure-apim.net/invoke
+ authority: tip1-shared-002.azure-apim.net
+ Authorization: Bearer eyJ0eXA...
+ path: /invoke
+ scheme: https
+ x-ms-client-environment-id: /providers/Microsoft.PowerApps/environments/2f0cc19d-893e-e765-b15d-2906e3231c09
+ x-ms-client-session-id: 547d471f-c04c-4c4a-b3af-337ab0637a0d
+ x-ms-request-method: GET
+ x-ms-request-url: /apim/sharepointonline/6fb0a1a8e2f5487eafbe306821d8377e/datasets/https%253a%252f%252fauroraprojopsintegration01.sharepoint.com%252fsites%252fSite17/tables/3756de7d-cb20-4014-bab8-6ea7e5264b97/views
+ x-ms-user-agent: PowerFx/{version}
+POST https://tip1-shared-002.azure-apim.net/invoke
+ authority: tip1-shared-002.azure-apim.net
+ Authorization: Bearer eyJ0eXA...
+ path: /invoke
+ scheme: https
+ x-ms-client-environment-id: /providers/Microsoft.PowerApps/environments/2f0cc19d-893e-e765-b15d-2906e3231c09
+ x-ms-client-session-id: 547d471f-c04c-4c4a-b3af-337ab0637a0d
+ x-ms-request-method: GET
+ x-ms-request-url: /apim/sharepointonline/6fb0a1a8e2f5487eafbe306821d8377e/datasets/https%253a%252f%252fauroraprojopsintegration01.sharepoint.com%252fsites%252fSite17/tables/3756de7d-cb20-4014-bab8-6ea7e5264b97/items?$top=4
+ x-ms-user-agent: PowerFx/{version}
+";
+
+            Assert.Equal(expected, testConnector._log.ToString());
+        }
+
+        [Fact]
+        public async Task ExcelOnlineTest()
+        {
+            using LoggingTestServer testConnector = new LoggingTestServer(@"Swagger\ExcelOnlineBusiness.swagger.json");
+            OpenApiDocument apiDoc = testConnector._apiDocument;
+            PowerFxConfig config = new PowerFxConfig();
+            string token = @"eyJ0eXAiOiJ...";
+
+            using HttpClient httpClient = new HttpClient(testConnector);
+            using PowerPlatformConnectorClient ppClient = new PowerPlatformConnectorClient("https://tip1-shared-002.azure-apim.net", "36897fc0-0c0c-eee5-ac94-e12765496c20" /* env */, "b20e87387f9149e884bdf0b0c87a67e8" /* connId */, () => $"{token}", httpClient) { SessionId = "547d471f-c04c-4c4a-b3af-337ab0637a0d" };
+
+            ConnectorSettings connectorSettings = new ConnectorSettings("exob") { AllowUnsupportedFunctions = true };
+            List<ConnectorFunction> functions = OpenApiParser.GetFunctions(connectorSettings, apiDoc).OrderBy(f => f.Name).ToList();
+
+            IEnumerable<ConnectorFunction> funcInfos = config.AddActionConnector(connectorSettings, apiDoc, new ConsoleLogger(_output, true));
+            RecalcEngine engine = new RecalcEngine(config);
+            BasicServiceProvider serviceProvider = new BasicServiceProvider().AddRuntimeContext(new TestConnectorRuntimeContext("exob", ppClient, null, _output, true));
+            RuntimeConfig runtimeConfig = new RuntimeConfig() { ServiceProvider = serviceProvider };
+
+            CheckResult checkResult = engine.Check("exob.", symbolTable: null);
+            IIntellisenseResult suggestions = engine.Suggest(checkResult, 5, serviceProvider);
+            List<string> suggestedFuncs = suggestions.Suggestions.Select(s => s.DisplayText.Text).ToList();
+
+            string source = "me";
+
+            // Get "OneDrive" id = "b!kHbNLXp37U2hyy89eRtZD4Re_7zFnR1MsTMqs1_ocDwJW-sB0ZfqQ5NCc9L-sxKb"
+            testConnector.SetResponseFromFile(@"Responses\EXO_Response1.json");
+            FormulaValue fv1 = await engine.EvalAsync(@$"exob.GetDrives(""{source}"")", CancellationToken.None, runtimeConfig: runtimeConfig).ConfigureAwait(false);
+            string drive = ((StringValue)((TableValue)((RecordValue)fv1).GetField("value")).Rows.First((DValue<RecordValue> row) => ((StringValue)row.Value.GetField("name")).Value == "OneDrive").Value.GetField("id")).Value;
+
+            // Get file id for "AM Site.xlxs" = "01UNLFRNUJPD7RJTFEMVBZZVLQIXHAKAOO"
+            testConnector.SetResponseFromFile(@"Responses\EXO_Response2.json");
+            FormulaValue fv2 = await engine.EvalAsync(@$"exob.ListRootFolder(""{source}"", ""{drive}"")", CancellationToken.None, runtimeConfig: runtimeConfig).ConfigureAwait(false);
+            string file = ((StringValue)((TableValue)fv2).Rows.First((DValue<RecordValue> row) => row.Value.GetField("Name") is StringValue sv && sv.Value == "AM Site.xlsx").Value.GetField("Id")).Value;
+
+            // Get "Table1" id = "{00000000-000C-0000-FFFF-FFFF00000000}"
+            testConnector.SetResponseFromFile(@"Responses\EXO_Response3.json");
+            FormulaValue fv3 = await engine.EvalAsync(@$"exob.GetTables(""{source}"", ""{drive}"", ""{file}"")", CancellationToken.None, runtimeConfig: runtimeConfig).ConfigureAwait(false);
+            string table = ((StringValue)((TableValue)((RecordValue)fv3).GetField("value")).Rows.First((DValue<RecordValue> row) => ((StringValue)row.Value.GetField("name")).Value == "Table1").Value.GetField("id")).Value;
+
+            // Get PowerApps id for 2nd row = "f830UPeAXoI"
+            testConnector.SetResponseFromFile(@"Responses\EXO_Response4.json");
+            FormulaValue fv4 = await engine.EvalAsync(@$"exob.GetItems(""{source}"", ""{drive}"", ""{file}"", ""{table}"")", CancellationToken.None, runtimeConfig: runtimeConfig).ConfigureAwait(false);
+            string columnId = ((StringValue)((RecordValue)((TableValue)((RecordValue)fv4).GetField("value")).Rows.Skip(1).First().Value).GetField("__PowerAppsId__")).Value;
+
+            // Get Item by columnId
+            testConnector.SetResponseFromFile(@"Responses\EXO_Response5.json");
+            FormulaValue fv5 = await engine.EvalAsync(@$"exob.GetItem(""{source}"", ""{drive}"", ""{file}"", ""{table}"", ""__PowerAppsId__"", ""{columnId}"")", CancellationToken.None, runtimeConfig: runtimeConfig).ConfigureAwait(false);
+            RecordValue rv5 = (RecordValue)fv5;
+
+            Assert.Equal(FormulaType.String, rv5.GetField("Site").Type);
+            Assert.Equal("Atlanta", ((StringValue)rv5.GetField("Site")).Value);
+
+            string version = PowerPlatformConnectorClient.Version;
+            string expected = @$"POST https://tip1-shared-002.azure-apim.net/invoke
+ authority: tip1-shared-002.azure-apim.net
+ Authorization: Bearer eyJ0eXAiOiJ...
+ path: /invoke
+ scheme: https
+ x-ms-client-environment-id: /providers/Microsoft.PowerApps/environments/36897fc0-0c0c-eee5-ac94-e12765496c20
+ x-ms-client-session-id: 547d471f-c04c-4c4a-b3af-337ab0637a0d
+ x-ms-request-method: GET
+ x-ms-request-url: /apim/excelonlinebusiness/b20e87387f9149e884bdf0b0c87a67e8/codeless/v1.0/drives?source=me
+ x-ms-user-agent: PowerFx/{version}
+POST https://tip1-shared-002.azure-apim.net/invoke
+ authority: tip1-shared-002.azure-apim.net
+ Authorization: Bearer eyJ0eXAiOiJ...
+ path: /invoke
+ scheme: https
+ x-ms-client-environment-id: /providers/Microsoft.PowerApps/environments/36897fc0-0c0c-eee5-ac94-e12765496c20
+ x-ms-client-session-id: 547d471f-c04c-4c4a-b3af-337ab0637a0d
+ x-ms-request-method: GET
+ x-ms-request-url: /apim/excelonlinebusiness/b20e87387f9149e884bdf0b0c87a67e8/codeless/v1.0/drives/me/root/children?source=b!kHbNLXp37U2hyy89eRtZD4Re_7zFnR1MsTMqs1_ocDwJW-sB0ZfqQ5NCc9L-sxKb
+ x-ms-user-agent: PowerFx/{version}
+POST https://tip1-shared-002.azure-apim.net/invoke
+ authority: tip1-shared-002.azure-apim.net
+ Authorization: Bearer eyJ0eXAiOiJ...
+ path: /invoke
+ scheme: https
+ x-ms-client-environment-id: /providers/Microsoft.PowerApps/environments/36897fc0-0c0c-eee5-ac94-e12765496c20
+ x-ms-client-session-id: 547d471f-c04c-4c4a-b3af-337ab0637a0d
+ x-ms-request-method: GET
+ x-ms-request-url: /apim/excelonlinebusiness/b20e87387f9149e884bdf0b0c87a67e8/codeless/v1.0/drives/me/items/b!kHbNLXp37U2hyy89eRtZD4Re_7zFnR1MsTMqs1_ocDwJW-sB0ZfqQ5NCc9L-sxKb/workbook/tables?source=01UNLFRNUJPD7RJTFEMVBZZVLQIXHAKAOO
+ x-ms-user-agent: PowerFx/{version}
+POST https://tip1-shared-002.azure-apim.net/invoke
+ authority: tip1-shared-002.azure-apim.net
+ Authorization: Bearer eyJ0eXAiOiJ...
+ path: /invoke
+ scheme: https
+ x-ms-client-environment-id: /providers/Microsoft.PowerApps/environments/36897fc0-0c0c-eee5-ac94-e12765496c20
+ x-ms-client-session-id: 547d471f-c04c-4c4a-b3af-337ab0637a0d
+ x-ms-request-method: GET
+ x-ms-request-url: /apim/excelonlinebusiness/b20e87387f9149e884bdf0b0c87a67e8/drives/me/files/b!kHbNLXp37U2hyy89eRtZD4Re_7zFnR1MsTMqs1_ocDwJW-sB0ZfqQ5NCc9L-sxKb/tables/01UNLFRNUJPD7RJTFEMVBZZVLQIXHAKAOO/items?source=%7b00000000-000C-0000-FFFF-FFFF00000000%7d
+ x-ms-user-agent: PowerFx/{version}
+POST https://tip1-shared-002.azure-apim.net/invoke
+ authority: tip1-shared-002.azure-apim.net
+ Authorization: Bearer eyJ0eXAiOiJ...
+ path: /invoke
+ scheme: https
+ x-ms-client-environment-id: /providers/Microsoft.PowerApps/environments/36897fc0-0c0c-eee5-ac94-e12765496c20
+ x-ms-client-session-id: 547d471f-c04c-4c4a-b3af-337ab0637a0d
+ x-ms-request-method: GET
+ x-ms-request-url: /apim/excelonlinebusiness/b20e87387f9149e884bdf0b0c87a67e8/drives/me/files/b!kHbNLXp37U2hyy89eRtZD4Re_7zFnR1MsTMqs1_ocDwJW-sB0ZfqQ5NCc9L-sxKb/tables/01UNLFRNUJPD7RJTFEMVBZZVLQIXHAKAOO/items/%257b00000000-000C-0000-FFFF-FFFF00000000%257d?source=__PowerAppsId__&idColumn=f830UPeAXoI
+ x-ms-user-agent: PowerFx/{version}
+";
+            Assert.Equal(expected, testConnector._log.ToString());
+        }
+
+
+        [Fact]
+        public async Task SQL_ExecuteStoredProc_Scoped()
+        {
+            using var testConnector = new LoggingTestServer(@"Swagger\SQL Server.json");
+            var apiDoc = testConnector._apiDocument;
+            var config = new PowerFxConfig(Features.PowerFxV1);
+
+            using var httpClient = new HttpClient(testConnector);
+
+            using var client = new PowerPlatformConnectorClient(
+                    "tip1-shared-002.azure-apim.net",         // endpoint 
+                    "a2df3fb8-e4a4-e5e6-905c-e3dff9f93b46",   // environment
+                    "1b0b3462817442e79846d79d779ddd32",       // connectionId
+                    () => "eyJ0eX...",
+                    httpClient)
+            {
+                SessionId = "8e67ebdc-d402-455a-b33a-304820832383"
+            };
+
+            // Here, apart from connectionId, we define server and database as globals
+            // This will modify the list of functions and their parameters as 'server' and 'database' will be removed from required parameter list
+            IReadOnlyDictionary<string, FormulaValue> globals = new ReadOnlyDictionary<string, FormulaValue>(new Dictionary<string, FormulaValue>()
+            {
+                { "connectionId", FormulaValue.New("5f57ec83acef477b8ccc769e52fa22cc") },
+                { "server", FormulaValue.New("pfxdev-sql.database.windows.net") },
+                { "database", FormulaValue.New("connectortest") }
+            });
+
+            IReadOnlyList<ConnectorFunction> fList = config.AddActionConnector("SQL", apiDoc, new ConsoleLogger(_output, true), globals);
+            ConnectorFunction executeProcedureV2 = fList.First(f => f.Name == "ExecuteProcedureV2");
+
+            var engine = new RecalcEngine(config);
+            RuntimeConfig rc = new RuntimeConfig().AddRuntimeContext(new TestConnectorRuntimeContext("SQL", client));
+
+            testConnector.SetResponseFromFile(@"Responses\SQL Server ExecuteStoredProcedureV2.json");
+            FormulaValue result = await engine.EvalAsync(@"SQL.ExecuteProcedureV2(""sp_1"", { p1: 50 })", CancellationToken.None, new ParserOptions() { AllowsSideEffects = true }, runtimeConfig: rc).ConfigureAwait(false);
+
+            Assert.Equal(FormulaType.UntypedObject, result.Type);
+            Assert.True((result as UntypedObjectValue).Impl.TryGetPropertyNames(out IEnumerable<string> propertyNames));
+            Assert.Equal(3, propertyNames.Count());
+
+            string actual = testConnector._log.ToString();
+            string version = PowerPlatformConnectorClient.Version;
+            string expected = @$"POST https://tip1-shared-002.azure-apim.net/invoke
+ authority: tip1-shared-002.azure-apim.net
+ Authorization: Bearer eyJ0eX...
+ path: /invoke
+ scheme: https
+ x-ms-client-environment-id: /providers/Microsoft.PowerApps/environments/a2df3fb8-e4a4-e5e6-905c-e3dff9f93b46
+ x-ms-client-session-id: 8e67ebdc-d402-455a-b33a-304820832383
+ x-ms-request-method: POST
+ x-ms-request-url: /apim/sql/5f57ec83acef477b8ccc769e52fa22cc/v2/datasets/pfxdev-sql.database.windows.net,connectortest/procedures/sp_1
+ x-ms-user-agent: PowerFx/{version}
+ [content-header] Content-Type: application/json; charset=utf-8
+ [body] {{""p1"":50}}
+";
+
+            Assert.Equal(expected, actual);
+        }
+
+        [Fact]
+        public async Task SQL_Tabular()
+        {
+            using var testConnector = new LoggingTestServer(@"Swagger\SQL Server.json");
+            var apiDoc = testConnector._apiDocument;
+            var config = new PowerFxConfig(Features.PowerFxV1);
+
+            using var httpClient = new HttpLogger(_output); // testConnector);
+
+            using var client = new PowerPlatformConnectorClient(
+                    "tip1002-002.azure-apihub.net",           // endpoint 
+                    "ddadf2c7-ebdd-ec01-a5d1-502dc07f04b4",   // environment
+                    "1b0b3462817442e79846d79d779ddd32",       // connectionId
+                    () => "eyJ0eXAiOiJKV1QiLCJhbGciOiJSUzI1NiIsIng1dCI6Ii1LSTNROW5OUjdiUm9meG1lWm9YcWJIWkdldyIsImtpZCI6Ii1LSTNROW5OUjdiUm9meG1lWm9YcWJIWkdldyJ9.eyJhdWQiOiJodHRwczovL2FwaWh1Yi5henVyZS5jb20iLCJpc3MiOiJodHRwczovL3N0cy53aW5kb3dzLm5ldC84ZDgxNDc4YS01YjY4LTQxNWUtYjA4ZC03ZmZmZTcxMmI2NTcvIiwiaWF0IjoxNjk1MzI0MzE0LCJuYmYiOjE2OTUzMjQzMTQsImV4cCI6MTY5NTMyODM5MiwiYWNyIjoiMSIsImFpbyI6IkFUUUF5LzhVQUFBQWxNNmVtV2krUU52L1VhWjBwSStRSjVjd055SFZmQklJdE1hWW4yaGxXaVBOMmJ6SWRoUmVjL0oydHJzQjJSTEwiLCJhbXIiOlsicHdkIl0sImFwcGlkIjoiYThmN2E2NWMtZjViYS00ODU5LWIyZDYtZGY3NzJjMjY0ZTlkIiwiYXBwaWRhY3IiOiIwIiwiZmFtaWx5X25hbWUiOiJhdXJvcmEiLCJnaXZlbl9uYW1lIjoidXNlcjAxIiwiaXBhZGRyIjoiOTAuMTA0LjczLjIwMyIsIm5hbWUiOiJhdXJvcmF1c2VyMDEiLCJvaWQiOiIzZDhmNDZmMS1hMzk4LTQzZDktOGJiZC04NzQwOTIyNTQwZTEiLCJwdWlkIjoiMTAwMzIwMDJCQTBEQ0JBNSIsInJoIjoiMC5BYjBBaWtlQmpXaGJYa0d3alhfXzV4SzJWMTg4QmY2U05oUlBydkx1TlB3SUhLNjlBUFkuIiwic2NwIjoiUnVudGltZS5BbGwiLCJzdWIiOiJqUVd2UExGcERXYW5vOURTVGJvTmtFRnI4SnlNY09Na3N6VHNPTHBNTkg4IiwidGlkIjoiOGQ4MTQ3OGEtNWI2OC00MTVlLWIwOGQtN2ZmZmU3MTJiNjU3IiwidW5pcXVlX25hbWUiOiJhdXJvcmF1c2VyMDFAYXVyb3JhZmluYW5jZWludGVncmF0aW9uMDEub25taWNyb3NvZnQuY29tIiwidXBuIjoiYXVyb3JhdXNlcjAxQGF1cm9yYWZpbmFuY2VpbnRlZ3JhdGlvbjAxLm9ubWljcm9zb2Z0LmNvbSIsInV0aSI6Ild0NWhBdlBtRlVXdnY4dlVqaTU0QUEiLCJ2ZXIiOiIxLjAifQ.UhShqKd3FOAD3QcKe4X0zk9-vt2Y9lmf_t5FqQGzLhMw-F8haHgTn9imog3qjTNutSzonH_csa3OMNoLUv97IcPine_bnIszYYmxLNNfz_uJeMskbKTDuGCX2pDDKpckIztDrVCLVtK6_EsTcKo8ME_TK5EHva1kTD9IGiiIVLDMcUwIfWXgL9UxKpVF96dJsfWsVtr4td14XqJeRlOvgO9veEGj29DgdRRHkaTTot5AK2MEn03VHl7UizZSWunlD18O8zVwwG7yAn5uIHDGrimBecekZjS6JW-YE-KL3mb102OHZm0OUC_1Y9wE2CKXDfiHHrw5NZ-sDRsckyt4SA",
+                    httpClient)
+            {
+                SessionId = "8e67ebdc-d402-455a-b33a-304820832383"
+            };
+
+            IReadOnlyDictionary<string, FormulaValue> globals = new ReadOnlyDictionary<string, FormulaValue>(new Dictionary<string, FormulaValue>()
+            {
+                { "connectionId", FormulaValue.New("1b0b3462817442e79846d79d779ddd32") },
+                { "server", FormulaValue.New("pfxdev-sql.database.windows.net") },
+                { "database", FormulaValue.New("connectortest") },
+                { "table", FormulaValue.New("Customers") }
+            });
+
+            ConnectorTableValue sqlTable = await config.AddTabularConnector("Customers", apiDoc, globals, client, CancellationToken.None).ConfigureAwait(false);
+            var xx = sqlTable.Type;
+
+            //client.Dispose();
+            //client = new PowerPlatformConnectorClient();
+
+            var engine = new RecalcEngine(config);
+            engine.EnableTabularConnectors();
+            RuntimeConfig rc = new RuntimeConfig(new SymbolValues().Add(sqlTable.Name, sqlTable)).AddRuntimeContext(new TestConnectorRuntimeContext(sqlTable.Namespace, client));
+
+            //testConnector.SetResponseFromFile(@"Responses\SQL Server ExecuteStoredProcedureV2.json");
+            FormulaValue result = await engine.EvalAsync(@"First(Customers)", CancellationToken.None, new ParserOptions() { AllowsSideEffects = true }, runtimeConfig: rc).ConfigureAwait(false);
+        }
+
+        public class HttpLogger : HttpClient
+        {
+            private readonly ITestOutputHelper _console;
+
+            public HttpLogger(ITestOutputHelper console)
+                : base()
+            {
+                _console = console;
+            }
+
+            public HttpLogger(ITestOutputHelper console, HttpMessageHandler handler)
+                : base(handler)
+            {
+                _console = console;
+            }
+
+            public HttpLogger(ITestOutputHelper console, HttpMessageHandler handler, bool disposeHandler)
+                : base(handler, disposeHandler)
+            {
+                _console = console;
+            }
+
+            public override async Task<HttpResponseMessage> SendAsync(HttpRequestMessage request, CancellationToken cancellationToken)
+            {
+                HttpResponseMessage response = await base.SendAsync(request, cancellationToken).ConfigureAwait(false);
+
+                if (response.StatusCode != HttpStatusCode.OK)
+                {
+                    var text = response?.Content == null ? string.Empty : await response.Content.ReadAsStringAsync().ConfigureAwait(false);
+                    _console.WriteLine($"[HTTP Status {(int)response.StatusCode} {response.StatusCode} - {text}");
+                }
+
+                return response;
+            }
+        }
+    }
+}