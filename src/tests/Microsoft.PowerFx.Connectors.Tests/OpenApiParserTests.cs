--- conflicted
+++ resolved
@@ -1,1041 +1,1040 @@
-﻿// Copyright (c) Microsoft Corporation.
-// Licensed under the MIT license.
-
-using System.Collections.Generic;
-using System.Linq;
-using System.Net.Http;
-using System.Threading;
-using System.Threading.Tasks;
-using Microsoft.OpenApi.Models;
-using Microsoft.PowerFx.Core;
-using Microsoft.PowerFx.Core.Tests;
-using Microsoft.PowerFx.Tests;
-using Microsoft.PowerFx.Types;
-using Newtonsoft.Json;
-using Xunit;
-using Xunit.Abstractions;
-
-namespace Microsoft.PowerFx.Connectors.Tests
-{
-    public class OpenApiParserTests
-    {
-        private readonly ITestOutputHelper _output;
-
-        public OpenApiParserTests(ITestOutputHelper output)
-        {
-            _output = output;
-        }
-
-        [Fact]
-        public void ACSL_GetFunctionNames()
-        {
-            OpenApiDocument doc = Helpers.ReadSwagger(@"Swagger\Azure Cognitive Service for Language.json");
-
-            // OpenAPI spec: Info.Title is required
-            Assert.Equal("Azure Cognitive Service for Language", doc.Info.Title);
-
-            // OpenAPI spec: Info.Description is optional
-            Assert.Equal("Azure Cognitive Service for Language, previously known as 'Text Analytics' connector detects language, sentiment and more of the text you provide.", doc.Info.Description);
-
-            List<ConnectorFunction> functions = OpenApiParser.GetFunctions("ACSL", doc, new ConsoleLogger(_output)).OrderBy(cf => cf.Name).ToList();
-            Assert.Equal(51, functions.Count);
-            ConnectorFunction conversationAnalysisAnalyzeConversationConversation = functions[19];
-
-            Assert.Equal("ConversationAnalysisAnalyzeConversationConversation", conversationAnalysisAnalyzeConversationConversation.Name);
-            Assert.Equal("Analyzes the input conversation utterance.", conversationAnalysisAnalyzeConversationConversation.Description);
-            Assert.Equal("Conversations (CLU) (2022-05-01)", conversationAnalysisAnalyzeConversationConversation.Summary);
-            Assert.Equal("/apim/cognitiveservicestextanalytics/{connectionId}/language/:analyze-conversations", conversationAnalysisAnalyzeConversationConversation.OperationPath);
-            Assert.Equal(HttpMethod.Post, conversationAnalysisAnalyzeConversationConversation.HttpMethod);
-        }
-
-        [Fact]
-        public void ACSL_GetFunctionNames22()
-        {
-            OpenApiDocument doc = Helpers.ReadSwagger(@"Swagger\Azure Cognitive Service for Language v2.2.json");               
-            List<ConnectorFunction> functions = OpenApiParser.GetFunctions("ACSL", doc, new ConsoleLogger(_output)).OrderBy(cf => cf.Name).ToList();
-            ConnectorFunction detectSentimentV3 = functions.First(cf => cf.Name == "DetectSentimentV3");
-
-            Assert.Equal("Documents", detectSentimentV3.OptionalParameters[0].Summary);
-            Assert.Equal("The documents to analyze.", detectSentimentV3.OptionalParameters[0].Description);
-        }
-
-        [Fact]
-        public void ACSL_Load()
-        {
-            OpenApiDocument doc = Helpers.ReadSwagger(@"Swagger\Azure Cognitive Service for Language.json");
-            (List<ConnectorFunction> connectorFunctions, List<ConnectorTexlFunction> texlFunctions) = OpenApiParser.ParseInternal(new ConnectorSettings("ACSL"), doc, new ConsoleLogger(_output));
-            Assert.Contains(connectorFunctions, func => func.Namespace == "ACSL" && func.Name == "ConversationAnalysisAnalyzeConversationConversation");
-            Assert.Contains(texlFunctions, func => func.Namespace.Name.Value == "ACSL" && func.Name == "ConversationAnalysisAnalyzeConversationConversation");
-
-            ConnectorFunction func1 = connectorFunctions.First(f => f.Name == "AnalyzeTextSubmitJobCustomEntityRecognition");            
-            Assert.Equal("analysisInput:![documents:*[id:s, language:s, text:s]]|task:![parameters:![deploymentName:s, projectName:s]]", string.Join("|", func1.RequiredParameters.Select(rp => $"{rp.Name}:{rp.FormulaType._type}")));
-            Assert.Equal("displayName:s", string.Join("|", func1.OptionalParameters.Select(rp => $"{rp.Name}:{rp.FormulaType._type.ToString()}")));
-
-            (connectorFunctions, texlFunctions) = OpenApiParser.ParseInternal(new ConnectorSettings("ACSL") { Compatibility = ConnectorCompatibility.SwaggerCompatibility }, doc, new ConsoleLogger(_output));
-            Assert.Contains(connectorFunctions, func => func.Namespace == "ACSL" && func.Name == "ConversationAnalysisAnalyzeConversationConversation");
-            Assert.Contains(texlFunctions, func => func.Namespace.Name.Value == "ACSL" && func.Name == "ConversationAnalysisAnalyzeConversationConversation");
-
-            func1 = connectorFunctions.First(f => f.Name == "AnalyzeTextSubmitJobCustomEntityRecognition");
-            Assert.Equal("analysisInput:![documents:*[id:s, language:s, text:s]]|task:![parameters:![deploymentName:s, projectName:s]]", string.Join("|", func1.RequiredParameters.Select(rp => $"{rp.Name}:{rp.FormulaType._type}")));
-            Assert.Empty(func1.OptionalParameters);
-        }
-
-        [Fact]
-        public void SF_TextCsv()
-        {
-            OpenApiDocument doc = Helpers.ReadSwagger(@"Swagger\SalesForce.json");
-            (List<ConnectorFunction> connectorFunctions, List<ConnectorTexlFunction> texlFunctions) = OpenApiParser.ParseInternal(new ConnectorSettings("SF") { Compatibility = ConnectorCompatibility.SwaggerCompatibility }, doc, new ConsoleLogger(_output));
-
-            // function returns text/csv
-            ConnectorFunction func1 = connectorFunctions.First(f => f.Name == "GetJobRecordResults");
-            ConnectorType returnType = func1.ReturnParameterType;
-
-            // returns a string
-            Assert.Equal("s", returnType.FormulaType._type.ToString());
-        }
-        
-#pragma warning disable SA1118, SA1117, SA1119, SA1137
-
-        [Fact]
-        public void ACSL_GetFunctionParameters_PowerAppsCompatibility()
-        {
-            OpenApiDocument doc = Helpers.ReadSwagger(@"Swagger\Azure Cognitive Service for Language.json");
-            ConnectorFunction function = OpenApiParser.GetFunctions(new ConnectorSettings("ACSL") { Compatibility = ConnectorCompatibility.PowerAppsCompatibility }, doc).OrderBy(cf => cf.Name).ToList()[19];
-
-            Assert.Equal("ConversationAnalysisAnalyzeConversationConversation", function.Name);
-            Assert.Equal("ConversationAnalysis_AnalyzeConversation_Conversation", function.OriginalName);
-            Assert.Equal("/apim/cognitiveservicestextanalytics/{connectionId}/language/:analyze-conversations", function.OperationPath);
-
-            Assert.Equal(3, function.RequiredParameters.Length);
-            Assert.Equal(2, function.HiddenRequiredParameters.Length);
-            Assert.Empty(function.OptionalParameters);
-
-            RecordType analysisInputRecordType = Extensions.MakeRecordType(
-                                                    ("conversationItem", Extensions.MakeRecordType(
-                                                        ("language", FormulaType.String),
-                                                        ("text", FormulaType.String))));
-            RecordType parametersRecordType = Extensions.MakeRecordType(
-                                                    ("deploymentName", FormulaType.String),
-                                                    ("projectName", FormulaType.String),
-                                                    ("verbose", RecordType.Boolean));
-
-            // -- Parameter 1 --
-            Assert.Equal("kind", function.RequiredParameters[0].Name);
-            Assert.Equal(FormulaType.String, function.RequiredParameters[0].FormulaType);
-            Assert.Equal("A single conversational task to execute.", function.RequiredParameters[0].Description);
-            Assert.Equal("Conversation", function.RequiredParameters[0].DefaultValue.ToObject());
-
-            // -- Parameter 2 --
-            Assert.Equal("analysisInput", function.RequiredParameters[1].Name);
-            Assert.Equal(analysisInputRecordType, function.RequiredParameters[1].FormulaType);
-            Assert.Equal("A single conversational task to execute.", function.RequiredParameters[1].Description);
-            Assert.Null(function.RequiredParameters[1].DefaultValue);
-            Assert.NotNull(function.RequiredParameters[1].ConnectorType);
-            Assert.Equal("analysisInput", function.RequiredParameters[1].ConnectorType.Name);
-            Assert.Null(function.RequiredParameters[1].ConnectorType.DisplayName);
-            Assert.Equal("The input ConversationItem and its optional parameters", function.RequiredParameters[1].ConnectorType.Description);
-            Assert.Equal(analysisInputRecordType, function.RequiredParameters[1].ConnectorType.FormulaType);
-            Assert.True(function.RequiredParameters[1].ConnectorType.IsRequired);
-            Assert.Single(function.RequiredParameters[1].ConnectorType.Fields);
-            Assert.Equal("conversationItem", function.RequiredParameters[1].ConnectorType.Fields[0].Name);
-            Assert.Null(function.RequiredParameters[1].ConnectorType.Fields[0].DisplayName);
-            Assert.Equal("The abstract base for a user input formatted conversation (e.g., Text, Transcript).", function.RequiredParameters[1].ConnectorType.Fields[0].Description);
-            Assert.True(function.RequiredParameters[1].ConnectorType.Fields[0].IsRequired);
-
-            // -- Parameter 3 --
-            Assert.Equal("parameters", function.RequiredParameters[2].Name);
-            Assert.Equal(parametersRecordType, function.RequiredParameters[2].FormulaType);
-            Assert.Equal("A single conversational task to execute.", function.RequiredParameters[2].Description);
-            Assert.Null(function.RequiredParameters[2].DefaultValue);
-
-            RecordType analysisInputRecordTypeH = Extensions.MakeRecordType(
-                                                    ("conversationItem", Extensions.MakeRecordType(
-                                                        ("id", FormulaType.String),
-                                                        ("participantId", FormulaType.String))));
-
-            // -- Hidden Required Parameter 1 --
-            Assert.Equal("api-version", function.HiddenRequiredParameters[0].Name);
-            Assert.Equal(FormulaType.String, function.HiddenRequiredParameters[0].FormulaType);
-            Assert.Equal("Client API version.", function.HiddenRequiredParameters[0].Description);
-            Assert.Equal("2022-05-01", function.HiddenRequiredParameters[0].DefaultValue.ToObject());
-            
-            // -- Hidden Required Parameter 2 --
-            Assert.Equal("analysisInput", function.HiddenRequiredParameters[1].Name);
-            Assert.Equal(analysisInputRecordTypeH, function.HiddenRequiredParameters[1].FormulaType);
-            Assert.Equal("A single conversational task to execute.", function.HiddenRequiredParameters[1].Description);
-            Assert.Equal(@"{""conversationItem"":{""id"":""0"",""participantId"":""0""}}", System.Text.Json.JsonSerializer.Serialize(function.HiddenRequiredParameters[1].DefaultValue.ToObject()));
-
-            Assert.Equal(3, function.ArityMin);
-            Assert.Equal(3, function.ArityMax);
-
-            // -- Return Type --
-            FormulaType returnType = function.ReturnType;
-
-            RecordType expectedReturnType = Extensions.MakeRecordType(
-                                                ("kind", FormulaType.String),
-                                                ("result", Extensions.MakeRecordType(
-                                                    ("detectedLanguage", FormulaType.String),
-                                                    ("prediction", Extensions.MakeRecordType(
-                                                        ("entities", Extensions.MakeTableType(
-                                                            ("category", FormulaType.String),
-                                                            ("confidenceScore", FormulaType.Decimal),
-                                                            ("extraInformation", FormulaType.UntypedObject), // property has a discriminator
-                                                            ("length", FormulaType.Decimal),
-                                                            ("offset", FormulaType.Decimal),
-                                                            ("resolutions", FormulaType.UntypedObject),      // property has a discriminator
-                                                            ("text", FormulaType.String))),
-                                                        ("intents", Extensions.MakeTableType(
-                                                            ("category", FormulaType.String),
-                                                            ("confidenceScore", FormulaType.Decimal))),
-                                                        ("projectKind", FormulaType.String),
-                                                        ("topIntent", FormulaType.String))),
-                                                        ("query", FormulaType.String))));
-
-            string rt3Name = expectedReturnType.ToStringWithDisplayNames();
-            string returnTypeName = expectedReturnType.ToStringWithDisplayNames();
-
-            Assert.Equal(rt3Name, returnTypeName);
-            Assert.True((FormulaType)expectedReturnType == returnType);
-
-            ConnectorType connectorReturnType = function.ConnectorReturnType;
-            Assert.NotNull(connectorReturnType);
-            Assert.Equal((FormulaType)expectedReturnType, connectorReturnType.FormulaType);
-            Assert.Equal(2, connectorReturnType.Fields.Length);
-            Assert.Equal("The results of a Conversation task.", connectorReturnType.Description);
-        }
-
-        [Fact]
-        public void ACSL_GetFunctionParameters_SwaggerCompatibility()
-        {
-            OpenApiDocument doc = Helpers.ReadSwagger(@"Swagger\Azure Cognitive Service for Language.json");
-            ConnectorFunction function = OpenApiParser.GetFunctions(new ConnectorSettings("ACSL") { Compatibility = ConnectorCompatibility.SwaggerCompatibility }, doc).OrderBy(cf => cf.Name).ToList()[19];
-
-            Assert.Equal("ConversationAnalysisAnalyzeConversationConversation", function.Name);
-            Assert.Equal("ConversationAnalysis_AnalyzeConversation_Conversation", function.OriginalName);
-            Assert.Equal("/apim/cognitiveservicestextanalytics/{connectionId}/language/:analyze-conversations", function.OperationPath);
-
-            RecordType analysisInputRecordType = Extensions.MakeRecordType(
-                                                    ("conversationItem", Extensions.MakeRecordType(
-                                                        ("language", FormulaType.String),
-                                                        ("text", FormulaType.String))));
-            RecordType parametersRecordType = Extensions.MakeRecordType(
-                                                    ("deploymentName", FormulaType.String),
-                                                    ("projectName", FormulaType.String),
-                                                    ("verbose", RecordType.Boolean));
-
-            Assert.Equal(2, function.RequiredParameters.Length);
-            Assert.Equal(3, function.HiddenRequiredParameters.Length);
-            Assert.Empty(function.OptionalParameters);
-
-            // -- Parameter 1 --
-            Assert.Equal("analysisInput", function.RequiredParameters[0].Name);
-            Assert.Equal(analysisInputRecordType, function.RequiredParameters[0].FormulaType);
-            Assert.Equal("A single conversational task to execute.", function.RequiredParameters[0].Description);
-            Assert.Null(function.RequiredParameters[0].DefaultValue);
-            Assert.NotNull(function.RequiredParameters[0].ConnectorType);
-            Assert.Equal("analysisInput", function.RequiredParameters[0].ConnectorType.Name);
-            Assert.Null(function.RequiredParameters[0].ConnectorType.DisplayName);
-            Assert.Equal("The input ConversationItem and its optional parameters", function.RequiredParameters[0].ConnectorType.Description);
-            Assert.Equal(analysisInputRecordType, function.RequiredParameters[0].ConnectorType.FormulaType);
-            Assert.True(function.RequiredParameters[0].ConnectorType.IsRequired);
-            Assert.Single(function.RequiredParameters[0].ConnectorType.Fields);
-            Assert.Equal("conversationItem", function.RequiredParameters[0].ConnectorType.Fields[0].Name);
-            Assert.Null(function.RequiredParameters[0].ConnectorType.Fields[0].DisplayName);
-            Assert.Equal("The abstract base for a user input formatted conversation (e.g., Text, Transcript).", function.RequiredParameters[0].ConnectorType.Fields[0].Description);
-            Assert.True(function.RequiredParameters[0].ConnectorType.Fields[0].IsRequired);
-
-            // -- Parameter 2 --
-            Assert.Equal("parameters", function.RequiredParameters[1].Name);
-            Assert.Equal(parametersRecordType, function.RequiredParameters[1].FormulaType);
-            Assert.Equal("A single conversational task to execute.", function.RequiredParameters[1].Description);
-            Assert.Null(function.RequiredParameters[1].DefaultValue);
-
-            RecordType analysisInputRecordTypeH = Extensions.MakeRecordType(
-                                                    ("conversationItem", Extensions.MakeRecordType(
-                                                        ("id", FormulaType.String),
-                                                        ("participantId", FormulaType.String))));
-
-            // -- Hidden Required Parameter 1 --
-            Assert.Equal("api-version", function.HiddenRequiredParameters[0].Name);
-            Assert.Equal(FormulaType.String, function.HiddenRequiredParameters[0].FormulaType);
-            Assert.Equal("Client API version.", function.HiddenRequiredParameters[0].Description);
-            Assert.Equal("2022-05-01", function.HiddenRequiredParameters[0].DefaultValue.ToObject());
-
-            // -- Hidden Required Parameter 2 --
-            Assert.Equal("kind", function.HiddenRequiredParameters[1].Name);
-            Assert.Equal(FormulaType.String, function.HiddenRequiredParameters[1].FormulaType);
-            Assert.Equal("A single conversational task to execute.", function.HiddenRequiredParameters[1].Description);
-            Assert.Equal("Conversation", function.HiddenRequiredParameters[1].DefaultValue.ToObject());
-
-            // -- Hidden Required Parameter 3 --
-            Assert.Equal("analysisInput", function.HiddenRequiredParameters[2].Name);
-            Assert.Equal(analysisInputRecordTypeH, function.HiddenRequiredParameters[2].FormulaType);
-            Assert.Equal("A single conversational task to execute.", function.HiddenRequiredParameters[2].Description);
-            Assert.Equal(@"{""conversationItem"":{""id"":""0"",""participantId"":""0""}}", System.Text.Json.JsonSerializer.Serialize(function.HiddenRequiredParameters[2].DefaultValue.ToObject()));
-
-            Assert.Equal(2, function.ArityMin);
-            Assert.Equal(2, function.ArityMax);
-
-            // -- Return Type --
-            FormulaType returnType = function.ReturnType;
-
-            RecordType expectedReturnType = Extensions.MakeRecordType(
-                                                ("kind", FormulaType.String),
-                                                ("result", Extensions.MakeRecordType(
-                                                    ("detectedLanguage", FormulaType.String),
-                                                    ("prediction", Extensions.MakeRecordType(
-                                                        ("entities", Extensions.MakeTableType(
-                                                            ("category", FormulaType.String),
-                                                            ("confidenceScore", FormulaType.Decimal),
-                                                            ("extraInformation", FormulaType.UntypedObject), // property has a discriminator
-                                                            ("length", FormulaType.Decimal),
-                                                            ("offset", FormulaType.Decimal),
-                                                            ("resolutions", FormulaType.UntypedObject),      // property has a discriminator
-                                                            ("text", FormulaType.String))),
-                                                        ("intents", Extensions.MakeTableType(
-                                                            ("category", FormulaType.String),
-                                                            ("confidenceScore", FormulaType.Decimal))),
-                                                        ("projectKind", FormulaType.String),
-                                                        ("topIntent", FormulaType.String))),
-                                                        ("query", FormulaType.String))));
-
-            string rt3Name = expectedReturnType.ToStringWithDisplayNames();
-            string returnTypeName = expectedReturnType.ToStringWithDisplayNames();
-
-            Assert.Equal(rt3Name, returnTypeName);
-            Assert.True((FormulaType)expectedReturnType == returnType);
-
-            ConnectorType connectorReturnType = function.ConnectorReturnType;
-            Assert.NotNull(connectorReturnType);
-            Assert.Equal((FormulaType)expectedReturnType, connectorReturnType.FormulaType);
-            Assert.Equal(2, connectorReturnType.Fields.Length);
-            Assert.Equal("The results of a Conversation task.", connectorReturnType.Description);
-        }
-
-        [Fact]
-        public async Task ACSL_InvokeFunction()
-        {
-            using var testConnector = new LoggingTestServer(@"Swagger\Azure Cognitive Service for Language.json");
-            OpenApiDocument apiDoc = testConnector._apiDocument;
-            ConsoleLogger logger = new ConsoleLogger(_output);
-
-            PowerFxConfig pfxConfig = new PowerFxConfig(Features.PowerFxV1);
-<<<<<<< HEAD
-            ConnectorFunction function = OpenApiParser.GetFunctions("ACSL", apiDoc, "16e7c181-2f8d-4cae-b1f0-179c5c4e4d8b").OrderBy(cf => cf.Name).ToList()[19];
-=======
-            ConnectorFunction function = OpenApiParser.GetFunctions(new ConnectorSettings("ACSL") { Compatibility = ConnectorCompatibility.SwaggerCompatibility }, apiDoc).OrderBy(cf => cf.Name).ToList()[19];
->>>>>>> b8e89122
-            Assert.Equal("ConversationAnalysisAnalyzeConversationConversation", function.Name);
-            Assert.Equal("![kind:s, result:![detectedLanguage:s, prediction:![entities:*[category:s, confidenceScore:w, extraInformation:O, length:w, offset:w, resolutions:O, text:s], intents:*[category:s, confidenceScore:w], projectKind:s, topIntent:s], query:s]]", function.ReturnType.ToStringWithDisplayNames());
-
-            RecalcEngine engine = new RecalcEngine(pfxConfig);
-
-            string analysisInput = @"{ conversationItem: { modality: ""text"", language: ""en-us"", text: ""Book me a flight for Munich"" } }";
-            string parameters = @"{ deploymentName: ""deploy1"", projectName: ""project1"", verbose: true, stringIndexType: ""TextElement_V8"" }";
-            FormulaValue analysisInputParam = engine.Eval(analysisInput);
-            FormulaValue parametersParam = engine.Eval(parameters);
-            FormulaValue kind = FormulaValue.New("Conversation");
-
-            using var httpClient = new HttpClient(testConnector);
-            testConnector.SetResponseFromFile(@"Responses\Azure Cognitive Service for Language_Response.json");
-            using PowerPlatformConnectorClient client = new PowerPlatformConnectorClient("https://lucgen-apim.azure-api.net", "aaa373836ffd4915bf6eefd63d164adc" /* environment Id */, () => "No Auth", httpClient)
-            {
-                SessionId = "a41bd03b-6c3c-4509-a844-e8c51b61f878",
-            };
-
-            BaseRuntimeConnectorContext context = new TestConnectorRuntimeContext("ACSL", client, console: _output);
-
-            FormulaValue httpResult = await function.InvokeAsync(new FormulaValue[] { analysisInputParam, parametersParam }, context, CancellationToken.None).ConfigureAwait(false);
-            httpClient.Dispose();
-            client.Dispose();
-            testConnector.Dispose();
-
-            using var testConnector2 = new LoggingTestServer(@"Swagger\Azure Cognitive Service for Language.json");
-            using var httpClient2 = new HttpClient(testConnector2);
-            testConnector2.SetResponseFromFile(@"Responses\Azure Cognitive Service for Language_Response.json");
-            using PowerPlatformConnectorClient client2 = new PowerPlatformConnectorClient("https://lucgen-apim.azure-api.net", "aaa373836ffd4915bf6eefd63d164adc" /* environment Id */, () => "No Auth", httpClient2)
-            {
-                SessionId = "a41bd03b-6c3c-4509-a844-e8c51b61f878",
-<<<<<<< HEAD
-            };
-            
-            BaseRuntimeConnectorContext context2 = new TestConnectorRuntimeContext("ACSL", client2);
-=======
-            };
-
-            BaseRuntimeConnectorContext context2 = new TestConnectorRuntimeContext("ACSL", client2, console: _output);
->>>>>>> b8e89122
-
-            FormulaValue httpResult2 = await function.InvokeAsync(new FormulaValue[] { analysisInputParam, parametersParam }, context2, CancellationToken.None).ConfigureAwait(false);
-
-            Assert.NotNull(httpResult2);
-            Assert.True(httpResult2 is RecordValue);
-
-            RecordValue httpResultValue = (RecordValue)httpResult2;
-            RecordValue resultValue = (RecordValue)httpResultValue.GetField("result");
-            RecordValue predictionValue = (RecordValue)resultValue.GetField("prediction");
-            TableValue entitiesValue = (TableValue)predictionValue.GetField("entities");
-            RecordValue entityValue = (RecordValue)entitiesValue.Rows.First().Value;
-            FormulaValue resolutionsValue = entityValue.GetField("resolutions");
-
-            Assert.True(resolutionsValue is UntypedObjectValue);
-
-            UntypedObjectValue resolutionUO = (UntypedObjectValue)resolutionsValue;
-            IUntypedObject impl = resolutionUO.Impl;
-            Assert.NotNull(impl);
-            Assert.Equal(1, impl.GetArrayLength());
-
-            bool b = impl[0].TryGetProperty("resolutionKind", out IUntypedObject resolutionKind);
-            Assert.True(b);
-            Assert.Equal("NumberResolution", resolutionKind.GetString());
-
-            string input = testConnector2._log.ToString();
-            var version = PowerPlatformConnectorClient.Version;
-            var expectedInput =
-@$"POST https://lucgen-apim.azure-api.net/invoke
- authority: lucgen-apim.azure-api.net
- Authorization: Bearer No Auth
- path: /invoke
- scheme: https
- x-ms-client-environment-id: /providers/Microsoft.PowerApps/environments/aaa373836ffd4915bf6eefd63d164adc
- x-ms-client-session-id: a41bd03b-6c3c-4509-a844-e8c51b61f878
- x-ms-request-method: POST
- x-ms-request-url: /apim/cognitiveservicestextanalytics/16e7c181-2f8d-4cae-b1f0-179c5c4e4d8b/language/:analyze-conversations?api-version=2022-05-01
- x-ms-user-agent: PowerFx/{version}
- [content-header] Content-Type: application/json; charset=utf-8
- [body] {{""kind"":""Conversation"",""analysisInput"":{{""conversationItem"":{{""id"":""0"",""participantId"":""0"",""language"":""en-us"",""modality"":""text"",""text"":""Book me a flight for Munich""}}}},""parameters"":{{""projectName"":""project1"",""deploymentName"":""deploy1"",""verbose"":true,""stringIndexType"":""TextElement_V8""}}}}
-";
-
-            Assert.Equal(expectedInput.Replace("\r\n", "\n").Replace("\r", "\n"), input.Replace("\r\n", "\n").Replace("\r", "\n"));
-        }
-
-        [Fact]
-        public async Task AzureOpenAiGetFunctions()
-        {
-            using var testConnector = new LoggingTestServer(@"Swagger\Azure Open AI.json");
-            OpenApiDocument apiDoc = testConnector._apiDocument;
-
-            PowerFxConfig pfxConfig = new PowerFxConfig(Features.PowerFxV1);
-            ConnectorFunction[] functions = OpenApiParser.GetFunctions("OpenAI", apiDoc, new ConsoleLogger(_output)).OrderBy(cf => cf.Name).ToArray();
-
-            Assert.Equal("ChatCompletionsCreate", functions[0].Name);
-            Assert.Equal("![choices:*[finish_reason:s, index:w, message:![content:s, role:s]], created:w, id:s, model:s, object:s, usage:![completion_tokens:w, prompt_tokens:w, total_tokens:w]]", functions[0].ReturnType.ToStringWithDisplayNames());
-
-            Assert.Equal("CompletionsCreate", functions[1].Name);
-            Assert.Equal("![choices:*[finish_reason:s, index:w, logprobs:![text_offset:*[Value:w], token_logprobs:*[Value:w], tokens:*[Value:s], top_logprobs:*[]], text:s], created:w, id:s, model:s, object:s, usage:![completion_tokens:w, prompt_tokens:w, total_tokens:w]]", functions[1].ReturnType.ToStringWithDisplayNames());
-            
-            Assert.Equal("ExtensionsChatCompletionsCreate", functions[2].Name);
-            Assert.Equal("![choices:*[content_filter_results:![error:![code:s, message:s], hate:![filtered:b, severity:s], self_harm:![filtered:b, severity:s], sexual:![filtered:b, severity:s], violence:![filtered:b, severity:s]], finish_reason:s, index:w, messages:*[content:s, end_turn:b, index:w, recipient:s, role:s]], created:w, id:s, model:s, object:s, prompt_filter_results:*[content_filter_results:![error:![code:s, message:s], hate:![filtered:b, severity:s], self_harm:![filtered:b, severity:s], sexual:![filtered:b, severity:s], violence:![filtered:b, severity:s]], prompt_index:w], usage:![completion_tokens:w, prompt_tokens:w, total_tokens:w]]", functions[2].ReturnType.ToStringWithDisplayNames());
-        }
-
-        [Fact]
-        public async Task ACSL_InvokeFunction_v21()
-        {
-            using var testConnector = new LoggingTestServer(@"Swagger\Azure Cognitive Service for Language v2.1.json");
-            OpenApiDocument apiDoc = testConnector._apiDocument;
-            ConsoleLogger logger = new ConsoleLogger(_output);
-
-            PowerFxConfig pfxConfig = new PowerFxConfig(Features.PowerFxV1);
-            using var httpClient = new HttpClient(testConnector);
-            testConnector.SetResponseFromFile(@"Responses\Azure Cognitive Service for Language v2.1_Response.json");
-
-<<<<<<< HEAD
-            ConnectorFunction function = OpenApiParser.GetFunctions("ACSL", apiDoc, "16e7c181-2f8d-4cae-b1f0-179c5c4e4d8b").OrderBy(cf => cf.Name).ToList()[13];
-=======
-            ConnectorFunction function = OpenApiParser.GetFunctions("ACSL", apiDoc, logger).OrderBy(cf => cf.Name).ToList()[13];
->>>>>>> b8e89122
-            Assert.Equal("ConversationAnalysisAnalyzeConversationConversation", function.Name);
-            Assert.Equal("![kind:s, result:![detectedLanguage:s, prediction:![entities:*[category:s, confidenceScore:w, extraInformation:O, length:w, multipleResolutions:b, offset:w, resolutions:O, text:s, topResolution:O], intents:*[category:s, confidenceScore:w], projectKind:s, topIntent:s], query:s]]", function.ReturnType.ToStringWithDisplayNames());
-
-            RecalcEngine engine = new RecalcEngine(pfxConfig);            
-
-            string analysisInput = @"{ conversationItem: { modality: ""text"", language: ""en-us"", text: ""Book me a flight for Munich"" } }";
-            string parameters = @"{ deploymentName: ""deploy1"", projectName: ""project1"", verbose: true, stringIndexType: ""TextElement_V8"" }";
-            FormulaValue analysisInputParam = engine.Eval(analysisInput);
-            FormulaValue parametersParam = engine.Eval(parameters);
-            FormulaValue kind = FormulaValue.New("Conversation");
-
-<<<<<<< HEAD
-            using PowerPlatformConnectorClient client = new PowerPlatformConnectorClient("https://lucgen-apim.azure-api.net", "aaa373836ffd4915bf6eefd63d164adc" /* environment Id */, () => "No Auth", httpClient) { SessionId = "a41bd03b-6c3c-4509-a844-e8c51b61f878", };
-            BaseRuntimeConnectorContext context = new TestConnectorRuntimeContext("ACSL", client);
-=======
-            using PowerPlatformConnectorClient client = new PowerPlatformConnectorClient("https://lucgen-apim.azure-api.net", "aaa373836ffd4915bf6eefd63d164adc" /* environment Id */, "16e7c181-2f8d-4cae-b1f0-179c5c4e4d8b" /* connectionId */, () => "No Auth", httpClient) { SessionId = "a41bd03b-6c3c-4509-a844-e8c51b61f878", };
-            BaseRuntimeConnectorContext context = new TestConnectorRuntimeContext("ACSL", client, console: _output);
->>>>>>> b8e89122
-            
-            FormulaValue httpResult = await function.InvokeAsync(new FormulaValue[] { kind, analysisInputParam, parametersParam }, context, CancellationToken.None).ConfigureAwait(false);
-
-            Assert.NotNull(httpResult);
-            Assert.True(httpResult is RecordValue);
-
-            RecordValue httpResultValue = (RecordValue)httpResult;
-            RecordValue resultValue = (RecordValue)httpResultValue.GetField("result");
-            RecordValue predictionValue = (RecordValue)resultValue.GetField("prediction");
-            TableValue entitiesValue = (TableValue)predictionValue.GetField("entities");
-            IEnumerable<DValue<RecordValue>> rows = entitiesValue.Rows;
-
-            // Get second entity
-            RecordValue entityValue2 = rows.Skip(1).First().Value;
-            FormulaValue resolutionsValue = entityValue2.GetField("resolutions");
-
-            Assert.True(resolutionsValue is UntypedObjectValue);
-            UOValueVisitor visitor1 = new UOValueVisitor();
-            resolutionsValue.Visit(visitor1);
-
-            Assert.Equal("[\"{\\\"resolutionKind\\\":\\\"DateTimeResolution\\\",\\\"value\\\":\\\"2023-02-25\\\"}\"]", visitor1.Result);
-
-            FormulaValue topResolutionValue1 = entityValue2.GetField("topResolution");
-            Assert.True(topResolutionValue1 is UntypedObjectValue);
-
-            UOValueVisitor visitor2 = new UOValueVisitor();
-            topResolutionValue1.Visit(visitor2);
-
-            Assert.Equal("{\"resolutionKind\":\"DateTimeResolution\",\"value\":\"2023-02-25\"}", visitor2.Result);
-        }
-
-        internal class UOValueVisitor : IValueVisitor
-        {
-            public string Result { get; private set; }
-
-            public void Visit(BlankValue value)
-            {
-                Result = string.Empty;
-            }
-
-            public void Visit(NumberValue value)
-            {
-                Result = value.Value.ToString();
-            }
-
-            public void Visit(DecimalValue value)
-            {
-                Result = value.Value.ToString();
-            }
-
-            public void Visit(BooleanValue value)
-            {
-                Result = value.Value.ToString();
-            }
-
-            public void Visit(StringValue value)
-            {
-                Result = value.Value;
-            }
-
-            public void Visit(TimeValue value)
-            {
-                Result = value.Value.ToString();
-            }
-
-            public void Visit(DateValue value)
-            {
-                Result = value.GetConvertedValue(null).ToString();
-            }
-
-            public void Visit(DateTimeValue value)
-            {
-                Result = value.GetConvertedValue(null).ToString();
-            }
-
-            public void Visit(ErrorValue value)
-            {
-                Result = string.Empty;
-            }
-
-            public void Visit(RecordValue value)
-            {
-                var fieldBuilder = new Dictionary<string, string>();
-
-                foreach (var item in value.Fields)
-                {
-                    item.Value.Visit(this);
-                    fieldBuilder.Add(item.Name, Result!);
-                }
-
-                Result = JsonConvert.SerializeObject(fieldBuilder);
-            }
-
-            public void Visit(TableValue value)
-            {
-                var rows = new List<string>();
-
-                foreach (var row in value.Rows)
-                {
-                    row.ToFormulaValue().Visit(this);
-                    rows.Add(Result);
-                }
-
-                Result = JsonConvert.SerializeObject(rows);
-            }
-
-            public void Visit(UntypedObjectValue value)
-            {
-                Visit(value.Impl);
-            }
-
-            public void Visit(OptionSetValue value)
-            {
-                Result = value.DisplayName;
-            }
-
-            public void Visit(ColorValue value)
-            {
-                Result = string.Empty;
-            }
-
-            public void Visit(GuidValue value)
-            {
-                Result = value.Value.ToString();
-            }
-
-            private void Visit(IUntypedObject untypedObject)
-            {
-                var type = untypedObject.Type;
-
-                if (type is StringType)
-                {
-                    Result = untypedObject.GetString();
-                }
-                else if (type is NumberType)
-                {
-                    Result = untypedObject.GetDouble().ToString();
-                }
-                else if (type is BooleanType)
-                {
-                    Result = untypedObject.GetBoolean().ToString();
-                }
-                else if (type is ExternalType externalType)
-                {
-                    if (externalType.Kind == ExternalTypeKind.Array)
-                    {
-                        var rows = new List<string>();
-
-                        for (var i = 0; i < untypedObject.GetArrayLength(); i++)
-                        {
-                            var row = untypedObject[i];
-                            Visit(row);
-                            rows.Add(Result);
-                        }
-
-                        Result = JsonConvert.SerializeObject(rows);
-                    }
-                    else if (externalType.Kind == ExternalTypeKind.Object)
-                    {
-                        var fieldBuilder = new Dictionary<string, string>();
-
-                        foreach (var key in new[] { "extraInformationKind", "numberKind", "resolutionKind", "value" })
-                        {
-                            if (untypedObject.TryGetProperty(key, out var result))
-                            {
-                                Visit(result);
-                                fieldBuilder.Add(key, Result!);
-                            }
-                        }
-
-                        Result = JsonConvert.SerializeObject(fieldBuilder);
-                    }
-                    else
-                    {
-                        Result = string.Empty;
-                    }
-                }
-                else
-                {
-                    Result = string.Empty;
-                }
-            }
-        }
-
-        [Fact]
-        public void LQA_Load()
-        {
-            OpenApiDocument doc = Helpers.ReadSwagger(@"Swagger\Language - Question Answering.json");
-            (List<ConnectorFunction> connectorFunctions, List<ConnectorTexlFunction> texlFunctions) = OpenApiParser.ParseInternal(new ConnectorSettings("LQA"), doc, new ConsoleLogger(_output));
-            Assert.Contains(texlFunctions, func => func.Namespace.Name.Value == "LQA" && func.Name == "GetAnswersFromText");
-        }
-
-        [Fact]
-        public void SQL_Load()
-        {
-            OpenApiDocument doc = Helpers.ReadSwagger(@"Swagger\SQL Server.json");
-            (List<ConnectorFunction> connectorFunctions, List<ConnectorTexlFunction> texlFunctions) = OpenApiParser.ParseInternal(new ConnectorSettings("SQL"), doc, new ConsoleLogger(_output));
-            Assert.Contains(texlFunctions, func => func.Namespace.Name.Value == "SQL" && func.Name == "GetProcedureV2");
-        }
-
-        [Fact]
-        public void Dataverse_Sample()
-        {
-            OpenApiDocument doc = Helpers.ReadSwagger(@"Swagger\DataverseSample.json");
-            ConnectorFunction[] functions = OpenApiParser.GetFunctions("DV", doc, new ConsoleLogger(_output)).ToArray();
-
-            Assert.NotNull(functions);
-            Assert.Equal(3, functions.Count());
-
-            Assert.Equal(new List<string>() { "GetLead", "PostLead", "QualifyLead" }, functions.Select(f => f.Name).ToList());
-            Assert.Equal(new List<string>() { "GetLead", "PostLead", "QualifyLead" }, functions.Select(f => f.OriginalName).ToList());
-
-            // "x-ms-require-user-confirmation"
-            Assert.Equal(new List<bool>() { false, true, true }, functions.Select(f => f.RequiresUserConfirmation).ToList());
-
-            // "x-ms-explicit-input" in "QualifyLead" function parameters       
-            Assert.Equal(4, functions[2].RequiredParameters.Length);
-            Assert.False(functions[2].RequiredParameters[0].ConnectorType.ExplicitInput); // "leadId"
-            Assert.True(functions[2].RequiredParameters[1].ConnectorType.ExplicitInput);  // "CreateAccount"
-            Assert.True(functions[2].RequiredParameters[2].ConnectorType.ExplicitInput);  // "CreateContact"
-            Assert.True(functions[2].RequiredParameters[3].ConnectorType.ExplicitInput);  // "CreateOpportunity"
-            Assert.Single(functions[2].HiddenRequiredParameters);
-            Assert.False(functions[2].HiddenRequiredParameters[0].ConnectorType.ExplicitInput); // "Status"
-            Assert.Empty(functions[2].OptionalParameters);
-
-            // "x-ms-visibility"
-            (0..3).ForAll(i => Assert.Equal(Visibility.None, functions[2].RequiredParameters[i].ConnectorType.Visibility));
-            Assert.Equal(Visibility.Internal, functions[2].HiddenRequiredParameters[0].ConnectorType.Visibility); // "Status"
-            
-            // "enum"
-            Assert.Equal(FormulaType.Decimal, functions[1].OptionalParameters[2].ConnectorType.FormulaType); // "leadsourcecode"
-            Assert.True(functions[1].OptionalParameters[2].ConnectorType.IsEnum);
-            Assert.Equal(Enumerable.Range(1, 10).Select(i => (decimal)i).ToArray(), functions[1].OptionalParameters[2].ConnectorType.EnumValues.Select(fv => (decimal)fv.ToObject()));
-
-            // "x-ms-enum-display-name"
-            Assert.NotNull(functions[1].OptionalParameters[2].ConnectorType.EnumDisplayNames);
-            Assert.Equal("Advertisement", functions[1].OptionalParameters[2].ConnectorType.EnumDisplayNames[0]);
-            Assert.Equal("Employee Referral", functions[1].OptionalParameters[2].ConnectorType.EnumDisplayNames[1]);
-
-            Assert.True(functions[1].RequiredParameters[2].ConnectorType.IsEnum); // "msdyn_company@odata.bind"
-            Assert.Equal("2b629105-4a26-4607-97a5-0715059e0a55", functions[1].RequiredParameters[2].ConnectorType.EnumValues[0].ToObject());
-            Assert.Equal("5cacddd3-d47f-4023-a68e-0ce3e0d401fb", functions[1].RequiredParameters[2].ConnectorType.EnumValues[1].ToObject());
-            Assert.Equal("INMF", functions[1].RequiredParameters[2].ConnectorType.EnumDisplayNames[0]);
-            Assert.Equal("MYMF", functions[1].RequiredParameters[2].ConnectorType.EnumDisplayNames[1]);
-
-            OptionSet os1 = functions[1].RequiredParameters[2].ConnectorType.OptionSet;
-
-            Assert.NotNull(os1);
-            Assert.Equal("msdyn_company@odata.bind", os1.EntityName);
-            Assert.Equal("msdyn_company@odata.bind", os1.FormulaType.OptionSetName);
-        }
-
-        [Fact]
-        public void VisibilityTest()
-        {
-            OpenApiDocument doc = Helpers.ReadSwagger(@"Swagger\AzureBlobStorage.json");
-            ConnectorFunction[] functions = OpenApiParser.GetFunctions("AzBlob", doc, new ConsoleLogger(_output)).ToArray();
-
-            ConnectorFunction createFileV2 = functions.First(f => f.Name == "CreateFileV2");
-
-            Assert.Equal(4, createFileV2.RequiredParameters.Length);
-            Assert.Equal(3, createFileV2.OptionalParameters.Length);
-            Assert.Empty(createFileV2.HiddenRequiredParameters);
-
-            Assert.Equal("important", createFileV2.Visibility);
-
-            Assert.Equal("dataset", createFileV2.RequiredParameters[0].Name);
-            Assert.Equal("folderPath", createFileV2.RequiredParameters[1].Name);
-            Assert.Equal("name", createFileV2.RequiredParameters[2].Name);
-            Assert.Equal("body", createFileV2.RequiredParameters[3].Name);
-            (0..3).ForAll(i => Assert.Equal(Visibility.None, createFileV2.RequiredParameters[i].ConnectorType.Visibility));
-
-            Assert.Equal("queryParametersSingleEncoded", createFileV2.OptionalParameters[0].Name);
-            Assert.Equal("Content-Type", createFileV2.OptionalParameters[1].Name);
-            Assert.Equal("ReadFileMetadataFromServer", createFileV2.OptionalParameters[2].Name);
-            Assert.Equal(Visibility.Internal, createFileV2.OptionalParameters[0].ConnectorType.Visibility);
-            Assert.Equal(Visibility.Advanced, createFileV2.OptionalParameters[1].ConnectorType.Visibility);
-            Assert.Equal(Visibility.Internal, createFileV2.OptionalParameters[2].ConnectorType.Visibility);
-
-            Assert.Equal(Visibility.None, createFileV2.ConnectorReturnType.Visibility);
-
-            ConnectorFunction listFolderV4 = functions.First(f => f.Name == "ListFolderV4");
-
-            Assert.Equal(Visibility.None, listFolderV4.ConnectorReturnType.Visibility);
-            Assert.Equal(Visibility.None, listFolderV4.ConnectorReturnType.Fields[0].Visibility);
-            Assert.Equal(Visibility.Advanced, listFolderV4.ConnectorReturnType.Fields[1].Visibility);
-            Assert.Equal(Visibility.Advanced, listFolderV4.ConnectorReturnType.Fields[2].Visibility);
-        }
-
-        [Fact]
-        public void DynamicReturnValueTest()
-        {
-            using HttpClient httpClient = new ();
-            OpenApiDocument doc = Helpers.ReadSwagger(@"Swagger\SQL Server.json");
-            ConnectorFunction[] functions = OpenApiParser.GetFunctions("SQL", doc, new ConsoleLogger(_output)).ToArray();
-
-            ConnectorFunction createFileV2 = functions.First(f => f.Name == "ExecuteProcedureV2");
-
-            Assert.Equal(4, createFileV2.RequiredParameters.Length);
-            Assert.Empty(createFileV2.OptionalParameters);
-            Assert.Empty(createFileV2.HiddenRequiredParameters);
-
-            Assert.NotNull(createFileV2.DynamicReturnSchema);
-            Assert.Null(createFileV2.DynamicReturnProperty);
-
-            Assert.Equal("GetProcedureV2", createFileV2.DynamicReturnSchema.OperationId);
-            Assert.NotNull(createFileV2.DynamicReturnSchema.ConnectorFunction);
-            Assert.Equal("GetProcedureV2", createFileV2.DynamicReturnSchema.ConnectorFunction.Name);
-            Assert.Equal("schema/procedureresultschema", createFileV2.DynamicReturnSchema.ValuePath);
-            Assert.Equal(3, createFileV2.DynamicReturnSchema.ParameterMap.Count);
-
-            Assert.True(createFileV2.DynamicReturnSchema.ParameterMap["server"] is DynamicConnectorExtensionValue dv1 && dv1.Reference == "server");
-            Assert.True(createFileV2.DynamicReturnSchema.ParameterMap["database"] is DynamicConnectorExtensionValue dv2 && dv2.Reference == "database");
-            Assert.True(createFileV2.DynamicReturnSchema.ParameterMap["procedure"] is DynamicConnectorExtensionValue dv3 && dv3.Reference == "procedure");
-
-            ConnectorFunction executePassThroughNativeQueryV2 = functions.First(f => f.Name == "ExecutePassThroughNativeQueryV2");
-
-            Assert.Equal(2, executePassThroughNativeQueryV2.RequiredParameters.Length);
-            Assert.Equal(3, executePassThroughNativeQueryV2.OptionalParameters.Length);
-            Assert.Empty(executePassThroughNativeQueryV2.HiddenRequiredParameters);
-
-            Assert.NotNull(executePassThroughNativeQueryV2.DynamicReturnSchema);
-            Assert.NotNull(executePassThroughNativeQueryV2.DynamicReturnProperty);
-
-            Assert.Equal("GetPassThroughNativeQueryMetadataV2", executePassThroughNativeQueryV2.DynamicReturnSchema.OperationId);
-            Assert.NotNull(executePassThroughNativeQueryV2.DynamicReturnSchema.ConnectorFunction);
-            Assert.Equal("GetPassThroughNativeQueryMetadataV2", executePassThroughNativeQueryV2.DynamicReturnSchema.ConnectorFunction.Name);
-            Assert.Equal("schema/queryresults", executePassThroughNativeQueryV2.DynamicReturnSchema.ValuePath);
-            Assert.Equal(4, executePassThroughNativeQueryV2.DynamicReturnSchema.ParameterMap.Count);
-            Assert.True(executePassThroughNativeQueryV2.DynamicReturnSchema.ParameterMap["server"] is DynamicConnectorExtensionValue dv4 && dv4.Reference == "server");
-            Assert.True(executePassThroughNativeQueryV2.DynamicReturnSchema.ParameterMap["database"] is DynamicConnectorExtensionValue dv5 && dv5.Reference == "database");
-            Assert.True(executePassThroughNativeQueryV2.DynamicReturnSchema.ParameterMap["query"] is DynamicConnectorExtensionValue dv6 && dv6.Reference == "query");
-            Assert.True(executePassThroughNativeQueryV2.DynamicReturnSchema.ParameterMap["formalParameters"] is DynamicConnectorExtensionValue dv7 && dv7.Reference == "formalParameters");
-            
-            Assert.Equal("GetPassThroughNativeQueryMetadataV2", executePassThroughNativeQueryV2.DynamicReturnProperty.OperationId);
-            Assert.NotNull(executePassThroughNativeQueryV2.DynamicReturnProperty.ConnectorFunction);
-            Assert.Equal("GetPassThroughNativeQueryMetadataV2", executePassThroughNativeQueryV2.DynamicReturnProperty.ConnectorFunction.Name);
-            Assert.Equal("schema/queryresults", executePassThroughNativeQueryV2.DynamicReturnProperty.ItemValuePath);
-            Assert.Equal(4, executePassThroughNativeQueryV2.DynamicReturnProperty.ParameterMap.Count);
-            Assert.True(executePassThroughNativeQueryV2.DynamicReturnProperty.ParameterMap["server"] is DynamicConnectorExtensionValue dv8 && dv8.Reference == "server");
-            Assert.True(executePassThroughNativeQueryV2.DynamicReturnProperty.ParameterMap["database"] is DynamicConnectorExtensionValue dv9 && dv9.Reference == "database");
-            Assert.True(executePassThroughNativeQueryV2.DynamicReturnProperty.ParameterMap["query/query"] is DynamicConnectorExtensionValue dv10 && dv10.Reference == "query/query");
-            Assert.True(executePassThroughNativeQueryV2.DynamicReturnProperty.ParameterMap["query/formalParameters"] is DynamicConnectorExtensionValue dv11 && dv11.Reference == "query/formalParameters");
-        }
-
-        [Fact]
-        public async Task DirectIntellisenseTest()
-        {
-            using var testConnector = new LoggingTestServer(@"Swagger\SQL Server.json");
-            using var httpClient = new HttpClient(testConnector);            
-            using PowerPlatformConnectorClient client = new PowerPlatformConnectorClient("https://tip1002-002.azure-apihub.net", "ddadf2c7-ebdd-ec01-a5d1-502dc07f04b4" /* environment Id */, () => "eyJ0eXAi...", httpClient) { SessionId = "a41bd03b-6c3c-4509-a844-e8c51b61f878" };
-
-            BaseRuntimeConnectorContext runtimeContext = new TestConnectorRuntimeContext("SQL", client, console: _output);
-
-<<<<<<< HEAD
-            ConnectorFunction[] functions = OpenApiParser.GetFunctions("SQL", testConnector._apiDocument, "4bf9a87fc9054b6db3a4d07a1c1f5a5b").ToArray();
-=======
-            ConnectorFunction[] functions = OpenApiParser.GetFunctions("SQL", testConnector._apiDocument, new ConsoleLogger(_output)).ToArray();
->>>>>>> b8e89122
-            ConnectorFunction executeProcedureV2 = functions.First(f => f.Name == "ExecuteProcedureV2");
-
-            Assert.True(executeProcedureV2.RequiredParameters[0].SupportsDynamicIntellisense);
-            Assert.True(executeProcedureV2.RequiredParameters[1].SupportsDynamicIntellisense);
-            Assert.True(executeProcedureV2.RequiredParameters[2].SupportsDynamicIntellisense);
-            Assert.True(executeProcedureV2.RequiredParameters[3].SupportsDynamicIntellisense);
-
-            // Keeping only for debugging
-            //FormulaValue result = await executeProcedureV2.InvokeAync(client, new FormulaValue[] 
-            //{
-            //    FormulaValue.New("pfxdev-sql.database.windows.net"),
-            //    FormulaValue.New("connectortest"),
-            //    FormulaValue.New("sp_1"),
-            //    FormulaValue.NewRecordFromFields(new NamedValue[] { new NamedValue("p1", FormulaValue.New(38)) })
-            //}, CancellationToken.None).ConfigureAwait(false);                        
-
-            testConnector.SetResponseFromFile(@"Responses\SQL Server Intellisense Response 3.json");
-            ConnectorParameters parameters1 = await executeProcedureV2.GetParameterSuggestionsAsync(
-                new NamedValue[] 
-                { 
-                    new NamedValue("server", FormulaValue.New("pfxdev-sql.database.windows.net")),
-                    new NamedValue("database", FormulaValue.New("connectortest"))
-                },
-                executeProcedureV2.RequiredParameters[2], // procedure
-                runtimeContext, 
-                CancellationToken.None).ConfigureAwait(false);
-
-            ConnectorParameterWithSuggestions suggestions1 = parameters1.ParametersWithSuggestions[2];
-            Assert.NotNull(suggestions1);
-            Assert.NotNull(suggestions1.Suggestions);
-            Assert.Equal(2, suggestions1.Suggestions.Count());
-            
-            testConnector.SetResponseFromFile(@"Responses\SQL Server Intellisense Response2 1.json");
-            ConnectorParameters parameters2 = await executeProcedureV2.GetParameterSuggestionsAsync(
-                new NamedValue[]
-                {
-                    new NamedValue("server", FormulaValue.New("pfxdev-sql.database.windows.net")),
-                    new NamedValue("database", FormulaValue.New("connectortest")),
-                    new NamedValue("procedure", FormulaValue.New("sp_1"))
-                },
-                executeProcedureV2.RequiredParameters[3], // parameters
-                runtimeContext,
-                CancellationToken.None).ConfigureAwait(false);
-            
-            ConnectorParameterWithSuggestions suggestions2 = parameters2.ParametersWithSuggestions[3];
-            Assert.NotNull(suggestions2);
-            Assert.NotNull(suggestions2.Suggestions);
-            Assert.Single(suggestions2.Suggestions);
-            
-            Assert.True(executeProcedureV2.ReturnParameterType.SupportsDynamicIntellisense);
-
-            testConnector.SetResponseFromFile(@"Responses\SQL Server Intellisense Response2 1.json");
-            ConnectorType returnType = await executeProcedureV2.GetConnectorReturnTypeAsync(
-                 new NamedValue[]
-                {
-                    new NamedValue("server", FormulaValue.New("pfxdev-sql.database.windows.net")),
-                    new NamedValue("database", FormulaValue.New("connectortest")),
-                    new NamedValue("procedure", FormulaValue.New("sp_1"))
-                },            
-                runtimeContext,
-                CancellationToken.None).ConfigureAwait(false);
-
-            Assert.NotNull(returnType);
-            Assert.True(returnType.FormulaType is RecordType);
-
-            string input = testConnector._log.ToString();
-            var version = PowerPlatformConnectorClient.Version;
-            string expected = $@"POST https://tip1002-002.azure-apihub.net/invoke
- authority: tip1002-002.azure-apihub.net
- Authorization: Bearer eyJ0eXAi...
- path: /invoke
- scheme: https
- x-ms-client-environment-id: /providers/Microsoft.PowerApps/environments/ddadf2c7-ebdd-ec01-a5d1-502dc07f04b4
- x-ms-client-session-id: a41bd03b-6c3c-4509-a844-e8c51b61f878
- x-ms-request-method: GET
- x-ms-request-url: /apim/sql/4bf9a87fc9054b6db3a4d07a1c1f5a5b/v2/datasets/pfxdev-sql.database.windows.net,connectortest/procedures
- x-ms-user-agent: PowerFx/{version}
-POST https://tip1002-002.azure-apihub.net/invoke
- authority: tip1002-002.azure-apihub.net
- Authorization: Bearer eyJ0eXAi...
- path: /invoke
- scheme: https
- x-ms-client-environment-id: /providers/Microsoft.PowerApps/environments/ddadf2c7-ebdd-ec01-a5d1-502dc07f04b4
- x-ms-client-session-id: a41bd03b-6c3c-4509-a844-e8c51b61f878
- x-ms-request-method: GET
- x-ms-request-url: /apim/sql/4bf9a87fc9054b6db3a4d07a1c1f5a5b/v2/$metadata.json/datasets/pfxdev-sql.database.windows.net,connectortest/procedures/sp_1
- x-ms-user-agent: PowerFx/{version}
-POST https://tip1002-002.azure-apihub.net/invoke
- authority: tip1002-002.azure-apihub.net
- Authorization: Bearer eyJ0eXAi...
- path: /invoke
- scheme: https
- x-ms-client-environment-id: /providers/Microsoft.PowerApps/environments/ddadf2c7-ebdd-ec01-a5d1-502dc07f04b4
- x-ms-client-session-id: a41bd03b-6c3c-4509-a844-e8c51b61f878
- x-ms-request-method: GET
- x-ms-request-url: /apim/sql/4bf9a87fc9054b6db3a4d07a1c1f5a5b/v2/$metadata.json/datasets/pfxdev-sql.database.windows.net,connectortest/procedures/sp_1
- x-ms-user-agent: PowerFx/{version}
-";
-
-            Assert.Equal(expected, input);
-        }
-
-        [Fact]
-        public async Task DataverseTest()
-        {
-            using var testConnector = new LoggingTestServer(@"Swagger\Dataverse.json");
-            using var httpClient = new HttpClient(testConnector);
-            using PowerPlatformConnectorClient client = new PowerPlatformConnectorClient("https://tip1-shared.azure-apim.net", "Default-9f6be790-4a16-4dd6-9850-44a0d2649aef" /* environment Id */, () => "eyJ0eXAiO...", httpClient) { SessionId = "a41bd03b-6c3c-4509-a844-e8c51b61f878" };
-
-            BaseRuntimeConnectorContext runtimeContext = new TestConnectorRuntimeContext("DV", client, console: _output);
-
-<<<<<<< HEAD
-            ConnectorFunction[] functions = OpenApiParser.GetFunctions("DV", testConnector._apiDocument, "461a30624723445c9ba87313d8bbefa3").ToArray();
-=======
-            ConnectorFunction[] functions = OpenApiParser.GetFunctions(new ConnectorSettings("DV") { Compatibility = ConnectorCompatibility.SwaggerCompatibility }, testConnector._apiDocument).ToArray();
->>>>>>> b8e89122
-            ConnectorFunction createRecord = functions.First(f => f.Name == "CreateRecordWithOrganization");
-
-            testConnector.SetResponseFromFile(@"Responses\Dataverse_Response_1.json");
-            ConnectorParameters parameters1 = await createRecord.GetParameterSuggestionsAsync(
-                new NamedValue[] 
-                { 
-                    new NamedValue("organization", FormulaValue.New("https://org283e9949.crm10.dynamics.com")) 
-                },
-                createRecord.RequiredParameters[1], // entityName
-                runtimeContext,
-                CancellationToken.None).ConfigureAwait(false);
-
-            ConnectorParameterWithSuggestions suggestions1 = parameters1.ParametersWithSuggestions[1];
-            Assert.Equal(651, suggestions1.Suggestions.Count);
-            Assert.Equal("AAD Users", suggestions1.Suggestions[0].DisplayName);
-            Assert.Equal("aadusers", ((StringValue)suggestions1.Suggestions[0].Suggestion).Value);
-
-            testConnector.SetResponseFromFile(@"Responses\Dataverse_Response_2.json");
-            ConnectorParameters parameters2 = await createRecord.GetParameterSuggestionsAsync(
-                new NamedValue[] 
-                { 
-                    new NamedValue("organization", FormulaValue.New("https://org283e9949.crm10.dynamics.com")), 
-                    new NamedValue("entityName", FormulaValue.New("accounts")) 
-                },
-                createRecord.RequiredParameters[2], // item
-                runtimeContext, 
-                CancellationToken.None).ConfigureAwait(false);
-
-            ConnectorParameterWithSuggestions suggestions2 = parameters2.ParametersWithSuggestions[2];
-            Assert.Equal(119, suggestions2.Suggestions.Count);
-            Assert.Equal("accountcategorycode", suggestions2.Suggestions[0].DisplayName);
-            Assert.Equal("Decimal", suggestions2.Suggestions[0].Suggestion.Type.ToString());
-
-            string input = testConnector._log.ToString();
-            var version = PowerPlatformConnectorClient.Version;
-            string expected = @$"POST https://tip1-shared.azure-apim.net/invoke
- authority: tip1-shared.azure-apim.net
- Authorization: Bearer eyJ0eXAiO...
- organization: https://org283e9949.crm10.dynamics.com
- path: /invoke
- scheme: https
- x-ms-client-environment-id: /providers/Microsoft.PowerApps/environments/Default-9f6be790-4a16-4dd6-9850-44a0d2649aef
- x-ms-client-session-id: a41bd03b-6c3c-4509-a844-e8c51b61f878
- x-ms-request-method: POST
- x-ms-request-url: /apim/commondataserviceforapps/461a30624723445c9ba87313d8bbefa3/v1.0/$metadata.json/GetEntityListEnum/GetEntitiesWithOrganization
- x-ms-user-agent: PowerFx/{version}
-POST https://tip1-shared.azure-apim.net/invoke
- authority: tip1-shared.azure-apim.net
- Authorization: Bearer eyJ0eXAiO...
- organization: https://org283e9949.crm10.dynamics.com
- path: /invoke
- scheme: https
- x-ms-client-environment-id: /providers/Microsoft.PowerApps/environments/Default-9f6be790-4a16-4dd6-9850-44a0d2649aef
- x-ms-client-session-id: a41bd03b-6c3c-4509-a844-e8c51b61f878
- x-ms-request-method: GET
- x-ms-request-url: /apim/commondataserviceforapps/461a30624723445c9ba87313d8bbefa3/v1.0/$metadata.json/entities/accounts/postitem
- x-ms-user-agent: PowerFx/{version}
-";
-
-            Assert.Equal(expected, input);
-        }
-    }
-
-    public static class Extensions
-    {
-        public static RecordType MakeRecordType(params (string, FormulaType)[] columns)
-        {
-            RecordType rt = RecordType.Empty();
-
-            foreach ((string name, FormulaType type) in columns)
-            {
-                rt = rt.Add(name, type);
-            }
-
-            return rt;
-        }
-
-        public static TableType MakeTableType(params (string, FormulaType)[] columns)
-        {
-            TableType tt = TableType.Empty();
-
-            foreach ((string name, FormulaType type) in columns)
-            {
-                tt = tt.Add(name, type);
-            }
-
-            return tt;
-        }
-
-        public static OptionSetValueType MakeOptionSetType(string name, params string[] names)
-        {
-            return MakeOptionSet(name, names).FormulaType;
-        }
-
-        public static OptionSet MakeOptionSet(string name, params string[] names)
-        {
-            return new OptionSet(name, DisplayNameUtility.MakeUnique(names.ToDictionary(n => n, n => n)));
-        }
-    }
-
-#pragma warning restore SA1118, SA1117, SA1119, SA1137
-}+﻿// Copyright (c) Microsoft Corporation.
+// Licensed under the MIT license.
+
+using System.Collections.Generic;
+using System.Linq;
+using System.Net.Http;
+using System.Threading;
+using System.Threading.Tasks;
+using Microsoft.OpenApi.Models;
+using Microsoft.PowerFx.Core;
+using Microsoft.PowerFx.Core.Tests;
+using Microsoft.PowerFx.Tests;
+using Microsoft.PowerFx.Types;
+using Newtonsoft.Json;
+using Xunit;
+using Xunit.Abstractions;
+
+namespace Microsoft.PowerFx.Connectors.Tests
+{
+    public class OpenApiParserTests
+    {
+        private readonly ITestOutputHelper _output;
+
+        public OpenApiParserTests(ITestOutputHelper output)
+        {
+            _output = output;
+        }
+
+        [Fact]
+        public void ACSL_GetFunctionNames()
+        {
+            OpenApiDocument doc = Helpers.ReadSwagger(@"Swagger\Azure Cognitive Service for Language.json");
+
+            // OpenAPI spec: Info.Title is required
+            Assert.Equal("Azure Cognitive Service for Language", doc.Info.Title);
+
+            // OpenAPI spec: Info.Description is optional
+            Assert.Equal("Azure Cognitive Service for Language, previously known as 'Text Analytics' connector detects language, sentiment and more of the text you provide.", doc.Info.Description);
+
+            List<ConnectorFunction> functions = OpenApiParser.GetFunctions("ACSL", doc, new ConsoleLogger(_output)).OrderBy(cf => cf.Name).ToList();
+            Assert.Equal(51, functions.Count);
+            ConnectorFunction conversationAnalysisAnalyzeConversationConversation = functions[19];
+
+            Assert.Equal("ConversationAnalysisAnalyzeConversationConversation", conversationAnalysisAnalyzeConversationConversation.Name);
+            Assert.Equal("Analyzes the input conversation utterance.", conversationAnalysisAnalyzeConversationConversation.Description);
+            Assert.Equal("Conversations (CLU) (2022-05-01)", conversationAnalysisAnalyzeConversationConversation.Summary);
+            Assert.Equal("/apim/cognitiveservicestextanalytics/{connectionId}/language/:analyze-conversations", conversationAnalysisAnalyzeConversationConversation.OperationPath);
+            Assert.Equal(HttpMethod.Post, conversationAnalysisAnalyzeConversationConversation.HttpMethod);
+        }
+
+        [Fact]
+        public void ACSL_GetFunctionNames22()
+        {
+            OpenApiDocument doc = Helpers.ReadSwagger(@"Swagger\Azure Cognitive Service for Language v2.2.json");
+            List<ConnectorFunction> functions = OpenApiParser.GetFunctions("ACSL", doc, new ConsoleLogger(_output)).OrderBy(cf => cf.Name).ToList();
+            ConnectorFunction detectSentimentV3 = functions.First(cf => cf.Name == "DetectSentimentV3");
+
+            Assert.Equal("Documents", detectSentimentV3.OptionalParameters[0].Summary);
+            Assert.Equal("The documents to analyze.", detectSentimentV3.OptionalParameters[0].Description);
+        }
+
+        [Fact]
+        public void ACSL_Load()
+        {
+            OpenApiDocument doc = Helpers.ReadSwagger(@"Swagger\Azure Cognitive Service for Language.json");
+            (List<ConnectorFunction> connectorFunctions, List<ConnectorTexlFunction> texlFunctions) = OpenApiParser.ParseInternal(new ConnectorSettings("ACSL"), doc, new ConsoleLogger(_output));
+            Assert.Contains(connectorFunctions, func => func.Namespace == "ACSL" && func.Name == "ConversationAnalysisAnalyzeConversationConversation");
+            Assert.Contains(texlFunctions, func => func.Namespace.Name.Value == "ACSL" && func.Name == "ConversationAnalysisAnalyzeConversationConversation");
+
+            ConnectorFunction func1 = connectorFunctions.First(f => f.Name == "AnalyzeTextSubmitJobCustomEntityRecognition");
+            Assert.Equal("analysisInput:![documents:*[id:s, language:s, text:s]]|task:![parameters:![deploymentName:s, projectName:s]]", string.Join("|", func1.RequiredParameters.Select(rp => $"{rp.Name}:{rp.FormulaType._type}")));
+            Assert.Equal("displayName:s", string.Join("|", func1.OptionalParameters.Select(rp => $"{rp.Name}:{rp.FormulaType._type.ToString()}")));
+
+            (connectorFunctions, texlFunctions) = OpenApiParser.ParseInternal(new ConnectorSettings("ACSL") { Compatibility = ConnectorCompatibility.SwaggerCompatibility }, doc, new ConsoleLogger(_output));
+            Assert.Contains(connectorFunctions, func => func.Namespace == "ACSL" && func.Name == "ConversationAnalysisAnalyzeConversationConversation");
+            Assert.Contains(texlFunctions, func => func.Namespace.Name.Value == "ACSL" && func.Name == "ConversationAnalysisAnalyzeConversationConversation");
+
+            func1 = connectorFunctions.First(f => f.Name == "AnalyzeTextSubmitJobCustomEntityRecognition");
+            Assert.Equal("analysisInput:![documents:*[id:s, language:s, text:s]]|task:![parameters:![deploymentName:s, projectName:s]]", string.Join("|", func1.RequiredParameters.Select(rp => $"{rp.Name}:{rp.FormulaType._type}")));
+            Assert.Empty(func1.OptionalParameters);
+        }
+
+        [Fact]
+        public void SF_TextCsv()
+        {
+            OpenApiDocument doc = Helpers.ReadSwagger(@"Swagger\SalesForce.json");
+            (List<ConnectorFunction> connectorFunctions, List<ConnectorTexlFunction> texlFunctions) = OpenApiParser.ParseInternal(new ConnectorSettings("SF") { Compatibility = ConnectorCompatibility.SwaggerCompatibility }, doc, new ConsoleLogger(_output));
+
+            // function returns text/csv
+            ConnectorFunction func1 = connectorFunctions.First(f => f.Name == "GetJobRecordResults");
+            ConnectorType returnType = func1.ReturnParameterType;
+
+            // returns a string
+            Assert.Equal("s", returnType.FormulaType._type.ToString());
+        }
+
+#pragma warning disable SA1118, SA1117, SA1119, SA1137
+
+        [Fact]
+        public void ACSL_GetFunctionParameters_PowerAppsCompatibility()
+        {
+            OpenApiDocument doc = Helpers.ReadSwagger(@"Swagger\Azure Cognitive Service for Language.json");
+            ConnectorFunction function = OpenApiParser.GetFunctions(new ConnectorSettings("ACSL") { Compatibility = ConnectorCompatibility.PowerAppsCompatibility }, doc).OrderBy(cf => cf.Name).ToList()[19];
+
+            Assert.Equal("ConversationAnalysisAnalyzeConversationConversation", function.Name);
+            Assert.Equal("ConversationAnalysis_AnalyzeConversation_Conversation", function.OriginalName);
+            Assert.Equal("/apim/cognitiveservicestextanalytics/{connectionId}/language/:analyze-conversations", function.OperationPath);
+
+            Assert.Equal(3, function.RequiredParameters.Length);
+            Assert.Equal(2, function.HiddenRequiredParameters.Length);
+            Assert.Empty(function.OptionalParameters);
+
+            RecordType analysisInputRecordType = Extensions.MakeRecordType(
+                                                    ("conversationItem", Extensions.MakeRecordType(
+                                                        ("language", FormulaType.String),
+                                                        ("text", FormulaType.String))));
+            RecordType parametersRecordType = Extensions.MakeRecordType(
+                                                    ("deploymentName", FormulaType.String),
+                                                    ("projectName", FormulaType.String),
+                                                    ("verbose", RecordType.Boolean));
+
+            // -- Parameter 1 --
+            Assert.Equal("kind", function.RequiredParameters[0].Name);
+            Assert.Equal(FormulaType.String, function.RequiredParameters[0].FormulaType);
+            Assert.Equal("A single conversational task to execute.", function.RequiredParameters[0].Description);
+            Assert.Equal("Conversation", function.RequiredParameters[0].DefaultValue.ToObject());
+
+            // -- Parameter 2 --
+            Assert.Equal("analysisInput", function.RequiredParameters[1].Name);
+            Assert.Equal(analysisInputRecordType, function.RequiredParameters[1].FormulaType);
+            Assert.Equal("A single conversational task to execute.", function.RequiredParameters[1].Description);
+            Assert.Null(function.RequiredParameters[1].DefaultValue);
+            Assert.NotNull(function.RequiredParameters[1].ConnectorType);
+            Assert.Equal("analysisInput", function.RequiredParameters[1].ConnectorType.Name);
+            Assert.Null(function.RequiredParameters[1].ConnectorType.DisplayName);
+            Assert.Equal("The input ConversationItem and its optional parameters", function.RequiredParameters[1].ConnectorType.Description);
+            Assert.Equal(analysisInputRecordType, function.RequiredParameters[1].ConnectorType.FormulaType);
+            Assert.True(function.RequiredParameters[1].ConnectorType.IsRequired);
+            Assert.Single(function.RequiredParameters[1].ConnectorType.Fields);
+            Assert.Equal("conversationItem", function.RequiredParameters[1].ConnectorType.Fields[0].Name);
+            Assert.Null(function.RequiredParameters[1].ConnectorType.Fields[0].DisplayName);
+            Assert.Equal("The abstract base for a user input formatted conversation (e.g., Text, Transcript).", function.RequiredParameters[1].ConnectorType.Fields[0].Description);
+            Assert.True(function.RequiredParameters[1].ConnectorType.Fields[0].IsRequired);
+
+            // -- Parameter 3 --
+            Assert.Equal("parameters", function.RequiredParameters[2].Name);
+            Assert.Equal(parametersRecordType, function.RequiredParameters[2].FormulaType);
+            Assert.Equal("A single conversational task to execute.", function.RequiredParameters[2].Description);
+            Assert.Null(function.RequiredParameters[2].DefaultValue);
+
+            RecordType analysisInputRecordTypeH = Extensions.MakeRecordType(
+                                                    ("conversationItem", Extensions.MakeRecordType(
+                                                        ("id", FormulaType.String),
+                                                        ("participantId", FormulaType.String))));
+
+            // -- Hidden Required Parameter 1 --
+            Assert.Equal("api-version", function.HiddenRequiredParameters[0].Name);
+            Assert.Equal(FormulaType.String, function.HiddenRequiredParameters[0].FormulaType);
+            Assert.Equal("Client API version.", function.HiddenRequiredParameters[0].Description);
+            Assert.Equal("2022-05-01", function.HiddenRequiredParameters[0].DefaultValue.ToObject());
+
+            // -- Hidden Required Parameter 2 --
+            Assert.Equal("analysisInput", function.HiddenRequiredParameters[1].Name);
+            Assert.Equal(analysisInputRecordTypeH, function.HiddenRequiredParameters[1].FormulaType);
+            Assert.Equal("A single conversational task to execute.", function.HiddenRequiredParameters[1].Description);
+            Assert.Equal(@"{""conversationItem"":{""id"":""0"",""participantId"":""0""}}", System.Text.Json.JsonSerializer.Serialize(function.HiddenRequiredParameters[1].DefaultValue.ToObject()));
+
+            Assert.Equal(3, function.ArityMin);
+            Assert.Equal(3, function.ArityMax);
+
+            // -- Return Type --
+            FormulaType returnType = function.ReturnType;
+
+            RecordType expectedReturnType = Extensions.MakeRecordType(
+                                                ("kind", FormulaType.String),
+                                                ("result", Extensions.MakeRecordType(
+                                                    ("detectedLanguage", FormulaType.String),
+                                                    ("prediction", Extensions.MakeRecordType(
+                                                        ("entities", Extensions.MakeTableType(
+                                                            ("category", FormulaType.String),
+                                                            ("confidenceScore", FormulaType.Decimal),
+                                                            ("extraInformation", FormulaType.UntypedObject), // property has a discriminator
+                                                            ("length", FormulaType.Decimal),
+                                                            ("offset", FormulaType.Decimal),
+                                                            ("resolutions", FormulaType.UntypedObject),      // property has a discriminator
+                                                            ("text", FormulaType.String))),
+                                                        ("intents", Extensions.MakeTableType(
+                                                            ("category", FormulaType.String),
+                                                            ("confidenceScore", FormulaType.Decimal))),
+                                                        ("projectKind", FormulaType.String),
+                                                        ("topIntent", FormulaType.String))),
+                                                        ("query", FormulaType.String))));
+
+            string rt3Name = expectedReturnType.ToStringWithDisplayNames();
+            string returnTypeName = expectedReturnType.ToStringWithDisplayNames();
+
+            Assert.Equal(rt3Name, returnTypeName);
+            Assert.True((FormulaType)expectedReturnType == returnType);
+
+            ConnectorType connectorReturnType = function.ConnectorReturnType;
+            Assert.NotNull(connectorReturnType);
+            Assert.Equal((FormulaType)expectedReturnType, connectorReturnType.FormulaType);
+            Assert.Equal(2, connectorReturnType.Fields.Length);
+            Assert.Equal("The results of a Conversation task.", connectorReturnType.Description);
+        }
+
+        [Fact]
+        public void ACSL_GetFunctionParameters_SwaggerCompatibility()
+        {
+            OpenApiDocument doc = Helpers.ReadSwagger(@"Swagger\Azure Cognitive Service for Language.json");
+            ConnectorFunction function = OpenApiParser.GetFunctions(new ConnectorSettings("ACSL") { Compatibility = ConnectorCompatibility.SwaggerCompatibility }, doc).OrderBy(cf => cf.Name).ToList()[19];
+
+            Assert.Equal("ConversationAnalysisAnalyzeConversationConversation", function.Name);
+            Assert.Equal("ConversationAnalysis_AnalyzeConversation_Conversation", function.OriginalName);
+            Assert.Equal("/apim/cognitiveservicestextanalytics/{connectionId}/language/:analyze-conversations", function.OperationPath);
+
+            RecordType analysisInputRecordType = Extensions.MakeRecordType(
+                                                    ("conversationItem", Extensions.MakeRecordType(
+                                                        ("language", FormulaType.String),
+                                                        ("text", FormulaType.String))));
+            RecordType parametersRecordType = Extensions.MakeRecordType(
+                                                    ("deploymentName", FormulaType.String),
+                                                    ("projectName", FormulaType.String),
+                                                    ("verbose", RecordType.Boolean));
+
+            Assert.Equal(2, function.RequiredParameters.Length);
+            Assert.Equal(3, function.HiddenRequiredParameters.Length);
+            Assert.Empty(function.OptionalParameters);
+
+            // -- Parameter 1 --
+            Assert.Equal("analysisInput", function.RequiredParameters[0].Name);
+            Assert.Equal(analysisInputRecordType, function.RequiredParameters[0].FormulaType);
+            Assert.Equal("A single conversational task to execute.", function.RequiredParameters[0].Description);
+            Assert.Null(function.RequiredParameters[0].DefaultValue);
+            Assert.NotNull(function.RequiredParameters[0].ConnectorType);
+            Assert.Equal("analysisInput", function.RequiredParameters[0].ConnectorType.Name);
+            Assert.Null(function.RequiredParameters[0].ConnectorType.DisplayName);
+            Assert.Equal("The input ConversationItem and its optional parameters", function.RequiredParameters[0].ConnectorType.Description);
+            Assert.Equal(analysisInputRecordType, function.RequiredParameters[0].ConnectorType.FormulaType);
+            Assert.True(function.RequiredParameters[0].ConnectorType.IsRequired);
+            Assert.Single(function.RequiredParameters[0].ConnectorType.Fields);
+            Assert.Equal("conversationItem", function.RequiredParameters[0].ConnectorType.Fields[0].Name);
+            Assert.Null(function.RequiredParameters[0].ConnectorType.Fields[0].DisplayName);
+            Assert.Equal("The abstract base for a user input formatted conversation (e.g., Text, Transcript).", function.RequiredParameters[0].ConnectorType.Fields[0].Description);
+            Assert.True(function.RequiredParameters[0].ConnectorType.Fields[0].IsRequired);
+
+            // -- Parameter 2 --
+            Assert.Equal("parameters", function.RequiredParameters[1].Name);
+            Assert.Equal(parametersRecordType, function.RequiredParameters[1].FormulaType);
+            Assert.Equal("A single conversational task to execute.", function.RequiredParameters[1].Description);
+            Assert.Null(function.RequiredParameters[1].DefaultValue);
+
+            RecordType analysisInputRecordTypeH = Extensions.MakeRecordType(
+                                                    ("conversationItem", Extensions.MakeRecordType(
+                                                        ("id", FormulaType.String),
+                                                        ("participantId", FormulaType.String))));
+
+            // -- Hidden Required Parameter 1 --
+            Assert.Equal("api-version", function.HiddenRequiredParameters[0].Name);
+            Assert.Equal(FormulaType.String, function.HiddenRequiredParameters[0].FormulaType);
+            Assert.Equal("Client API version.", function.HiddenRequiredParameters[0].Description);
+            Assert.Equal("2022-05-01", function.HiddenRequiredParameters[0].DefaultValue.ToObject());
+
+            // -- Hidden Required Parameter 2 --
+            Assert.Equal("kind", function.HiddenRequiredParameters[1].Name);
+            Assert.Equal(FormulaType.String, function.HiddenRequiredParameters[1].FormulaType);
+            Assert.Equal("A single conversational task to execute.", function.HiddenRequiredParameters[1].Description);
+            Assert.Equal("Conversation", function.HiddenRequiredParameters[1].DefaultValue.ToObject());
+
+            // -- Hidden Required Parameter 3 --
+            Assert.Equal("analysisInput", function.HiddenRequiredParameters[2].Name);
+            Assert.Equal(analysisInputRecordTypeH, function.HiddenRequiredParameters[2].FormulaType);
+            Assert.Equal("A single conversational task to execute.", function.HiddenRequiredParameters[2].Description);
+            Assert.Equal(@"{""conversationItem"":{""id"":""0"",""participantId"":""0""}}", System.Text.Json.JsonSerializer.Serialize(function.HiddenRequiredParameters[2].DefaultValue.ToObject()));
+
+            Assert.Equal(2, function.ArityMin);
+            Assert.Equal(2, function.ArityMax);
+
+            // -- Return Type --
+            FormulaType returnType = function.ReturnType;
+
+            RecordType expectedReturnType = Extensions.MakeRecordType(
+                                                ("kind", FormulaType.String),
+                                                ("result", Extensions.MakeRecordType(
+                                                    ("detectedLanguage", FormulaType.String),
+                                                    ("prediction", Extensions.MakeRecordType(
+                                                        ("entities", Extensions.MakeTableType(
+                                                            ("category", FormulaType.String),
+                                                            ("confidenceScore", FormulaType.Decimal),
+                                                            ("extraInformation", FormulaType.UntypedObject), // property has a discriminator
+                                                            ("length", FormulaType.Decimal),
+                                                            ("offset", FormulaType.Decimal),
+                                                            ("resolutions", FormulaType.UntypedObject),      // property has a discriminator
+                                                            ("text", FormulaType.String))),
+                                                        ("intents", Extensions.MakeTableType(
+                                                            ("category", FormulaType.String),
+                                                            ("confidenceScore", FormulaType.Decimal))),
+                                                        ("projectKind", FormulaType.String),
+                                                        ("topIntent", FormulaType.String))),
+                                                        ("query", FormulaType.String))));
+
+            string rt3Name = expectedReturnType.ToStringWithDisplayNames();
+            string returnTypeName = expectedReturnType.ToStringWithDisplayNames();
+
+            Assert.Equal(rt3Name, returnTypeName);
+            Assert.True((FormulaType)expectedReturnType == returnType);
+
+            ConnectorType connectorReturnType = function.ConnectorReturnType;
+            Assert.NotNull(connectorReturnType);
+            Assert.Equal((FormulaType)expectedReturnType, connectorReturnType.FormulaType);
+            Assert.Equal(2, connectorReturnType.Fields.Length);
+            Assert.Equal("The results of a Conversation task.", connectorReturnType.Description);
+        }
+
+        [Fact]
+        public async Task ACSL_InvokeFunction()
+        {
+            using var testConnector = new LoggingTestServer(@"Swagger\Azure Cognitive Service for Language.json");
+            OpenApiDocument apiDoc = testConnector._apiDocument;
+            ConsoleLogger logger = new ConsoleLogger(_output);
+
+            PowerFxConfig pfxConfig = new PowerFxConfig(Features.PowerFxV1);
+            ConnectorFunction function = OpenApiParser.GetFunctions(new ConnectorSettings("ACSL") { Compatibility = ConnectorCompatibility.SwaggerCompatibility }, apiDoc).OrderBy(cf => cf.Name).ToList()[19];
+            Assert.Equal("ConversationAnalysisAnalyzeConversationConversation", function.Name);
+            Assert.Equal("![kind:s, result:![detectedLanguage:s, prediction:![entities:*[category:s, confidenceScore:w, extraInformation:O, length:w, offset:w, resolutions:O, text:s], intents:*[category:s, confidenceScore:w], projectKind:s, topIntent:s], query:s]]", function.ReturnType.ToStringWithDisplayNames());
+
+            RecalcEngine engine = new RecalcEngine(pfxConfig);
+
+            string analysisInput = @"{ conversationItem: { modality: ""text"", language: ""en-us"", text: ""Book me a flight for Munich"" } }";
+            string parameters = @"{ deploymentName: ""deploy1"", projectName: ""project1"", verbose: true, stringIndexType: ""TextElement_V8"" }";
+            FormulaValue analysisInputParam = engine.Eval(analysisInput);
+            FormulaValue parametersParam = engine.Eval(parameters);
+            FormulaValue kind = FormulaValue.New("Conversation");
+
+            using var httpClient = new HttpClient(testConnector);
+            testConnector.SetResponseFromFile(@"Responses\Azure Cognitive Service for Language_Response.json");
+            using PowerPlatformConnectorClient client = new PowerPlatformConnectorClient("https://lucgen-apim.azure-api.net", "aaa373836ffd4915bf6eefd63d164adc" /* environment Id */, "16e7c181-2f8d-4cae-b1f0-179c5c4e4d8b" /* connectionId */, () => "No Auth", httpClient)
+            {
+                SessionId = "a41bd03b-6c3c-4509-a844-e8c51b61f878",
+            };
+
+            BaseRuntimeConnectorContext context = new TestConnectorRuntimeContext("ACSL", client, console: _output);
+
+            FormulaValue httpResult = await function.InvokeAsync(new FormulaValue[] { analysisInputParam, parametersParam }, context, CancellationToken.None).ConfigureAwait(false);
+            httpClient.Dispose();
+            client.Dispose();
+            testConnector.Dispose();
+
+            using var testConnector2 = new LoggingTestServer(@"Swagger\Azure Cognitive Service for Language.json");
+            using var httpClient2 = new HttpClient(testConnector2);
+            testConnector2.SetResponseFromFile(@"Responses\Azure Cognitive Service for Language_Response.json");
+            using PowerPlatformConnectorClient client2 = new PowerPlatformConnectorClient("https://lucgen-apim.azure-api.net", "aaa373836ffd4915bf6eefd63d164adc" /* environment Id */, "16e7c181-2f8d-4cae-b1f0-179c5c4e4d8b" /* connectionId */, () => "No Auth", httpClient2)
+            {
+                SessionId = "a41bd03b-6c3c-4509-a844-e8c51b61f878",
+            };
+
+            BaseRuntimeConnectorContext context2 = new TestConnectorRuntimeContext("ACSL", client2, console: _output);
+
+            FormulaValue httpResult2 = await function.InvokeAsync(new FormulaValue[] { analysisInputParam, parametersParam }, context2, CancellationToken.None).ConfigureAwait(false);
+
+            Assert.NotNull(httpResult2);
+            Assert.True(httpResult2 is RecordValue);
+
+            RecordValue httpResultValue = (RecordValue)httpResult2;
+            RecordValue resultValue = (RecordValue)httpResultValue.GetField("result");
+            RecordValue predictionValue = (RecordValue)resultValue.GetField("prediction");
+            TableValue entitiesValue = (TableValue)predictionValue.GetField("entities");
+            RecordValue entityValue = (RecordValue)entitiesValue.Rows.First().Value;
+            FormulaValue resolutionsValue = entityValue.GetField("resolutions");
+
+            Assert.True(resolutionsValue is UntypedObjectValue);
+
+            UntypedObjectValue resolutionUO = (UntypedObjectValue)resolutionsValue;
+            IUntypedObject impl = resolutionUO.Impl;
+            Assert.NotNull(impl);
+            Assert.Equal(1, impl.GetArrayLength());
+
+            bool b = impl[0].TryGetProperty("resolutionKind", out IUntypedObject resolutionKind);
+            Assert.True(b);
+            Assert.Equal("NumberResolution", resolutionKind.GetString());
+
+            string input = testConnector2._log.ToString();
+            var version = PowerPlatformConnectorClient.Version;
+            var expectedInput =
+@$"POST https://lucgen-apim.azure-api.net/invoke
+ authority: lucgen-apim.azure-api.net
+ Authorization: Bearer No Auth
+ path: /invoke
+ scheme: https
+ x-ms-client-environment-id: /providers/Microsoft.PowerApps/environments/aaa373836ffd4915bf6eefd63d164adc
+ x-ms-client-session-id: a41bd03b-6c3c-4509-a844-e8c51b61f878
+ x-ms-request-method: POST
+ x-ms-request-url: /apim/cognitiveservicestextanalytics/16e7c181-2f8d-4cae-b1f0-179c5c4e4d8b/language/:analyze-conversations?api-version=2022-05-01
+ x-ms-user-agent: PowerFx/{version}
+ [content-header] Content-Type: application/json; charset=utf-8
+ [body] {{""kind"":""Conversation"",""analysisInput"":{{""conversationItem"":{{""id"":""0"",""participantId"":""0"",""language"":""en-us"",""modality"":""text"",""text"":""Book me a flight for Munich""}}}},""parameters"":{{""projectName"":""project1"",""deploymentName"":""deploy1"",""verbose"":true,""stringIndexType"":""TextElement_V8""}}}}
+";
+
+            Assert.Equal(expectedInput.Replace("\r\n", "\n").Replace("\r", "\n"), input.Replace("\r\n", "\n").Replace("\r", "\n"));
+        }
+
+        [Fact]
+        public async Task AzureOpenAiGetFunctions()
+        {
+            using var testConnector = new LoggingTestServer(@"Swagger\Azure Open AI.json");
+            OpenApiDocument apiDoc = testConnector._apiDocument;
+
+            PowerFxConfig pfxConfig = new PowerFxConfig(Features.PowerFxV1);
+            ConnectorFunction[] functions = OpenApiParser.GetFunctions("OpenAI", apiDoc, new ConsoleLogger(_output)).OrderBy(cf => cf.Name).ToArray();
+
+            Assert.Equal("ChatCompletionsCreate", functions[0].Name);
+            Assert.Equal("![choices:*[finish_reason:s, index:w, message:![content:s, role:s]], created:w, id:s, model:s, object:s, usage:![completion_tokens:w, prompt_tokens:w, total_tokens:w]]", functions[0].ReturnType.ToStringWithDisplayNames());
+
+            Assert.Equal("CompletionsCreate", functions[1].Name);
+            Assert.Equal("![choices:*[finish_reason:s, index:w, logprobs:![text_offset:*[Value:w], token_logprobs:*[Value:w], tokens:*[Value:s], top_logprobs:*[]], text:s], created:w, id:s, model:s, object:s, usage:![completion_tokens:w, prompt_tokens:w, total_tokens:w]]", functions[1].ReturnType.ToStringWithDisplayNames());
+
+            Assert.Equal("ExtensionsChatCompletionsCreate", functions[2].Name);
+            Assert.Equal("![choices:*[content_filter_results:![error:![code:s, message:s], hate:![filtered:b, severity:s], self_harm:![filtered:b, severity:s], sexual:![filtered:b, severity:s], violence:![filtered:b, severity:s]], finish_reason:s, index:w, messages:*[content:s, end_turn:b, index:w, recipient:s, role:s]], created:w, id:s, model:s, object:s, prompt_filter_results:*[content_filter_results:![error:![code:s, message:s], hate:![filtered:b, severity:s], self_harm:![filtered:b, severity:s], sexual:![filtered:b, severity:s], violence:![filtered:b, severity:s]], prompt_index:w], usage:![completion_tokens:w, prompt_tokens:w, total_tokens:w]]", functions[2].ReturnType.ToStringWithDisplayNames());
+        }
+
+        [Fact]
+        public async Task ACSL_InvokeFunction_v21()
+        {
+            using var testConnector = new LoggingTestServer(@"Swagger\Azure Cognitive Service for Language v2.1.json");
+            OpenApiDocument apiDoc = testConnector._apiDocument;
+            ConsoleLogger logger = new ConsoleLogger(_output);
+
+            PowerFxConfig pfxConfig = new PowerFxConfig(Features.PowerFxV1);
+            using var httpClient = new HttpClient(testConnector);
+            testConnector.SetResponseFromFile(@"Responses\Azure Cognitive Service for Language v2.1_Response.json");
+
+            ConnectorFunction function = OpenApiParser.GetFunctions("ACSL", apiDoc, logger).OrderBy(cf => cf.Name).ToList()[13];
+            Assert.Equal("ConversationAnalysisAnalyzeConversationConversation", function.Name);
+            Assert.Equal("![kind:s, result:![detectedLanguage:s, prediction:![entities:*[category:s, confidenceScore:w, extraInformation:O, length:w, multipleResolutions:b, offset:w, resolutions:O, text:s, topResolution:O], intents:*[category:s, confidenceScore:w], projectKind:s, topIntent:s], query:s]]", function.ReturnType.ToStringWithDisplayNames());
+
+            RecalcEngine engine = new RecalcEngine(pfxConfig);
+
+            string analysisInput = @"{ conversationItem: { modality: ""text"", language: ""en-us"", text: ""Book me a flight for Munich"" } }";
+            string parameters = @"{ deploymentName: ""deploy1"", projectName: ""project1"", verbose: true, stringIndexType: ""TextElement_V8"" }";
+            FormulaValue analysisInputParam = engine.Eval(analysisInput);
+            FormulaValue parametersParam = engine.Eval(parameters);
+            FormulaValue kind = FormulaValue.New("Conversation");
+
+            using PowerPlatformConnectorClient client = new PowerPlatformConnectorClient("https://lucgen-apim.azure-api.net", "aaa373836ffd4915bf6eefd63d164adc" /* environment Id */, "16e7c181-2f8d-4cae-b1f0-179c5c4e4d8b" /* connectionId */, () => "No Auth", httpClient) { SessionId = "a41bd03b-6c3c-4509-a844-e8c51b61f878", };
+            BaseRuntimeConnectorContext context = new TestConnectorRuntimeContext("ACSL", client, console: _output);
+
+            FormulaValue httpResult = await function.InvokeAsync(new FormulaValue[] { kind, analysisInputParam, parametersParam }, context, CancellationToken.None).ConfigureAwait(false);
+
+            Assert.NotNull(httpResult);
+            Assert.True(httpResult is RecordValue);
+
+            RecordValue httpResultValue = (RecordValue)httpResult;
+            RecordValue resultValue = (RecordValue)httpResultValue.GetField("result");
+            RecordValue predictionValue = (RecordValue)resultValue.GetField("prediction");
+            TableValue entitiesValue = (TableValue)predictionValue.GetField("entities");
+            IEnumerable<DValue<RecordValue>> rows = entitiesValue.Rows;
+
+            // Get second entity
+            RecordValue entityValue2 = rows.Skip(1).First().Value;
+            FormulaValue resolutionsValue = entityValue2.GetField("resolutions");
+
+            Assert.True(resolutionsValue is UntypedObjectValue);
+            UOValueVisitor visitor1 = new UOValueVisitor();
+            resolutionsValue.Visit(visitor1);
+
+            Assert.Equal("[\"{\\\"resolutionKind\\\":\\\"DateTimeResolution\\\",\\\"value\\\":\\\"2023-02-25\\\"}\"]", visitor1.Result);
+
+            FormulaValue topResolutionValue1 = entityValue2.GetField("topResolution");
+            Assert.True(topResolutionValue1 is UntypedObjectValue);
+
+            UOValueVisitor visitor2 = new UOValueVisitor();
+            topResolutionValue1.Visit(visitor2);
+
+            Assert.Equal("{\"resolutionKind\":\"DateTimeResolution\",\"value\":\"2023-02-25\"}", visitor2.Result);
+        }
+
+        internal class UOValueVisitor : IValueVisitor
+        {
+            public string Result { get; private set; }
+
+            public void Visit(BlankValue value)
+            {
+                Result = string.Empty;
+            }
+
+            public void Visit(NumberValue value)
+            {
+                Result = value.Value.ToString();
+            }
+
+            public void Visit(DecimalValue value)
+            {
+                Result = value.Value.ToString();
+            }
+
+            public void Visit(BooleanValue value)
+            {
+                Result = value.Value.ToString();
+            }
+
+            public void Visit(StringValue value)
+            {
+                Result = value.Value;
+            }
+
+            public void Visit(TimeValue value)
+            {
+                Result = value.Value.ToString();
+            }
+
+            public void Visit(DateValue value)
+            {
+                Result = value.GetConvertedValue(null).ToString();
+            }
+
+            public void Visit(DateTimeValue value)
+            {
+                Result = value.GetConvertedValue(null).ToString();
+            }
+
+            public void Visit(ErrorValue value)
+            {
+                Result = string.Empty;
+            }
+
+            public void Visit(RecordValue value)
+            {
+                var fieldBuilder = new Dictionary<string, string>();
+
+                foreach (var item in value.Fields)
+                {
+                    item.Value.Visit(this);
+                    fieldBuilder.Add(item.Name, Result!);
+                }
+
+                Result = JsonConvert.SerializeObject(fieldBuilder);
+            }
+
+            public void Visit(TableValue value)
+            {
+                var rows = new List<string>();
+
+                foreach (var row in value.Rows)
+                {
+                    row.ToFormulaValue().Visit(this);
+                    rows.Add(Result);
+                }
+
+                Result = JsonConvert.SerializeObject(rows);
+            }
+
+            public void Visit(UntypedObjectValue value)
+            {
+                Visit(value.Impl);
+            }
+
+            public void Visit(OptionSetValue value)
+            {
+                Result = value.DisplayName;
+            }
+
+            public void Visit(ColorValue value)
+            {
+                Result = string.Empty;
+            }
+
+            public void Visit(GuidValue value)
+            {
+                Result = value.Value.ToString();
+            }
+
+            private void Visit(IUntypedObject untypedObject)
+            {
+                var type = untypedObject.Type;
+
+                if (type is StringType)
+                {
+                    Result = untypedObject.GetString();
+                }
+                else if (type is NumberType)
+                {
+                    Result = untypedObject.GetDouble().ToString();
+                }
+                else if (type is BooleanType)
+                {
+                    Result = untypedObject.GetBoolean().ToString();
+                }
+                else if (type is ExternalType externalType)
+                {
+                    if (externalType.Kind == ExternalTypeKind.Array)
+                    {
+                        var rows = new List<string>();
+
+                        for (var i = 0; i < untypedObject.GetArrayLength(); i++)
+                        {
+                            var row = untypedObject[i];
+                            Visit(row);
+                            rows.Add(Result);
+                        }
+
+                        Result = JsonConvert.SerializeObject(rows);
+                    }
+                    else if (externalType.Kind == ExternalTypeKind.Object)
+                    {
+                        var fieldBuilder = new Dictionary<string, string>();
+
+                        foreach (var key in new[] { "extraInformationKind", "numberKind", "resolutionKind", "value" })
+                        {
+                            if (untypedObject.TryGetProperty(key, out var result))
+                            {
+                                Visit(result);
+                                fieldBuilder.Add(key, Result!);
+                            }
+                        }
+
+                        Result = JsonConvert.SerializeObject(fieldBuilder);
+                    }
+                    else
+                    {
+                        Result = string.Empty;
+                    }
+                }
+                else
+                {
+                    Result = string.Empty;
+                }
+            }
+        }
+
+        [Fact]
+        public void LQA_Load()
+        {
+            OpenApiDocument doc = Helpers.ReadSwagger(@"Swagger\Language - Question Answering.json");
+            (List<ConnectorFunction> connectorFunctions, List<ConnectorTexlFunction> texlFunctions) = OpenApiParser.ParseInternal(new ConnectorSettings("LQA"), doc, new ConsoleLogger(_output));
+            Assert.Contains(texlFunctions, func => func.Namespace.Name.Value == "LQA" && func.Name == "GetAnswersFromText");
+        }
+
+        [Fact]
+        public void SQL_Load()
+        {
+            OpenApiDocument doc = Helpers.ReadSwagger(@"Swagger\SQL Server.json");
+            (List<ConnectorFunction> connectorFunctions, List<ConnectorTexlFunction> texlFunctions) = OpenApiParser.ParseInternal(new ConnectorSettings("SQL"), doc, new ConsoleLogger(_output));
+            Assert.Contains(texlFunctions, func => func.Namespace.Name.Value == "SQL" && func.Name == "GetProcedureV2");
+        }
+
+        [Fact]
+        public void Dataverse_Sample()
+        {
+            OpenApiDocument doc = Helpers.ReadSwagger(@"Swagger\DataverseSample.json");
+            ConnectorFunction[] functions = OpenApiParser.GetFunctions("DV", doc, new ConsoleLogger(_output)).ToArray();
+
+            Assert.NotNull(functions);
+            Assert.Equal(3, functions.Count());
+
+            Assert.Equal(new List<string>() { "GetLead", "PostLead", "QualifyLead" }, functions.Select(f => f.Name).ToList());
+            Assert.Equal(new List<string>() { "GetLead", "PostLead", "QualifyLead" }, functions.Select(f => f.OriginalName).ToList());
+
+            // "x-ms-require-user-confirmation"
+            Assert.Equal(new List<bool>() { false, true, true }, functions.Select(f => f.RequiresUserConfirmation).ToList());
+
+            // "x-ms-explicit-input" in "QualifyLead" function parameters       
+            Assert.Equal(4, functions[2].RequiredParameters.Length);
+            Assert.False(functions[2].RequiredParameters[0].ConnectorType.ExplicitInput); // "leadId"
+            Assert.True(functions[2].RequiredParameters[1].ConnectorType.ExplicitInput);  // "CreateAccount"
+            Assert.True(functions[2].RequiredParameters[2].ConnectorType.ExplicitInput);  // "CreateContact"
+            Assert.True(functions[2].RequiredParameters[3].ConnectorType.ExplicitInput);  // "CreateOpportunity"
+            Assert.Single(functions[2].HiddenRequiredParameters);
+            Assert.False(functions[2].HiddenRequiredParameters[0].ConnectorType.ExplicitInput); // "Status"
+            Assert.Empty(functions[2].OptionalParameters);
+
+            // "x-ms-visibility"
+            (0..3).ForAll(i => Assert.Equal(Visibility.None, functions[2].RequiredParameters[i].ConnectorType.Visibility));
+            Assert.Equal(Visibility.Internal, functions[2].HiddenRequiredParameters[0].ConnectorType.Visibility); // "Status"
+
+            // "enum"
+            Assert.Equal(FormulaType.Decimal, functions[1].OptionalParameters[2].ConnectorType.FormulaType); // "leadsourcecode"
+            Assert.True(functions[1].OptionalParameters[2].ConnectorType.IsEnum);
+            Assert.Equal(Enumerable.Range(1, 10).Select(i => (decimal)i).ToArray(), functions[1].OptionalParameters[2].ConnectorType.EnumValues.Select(fv => (decimal)fv.ToObject()));
+
+            // "x-ms-enum-display-name"
+            Assert.NotNull(functions[1].OptionalParameters[2].ConnectorType.EnumDisplayNames);
+            Assert.Equal("Advertisement", functions[1].OptionalParameters[2].ConnectorType.EnumDisplayNames[0]);
+            Assert.Equal("Employee Referral", functions[1].OptionalParameters[2].ConnectorType.EnumDisplayNames[1]);
+
+            Assert.True(functions[1].RequiredParameters[2].ConnectorType.IsEnum); // "msdyn_company@odata.bind"
+            Assert.Equal("2b629105-4a26-4607-97a5-0715059e0a55", functions[1].RequiredParameters[2].ConnectorType.EnumValues[0].ToObject());
+            Assert.Equal("5cacddd3-d47f-4023-a68e-0ce3e0d401fb", functions[1].RequiredParameters[2].ConnectorType.EnumValues[1].ToObject());
+            Assert.Equal("INMF", functions[1].RequiredParameters[2].ConnectorType.EnumDisplayNames[0]);
+            Assert.Equal("MYMF", functions[1].RequiredParameters[2].ConnectorType.EnumDisplayNames[1]);
+
+            OptionSet os1 = functions[1].RequiredParameters[2].ConnectorType.OptionSet;
+
+            Assert.NotNull(os1);
+            Assert.Equal("msdyn_company@odata.bind", os1.EntityName);
+            Assert.Equal("msdyn_company@odata.bind", os1.FormulaType.OptionSetName);
+        }
+
+        [Fact]
+        public void VisibilityTest()
+        {
+            OpenApiDocument doc = Helpers.ReadSwagger(@"Swagger\AzureBlobStorage.json");
+            ConnectorFunction[] functions = OpenApiParser.GetFunctions("AzBlob", doc, new ConsoleLogger(_output)).ToArray();
+
+            ConnectorFunction createFileV2 = functions.First(f => f.Name == "CreateFileV2");
+
+            Assert.Equal(4, createFileV2.RequiredParameters.Length);
+            Assert.Equal(3, createFileV2.OptionalParameters.Length);
+            Assert.Empty(createFileV2.HiddenRequiredParameters);
+
+            Assert.Equal("important", createFileV2.Visibility);
+
+            Assert.Equal("dataset", createFileV2.RequiredParameters[0].Name);
+            Assert.Equal("folderPath", createFileV2.RequiredParameters[1].Name);
+            Assert.Equal("name", createFileV2.RequiredParameters[2].Name);
+            Assert.Equal("body", createFileV2.RequiredParameters[3].Name);
+            (0..3).ForAll(i => Assert.Equal(Visibility.None, createFileV2.RequiredParameters[i].ConnectorType.Visibility));
+
+            Assert.Equal("queryParametersSingleEncoded", createFileV2.OptionalParameters[0].Name);
+            Assert.Equal("Content-Type", createFileV2.OptionalParameters[1].Name);
+            Assert.Equal("ReadFileMetadataFromServer", createFileV2.OptionalParameters[2].Name);
+            Assert.Equal(Visibility.Internal, createFileV2.OptionalParameters[0].ConnectorType.Visibility);
+            Assert.Equal(Visibility.Advanced, createFileV2.OptionalParameters[1].ConnectorType.Visibility);
+            Assert.Equal(Visibility.Internal, createFileV2.OptionalParameters[2].ConnectorType.Visibility);
+
+            Assert.Equal(Visibility.None, createFileV2.ConnectorReturnType.Visibility);
+
+            ConnectorFunction listFolderV4 = functions.First(f => f.Name == "ListFolderV4");
+
+            Assert.Equal(Visibility.None, listFolderV4.ConnectorReturnType.Visibility);
+            Assert.Equal(Visibility.None, listFolderV4.ConnectorReturnType.Fields[0].Visibility);
+            Assert.Equal(Visibility.Advanced, listFolderV4.ConnectorReturnType.Fields[1].Visibility);
+            Assert.Equal(Visibility.Advanced, listFolderV4.ConnectorReturnType.Fields[2].Visibility);
+        }
+
+        [Fact]
+        public void DynamicReturnValueTest()
+        {
+            using HttpClient httpClient = new();
+            OpenApiDocument doc = Helpers.ReadSwagger(@"Swagger\SQL Server.json");
+            ConnectorFunction[] functions = OpenApiParser.GetFunctions("SQL", doc, new ConsoleLogger(_output)).ToArray();
+
+            ConnectorFunction createFileV2 = functions.First(f => f.Name == "ExecuteProcedureV2");
+
+            Assert.Equal(4, createFileV2.RequiredParameters.Length);
+            Assert.Empty(createFileV2.OptionalParameters);
+            Assert.Empty(createFileV2.HiddenRequiredParameters);
+
+            Assert.NotNull(createFileV2.DynamicReturnSchema);
+            Assert.Null(createFileV2.DynamicReturnProperty);
+
+            Assert.Equal("GetProcedureV2", createFileV2.DynamicReturnSchema.OperationId);
+            Assert.NotNull(createFileV2.DynamicReturnSchema.ConnectorFunction);
+            Assert.Equal("GetProcedureV2", createFileV2.DynamicReturnSchema.ConnectorFunction.Name);
+            Assert.Equal("schema/procedureresultschema", createFileV2.DynamicReturnSchema.ValuePath);
+            Assert.Equal(3, createFileV2.DynamicReturnSchema.ParameterMap.Count);
+
+            Assert.True(createFileV2.DynamicReturnSchema.ParameterMap["server"] is DynamicConnectorExtensionValue dv1 && dv1.Reference == "server");
+            Assert.True(createFileV2.DynamicReturnSchema.ParameterMap["database"] is DynamicConnectorExtensionValue dv2 && dv2.Reference == "database");
+            Assert.True(createFileV2.DynamicReturnSchema.ParameterMap["procedure"] is DynamicConnectorExtensionValue dv3 && dv3.Reference == "procedure");
+
+            ConnectorFunction executePassThroughNativeQueryV2 = functions.First(f => f.Name == "ExecutePassThroughNativeQueryV2");
+
+            Assert.Equal(2, executePassThroughNativeQueryV2.RequiredParameters.Length);
+            Assert.Equal(3, executePassThroughNativeQueryV2.OptionalParameters.Length);
+            Assert.Empty(executePassThroughNativeQueryV2.HiddenRequiredParameters);
+
+            Assert.NotNull(executePassThroughNativeQueryV2.DynamicReturnSchema);
+            Assert.NotNull(executePassThroughNativeQueryV2.DynamicReturnProperty);
+
+            Assert.Equal("GetPassThroughNativeQueryMetadataV2", executePassThroughNativeQueryV2.DynamicReturnSchema.OperationId);
+            Assert.NotNull(executePassThroughNativeQueryV2.DynamicReturnSchema.ConnectorFunction);
+            Assert.Equal("GetPassThroughNativeQueryMetadataV2", executePassThroughNativeQueryV2.DynamicReturnSchema.ConnectorFunction.Name);
+            Assert.Equal("schema/queryresults", executePassThroughNativeQueryV2.DynamicReturnSchema.ValuePath);
+            Assert.Equal(4, executePassThroughNativeQueryV2.DynamicReturnSchema.ParameterMap.Count);
+            Assert.True(executePassThroughNativeQueryV2.DynamicReturnSchema.ParameterMap["server"] is DynamicConnectorExtensionValue dv4 && dv4.Reference == "server");
+            Assert.True(executePassThroughNativeQueryV2.DynamicReturnSchema.ParameterMap["database"] is DynamicConnectorExtensionValue dv5 && dv5.Reference == "database");
+            Assert.True(executePassThroughNativeQueryV2.DynamicReturnSchema.ParameterMap["query"] is DynamicConnectorExtensionValue dv6 && dv6.Reference == "query");
+            Assert.True(executePassThroughNativeQueryV2.DynamicReturnSchema.ParameterMap["formalParameters"] is DynamicConnectorExtensionValue dv7 && dv7.Reference == "formalParameters");
+
+            Assert.Equal("GetPassThroughNativeQueryMetadataV2", executePassThroughNativeQueryV2.DynamicReturnProperty.OperationId);
+            Assert.NotNull(executePassThroughNativeQueryV2.DynamicReturnProperty.ConnectorFunction);
+            Assert.Equal("GetPassThroughNativeQueryMetadataV2", executePassThroughNativeQueryV2.DynamicReturnProperty.ConnectorFunction.Name);
+            Assert.Equal("schema/queryresults", executePassThroughNativeQueryV2.DynamicReturnProperty.ItemValuePath);
+            Assert.Equal(4, executePassThroughNativeQueryV2.DynamicReturnProperty.ParameterMap.Count);
+            Assert.True(executePassThroughNativeQueryV2.DynamicReturnProperty.ParameterMap["server"] is DynamicConnectorExtensionValue dv8 && dv8.Reference == "server");
+            Assert.True(executePassThroughNativeQueryV2.DynamicReturnProperty.ParameterMap["database"] is DynamicConnectorExtensionValue dv9 && dv9.Reference == "database");
+            Assert.True(executePassThroughNativeQueryV2.DynamicReturnProperty.ParameterMap["query/query"] is DynamicConnectorExtensionValue dv10 && dv10.Reference == "query/query");
+            Assert.True(executePassThroughNativeQueryV2.DynamicReturnProperty.ParameterMap["query/formalParameters"] is DynamicConnectorExtensionValue dv11 && dv11.Reference == "query/formalParameters");
+        }
+
+        [Fact]
+        public async Task DirectIntellisenseTest()
+        {
+            using var testConnector = new LoggingTestServer(@"Swagger\SQL Server.json");
+            using var httpClient = new HttpClient(testConnector);
+            using PowerPlatformConnectorClient client = new PowerPlatformConnectorClient("https://tip1002-002.azure-apihub.net", "ddadf2c7-ebdd-ec01-a5d1-502dc07f04b4" /* environment Id */, "4bf9a87fc9054b6db3a4d07a1c1f5a5b" /* connectionId */, () => "eyJ0eXAi...", httpClient) { SessionId = "a41bd03b-6c3c-4509-a844-e8c51b61f878" };
+
+            BaseRuntimeConnectorContext runtimeContext = new TestConnectorRuntimeContext("SQL", client, console: _output);
+
+            ConnectorFunction[] functions = OpenApiParser.GetFunctions("SQL", testConnector._apiDocument, new ConsoleLogger(_output)).ToArray();
+            ConnectorFunction executeProcedureV2 = functions.First(f => f.Name == "ExecuteProcedureV2");
+
+            Assert.True(executeProcedureV2.RequiredParameters[0].SupportsDynamicIntellisense);
+            Assert.True(executeProcedureV2.RequiredParameters[1].SupportsDynamicIntellisense);
+            Assert.True(executeProcedureV2.RequiredParameters[2].SupportsDynamicIntellisense);
+            Assert.True(executeProcedureV2.RequiredParameters[3].SupportsDynamicIntellisense);
+
+            // Keeping only for debugging
+            //FormulaValue result = await executeProcedureV2.InvokeAync(client, new FormulaValue[] 
+            //{
+            //    FormulaValue.New("pfxdev-sql.database.windows.net"),
+            //    FormulaValue.New("connectortest"),
+            //    FormulaValue.New("sp_1"),
+            //    FormulaValue.NewRecordFromFields(new NamedValue[] { new NamedValue("p1", FormulaValue.New(38)) })
+            //}, CancellationToken.None).ConfigureAwait(false);                        
+
+            testConnector.SetResponseFromFile(@"Responses\SQL Server Intellisense Response 3.json");
+            ConnectorParameters parameters1 = await executeProcedureV2.GetParameterSuggestionsAsync(
+                new NamedValue[]
+                {
+                    new NamedValue("server", FormulaValue.New("pfxdev-sql.database.windows.net")),
+                    new NamedValue("database", FormulaValue.New("connectortest"))
+                },
+                executeProcedureV2.RequiredParameters[2], // procedure
+                runtimeContext,
+                CancellationToken.None).ConfigureAwait(false);
+
+            ConnectorParameterWithSuggestions suggestions1 = parameters1.ParametersWithSuggestions[2];
+            Assert.NotNull(suggestions1);
+            Assert.NotNull(suggestions1.Suggestions);
+            Assert.Equal(2, suggestions1.Suggestions.Count());
+
+            testConnector.SetResponseFromFile(@"Responses\SQL Server Intellisense Response2 1.json");
+            ConnectorParameters parameters2 = await executeProcedureV2.GetParameterSuggestionsAsync(
+                new NamedValue[]
+                {
+                    new NamedValue("server", FormulaValue.New("pfxdev-sql.database.windows.net")),
+                    new NamedValue("database", FormulaValue.New("connectortest")),
+                    new NamedValue("procedure", FormulaValue.New("sp_1"))
+                },
+                executeProcedureV2.RequiredParameters[3], // parameters
+                runtimeContext,
+                CancellationToken.None).ConfigureAwait(false);
+
+            ConnectorParameterWithSuggestions suggestions2 = parameters2.ParametersWithSuggestions[3];
+            Assert.NotNull(suggestions2);
+            Assert.NotNull(suggestions2.Suggestions);
+            Assert.Single(suggestions2.Suggestions);
+
+            Assert.True(executeProcedureV2.ReturnParameterType.SupportsDynamicIntellisense);
+
+            testConnector.SetResponseFromFile(@"Responses\SQL Server Intellisense Response2 1.json");
+            ConnectorType returnType = await executeProcedureV2.GetConnectorReturnTypeAsync(
+                 new NamedValue[]
+                {
+                    new NamedValue("server", FormulaValue.New("pfxdev-sql.database.windows.net")),
+                    new NamedValue("database", FormulaValue.New("connectortest")),
+                    new NamedValue("procedure", FormulaValue.New("sp_1"))
+                },
+                runtimeContext,
+                CancellationToken.None).ConfigureAwait(false);
+
+            Assert.NotNull(returnType);
+            Assert.True(returnType.FormulaType is RecordType);
+
+            string input = testConnector._log.ToString();
+            var version = PowerPlatformConnectorClient.Version;
+            string expected = $@"POST https://tip1002-002.azure-apihub.net/invoke
+ authority: tip1002-002.azure-apihub.net
+ Authorization: Bearer eyJ0eXAi...
+ path: /invoke
+ scheme: https
+ x-ms-client-environment-id: /providers/Microsoft.PowerApps/environments/ddadf2c7-ebdd-ec01-a5d1-502dc07f04b4
+ x-ms-client-session-id: a41bd03b-6c3c-4509-a844-e8c51b61f878
+ x-ms-request-method: GET
+ x-ms-request-url: /apim/sql/4bf9a87fc9054b6db3a4d07a1c1f5a5b/v2/datasets/pfxdev-sql.database.windows.net,connectortest/procedures
+ x-ms-user-agent: PowerFx/{version}
+POST https://tip1002-002.azure-apihub.net/invoke
+ authority: tip1002-002.azure-apihub.net
+ Authorization: Bearer eyJ0eXAi...
+ path: /invoke
+ scheme: https
+ x-ms-client-environment-id: /providers/Microsoft.PowerApps/environments/ddadf2c7-ebdd-ec01-a5d1-502dc07f04b4
+ x-ms-client-session-id: a41bd03b-6c3c-4509-a844-e8c51b61f878
+ x-ms-request-method: GET
+ x-ms-request-url: /apim/sql/4bf9a87fc9054b6db3a4d07a1c1f5a5b/v2/$metadata.json/datasets/pfxdev-sql.database.windows.net,connectortest/procedures/sp_1
+ x-ms-user-agent: PowerFx/{version}
+POST https://tip1002-002.azure-apihub.net/invoke
+ authority: tip1002-002.azure-apihub.net
+ Authorization: Bearer eyJ0eXAi...
+ path: /invoke
+ scheme: https
+ x-ms-client-environment-id: /providers/Microsoft.PowerApps/environments/ddadf2c7-ebdd-ec01-a5d1-502dc07f04b4
+ x-ms-client-session-id: a41bd03b-6c3c-4509-a844-e8c51b61f878
+ x-ms-request-method: GET
+ x-ms-request-url: /apim/sql/4bf9a87fc9054b6db3a4d07a1c1f5a5b/v2/$metadata.json/datasets/pfxdev-sql.database.windows.net,connectortest/procedures/sp_1
+ x-ms-user-agent: PowerFx/{version}
+";
+
+            Assert.Equal(expected, input);
+        }
+
+        [Fact]
+        public async Task DataverseTest()
+        {
+            using var testConnector = new LoggingTestServer(@"Swagger\Dataverse.json");
+            using var httpClient = new HttpClient(testConnector);
+            using PowerPlatformConnectorClient client = new PowerPlatformConnectorClient("https://tip1-shared.azure-apim.net", "Default-9f6be790-4a16-4dd6-9850-44a0d2649aef" /* environment Id */, "461a30624723445c9ba87313d8bbefa3" /* connectionId */, () => "eyJ0eXAiO...", httpClient) { SessionId = "a41bd03b-6c3c-4509-a844-e8c51b61f878" };
+
+            BaseRuntimeConnectorContext runtimeContext = new TestConnectorRuntimeContext("DV", client, console: _output);
+
+            ConnectorFunction[] functions = OpenApiParser.GetFunctions(new ConnectorSettings("DV") { Compatibility = ConnectorCompatibility.SwaggerCompatibility }, testConnector._apiDocument).ToArray();
+            ConnectorFunction createRecord = functions.First(f => f.Name == "CreateRecordWithOrganization");
+
+            testConnector.SetResponseFromFile(@"Responses\Dataverse_Response_1.json");
+            ConnectorParameters parameters1 = await createRecord.GetParameterSuggestionsAsync(
+                new NamedValue[]
+                {
+                    new NamedValue("organization", FormulaValue.New("https://org283e9949.crm10.dynamics.com"))
+                },
+                createRecord.RequiredParameters[1], // entityName
+                runtimeContext,
+                CancellationToken.None).ConfigureAwait(false);
+
+            ConnectorParameterWithSuggestions suggestions1 = parameters1.ParametersWithSuggestions[1];
+            Assert.Equal(651, suggestions1.Suggestions.Count);
+            Assert.Equal("AAD Users", suggestions1.Suggestions[0].DisplayName);
+            Assert.Equal("aadusers", ((StringValue)suggestions1.Suggestions[0].Suggestion).Value);
+
+            testConnector.SetResponseFromFile(@"Responses\Dataverse_Response_2.json");
+            ConnectorParameters parameters2 = await createRecord.GetParameterSuggestionsAsync(
+                new NamedValue[]
+                {
+                    new NamedValue("organization", FormulaValue.New("https://org283e9949.crm10.dynamics.com")),
+                    new NamedValue("entityName", FormulaValue.New("accounts"))
+                },
+                createRecord.RequiredParameters[2], // item
+                runtimeContext,
+                CancellationToken.None).ConfigureAwait(false);
+
+            ConnectorParameterWithSuggestions suggestions2 = parameters2.ParametersWithSuggestions[2];
+            Assert.Equal(119, suggestions2.Suggestions.Count);
+            Assert.Equal("accountcategorycode", suggestions2.Suggestions[0].DisplayName);
+            Assert.Equal("Decimal", suggestions2.Suggestions[0].Suggestion.Type.ToString());
+
+            string input = testConnector._log.ToString();
+            var version = PowerPlatformConnectorClient.Version;
+            string expected = @$"POST https://tip1-shared.azure-apim.net/invoke
+ authority: tip1-shared.azure-apim.net
+ Authorization: Bearer eyJ0eXAiO...
+ organization: https://org283e9949.crm10.dynamics.com
+ path: /invoke
+ scheme: https
+ x-ms-client-environment-id: /providers/Microsoft.PowerApps/environments/Default-9f6be790-4a16-4dd6-9850-44a0d2649aef
+ x-ms-client-session-id: a41bd03b-6c3c-4509-a844-e8c51b61f878
+ x-ms-request-method: POST
+ x-ms-request-url: /apim/commondataserviceforapps/461a30624723445c9ba87313d8bbefa3/v1.0/$metadata.json/GetEntityListEnum/GetEntitiesWithOrganization
+ x-ms-user-agent: PowerFx/{version}
+POST https://tip1-shared.azure-apim.net/invoke
+ authority: tip1-shared.azure-apim.net
+ Authorization: Bearer eyJ0eXAiO...
+ organization: https://org283e9949.crm10.dynamics.com
+ path: /invoke
+ scheme: https
+ x-ms-client-environment-id: /providers/Microsoft.PowerApps/environments/Default-9f6be790-4a16-4dd6-9850-44a0d2649aef
+ x-ms-client-session-id: a41bd03b-6c3c-4509-a844-e8c51b61f878
+ x-ms-request-method: GET
+ x-ms-request-url: /apim/commondataserviceforapps/461a30624723445c9ba87313d8bbefa3/v1.0/$metadata.json/entities/accounts/postitem
+ x-ms-user-agent: PowerFx/{version}
+";
+
+            Assert.Equal(expected, input);
+        }
+    }
+
+    public static class Extensions
+    {
+        public static RecordType MakeRecordType(params (string, FormulaType)[] columns)
+        {
+            RecordType rt = RecordType.Empty();
+
+            foreach ((string name, FormulaType type) in columns)
+            {
+                rt = rt.Add(name, type);
+            }
+
+            return rt;
+        }
+
+        public static TableType MakeTableType(params (string, FormulaType)[] columns)
+        {
+            TableType tt = TableType.Empty();
+
+            foreach ((string name, FormulaType type) in columns)
+            {
+                tt = tt.Add(name, type);
+            }
+
+            return tt;
+        }
+
+        public static OptionSetValueType MakeOptionSetType(string name, params string[] names)
+        {
+            return MakeOptionSet(name, names).FormulaType;
+        }
+
+        public static OptionSet MakeOptionSet(string name, params string[] names)
+        {
+            return new OptionSet(name, DisplayNameUtility.MakeUnique(names.ToDictionary(n => n, n => n)));
+        }
+    }
+
+#pragma warning restore SA1118, SA1117, SA1119, SA1137
+}
+
+
+
+
+
+
+
+
+
+
+
+
+
+
+
+
+
+
+
+
+
+
+
+
+
+