﻿<Project Sdk="Microsoft.NET.Sdk">

  <PropertyGroup>
    <OutputType>Exe</OutputType>
    <TargetFramework Condition="'$(BuildTarget)' == 'netcoreapp31'">netcoreapp3.1</TargetFramework>
    <TargetFrameworks Condition="'$(BuildTarget)' == ''">netcoreapp3.1</TargetFrameworks>
    <Configurations>Debug;Release;DebugProfiler</Configurations>
    <GenerateDocumentationFile>false</GenerateDocumentationFile>
    <StartupObject>Microsoft.PowerFx.Performance.Tests.Program</StartupObject>
    <LangVersion>9.0</LangVersion>
    <AssemblyName>Microsoft.PowerFx.Performance.Tests</AssemblyName>
    <SignAssembly>False</SignAssembly>
    <DelaySign>False</DelaySign>
  </PropertyGroup>

  <ItemGroup>
    <PackageReference Include="Microsoft.NET.Test.Sdk" Version="16.11.0" />
    <PackageReference Include="BenchmarkDotNet" Version="0.13.2" />
    <PackageReference Include="BenchmarkDotNet.Diagnostics.Windows" Version="0.13.2" />
    <PackageReference Include="Microsoft.Bcl.AsyncInterfaces" Version="6.0.0" />
    <PackageReference Include="Newtonsoft.Json" Version="13.0.2" />
<<<<<<< HEAD
    <PackageReference Include="Microsoft.NET.Test.Sdk" Version="16.11.0" />
=======
>>>>>>> 5753cac2
    <PackageReference Include="xunit" Version="2.4.1" />
    <PackageReference Include="xunit.extensibility.core" Version="2.4.1" />
    <PackageReference Include="xunit.runner.visualstudio" Version="2.4.3">
      <PrivateAssets>all</PrivateAssets>
      <IncludeAssets>runtime; build; native; contentfiles; analyzers; buildtransitive</IncludeAssets>
    </PackageReference>
    <PackageReference Include="Xunit.SkippableFact" Version="1.4.13" />
  </ItemGroup>

  <ItemGroup>
    <AdditionalFiles Include="..\..\stylecop.json" Link="stylecop.json" />
  </ItemGroup>

  <ItemGroup>
    <ProjectReference Include="..\..\libraries\Microsoft.PowerFx.Core\Microsoft.PowerFx.Core.csproj" />
    <ProjectReference Include="..\..\libraries\Microsoft.PowerFx.Interpreter\Microsoft.PowerFx.Interpreter.csproj" />
  </ItemGroup>

</Project><|MERGE_RESOLUTION|>--- conflicted
+++ resolved
@@ -19,10 +19,7 @@
     <PackageReference Include="BenchmarkDotNet.Diagnostics.Windows" Version="0.13.2" />
     <PackageReference Include="Microsoft.Bcl.AsyncInterfaces" Version="6.0.0" />
     <PackageReference Include="Newtonsoft.Json" Version="13.0.2" />
-<<<<<<< HEAD
     <PackageReference Include="Microsoft.NET.Test.Sdk" Version="16.11.0" />
-=======
->>>>>>> 5753cac2
     <PackageReference Include="xunit" Version="2.4.1" />
     <PackageReference Include="xunit.extensibility.core" Version="2.4.1" />
     <PackageReference Include="xunit.runner.visualstudio" Version="2.4.3">
